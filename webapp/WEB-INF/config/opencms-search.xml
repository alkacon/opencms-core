<?xml version="1.0" encoding="UTF-8"?>
<!DOCTYPE opencms SYSTEM "http://www.opencms.org/dtd/6.0/opencms-search.dtd">

<opencms>
<<<<<<< HEAD
	<search>
		<directory>index</directory>
		<timeout>60000</timeout>
		<offlineUpdateFrequency>30000</offlineUpdateFrequency>
		<forceunlock>onlyfull</forceunlock>		
		<excerpt>1024</excerpt>
		<extractionCacheMaxAge>672.0</extractionCacheMaxAge>
		<maxModificationsBeforeCommit>200</maxModificationsBeforeCommit>	
		<highlighter>org.opencms.search.documents.CmsTermHighlighterHtml</highlighter>		
		<documenttypes>		
			<documenttype>
				<name>generic</name>
				<class>org.opencms.search.documents.CmsDocumentGeneric</class>
				<mimetypes/>
				<resourcetypes>
					<resourcetype>*</resourcetype>
				</resourcetypes>
			</documenttype>	
			<documenttype>
				<name>html</name>
				<class>org.opencms.search.documents.CmsDocumentHtml</class>
				<mimetypes>
					<mimetype>text/html</mimetype>
				</mimetypes>
				<resourcetypes>
					<resourcetype>plain</resourcetype>
				</resourcetypes>
			</documenttype>
			<documenttype>
				<name>image</name>
				<class>org.opencms.search.documents.CmsDocumentGeneric</class>
				<mimetypes/>
				<resourcetypes>
					<resourcetype>image</resourcetype>
				</resourcetypes>
			</documenttype>		
			<documenttype>
				<name>jsp</name>
				<class>org.opencms.search.documents.CmsDocumentPlainText</class>
				<mimetypes/>
				<resourcetypes>
					<resourcetype>jsp</resourcetype>
				</resourcetypes>
			</documenttype>		
			<documenttype>
				<name>pdf</name>
				<class>org.opencms.search.documents.CmsDocumentPdf</class>
				<mimetypes>
					<mimetype>application/pdf</mimetype>
				</mimetypes>
				<resourcetypes>
					<resourcetype>binary</resourcetype>
					<resourcetype>plain</resourcetype>
				</resourcetypes>
			</documenttype>
			<documenttype>
				<name>rtf</name>
				<class>org.opencms.search.documents.CmsDocumentRtf</class>
				<mimetypes>
					<mimetype>text/rtf</mimetype>
					<mimetype>application/rtf</mimetype>
				</mimetypes>
				<resourcetypes>
					<resourcetype>binary</resourcetype>
					<resourcetype>plain</resourcetype>
				</resourcetypes>
			</documenttype>		
			<documenttype>
				<name>text</name>
				<class>org.opencms.search.documents.CmsDocumentPlainText</class>
				<mimetypes>
					<mimetype>text/html</mimetype>
					<mimetype>text/plain</mimetype>
				</mimetypes>
				<resourcetypes>
					<resourcetype>plain</resourcetype>
				</resourcetypes>
			</documenttype>	
			<documenttype>
				<name>xmlcontent</name>
				<class>org.opencms.search.documents.CmsDocumentXmlContent</class>
				<mimetypes/>
				<resourcetypes>
					<resourcetype>*</resourcetype>
				</resourcetypes>
			</documenttype>
			<documenttype>
				<name>containerpage</name>
				<class>org.opencms.search.documents.CmsDocumentContainerPage</class>
				<mimetypes>
					<mimetype>text/html</mimetype>
				</mimetypes>
				<resourcetypes>
					<resourcetype>containerpage</resourcetype>
				</resourcetypes>
			</documenttype>					
			<documenttype>
				<name>xmlpage</name>
				<class>org.opencms.search.documents.CmsDocumentXmlPage</class>
				<mimetypes>
					<mimetype>text/html</mimetype>
				</mimetypes>
				<resourcetypes>
					<resourcetype>xmlpage</resourcetype>
				</resourcetypes>
			</documenttype>
			<documenttype>
				<name>xmlcontent-galleries</name>
				<class>org.opencms.search.galleries.CmsGalleryDocumentXmlContent</class>
				<mimetypes/>
				<resourcetypes>
					<resourcetype>xmlcontent-galleries</resourcetype>
				</resourcetypes>
			</documenttype>	
            <documenttype>
				<name>xmlpage-galleries</name>
				<class>org.opencms.search.galleries.CmsGalleryDocumentXmlPage</class>
				<mimetypes />
				<resourcetypes>
					<resourcetype>xmlpage-galleries</resourcetype>
				</resourcetypes>
			</documenttype>		
			<documenttype>
				<name>msoffice-ole2</name>
				<class>org.opencms.search.documents.CmsDocumentMsOfficeOLE2</class>
				<mimetypes>
					<mimetype>application/vnd.ms-powerpoint</mimetype>
					<mimetype>application/msword</mimetype>		
					<mimetype>application/vnd.ms-excel</mimetype>
				</mimetypes>
				<resourcetypes>
					<resourcetype>binary</resourcetype>
					<resourcetype>plain</resourcetype>
				</resourcetypes>
			</documenttype>					
			<documenttype>
				<name>msoffice-ooxml</name>
				<class>org.opencms.search.documents.CmsDocumentMsOfficeOOXML</class>
				<mimetypes>				
					<mimetype>application/vnd.openxmlformats-officedocument.wordprocessingml.document</mimetype>
		        	<mimetype>application/vnd.openxmlformats-officedocument.spreadsheetml.sheet</mimetype>
		        	<mimetype>application/vnd.openxmlformats-officedocument.presentationml.presentation</mimetype>
				</mimetypes>
				<resourcetypes>
					<resourcetype>binary</resourcetype>
					<resourcetype>plain</resourcetype>
				</resourcetypes>
			</documenttype>					
			<documenttype>
				<name>openoffice</name>
				<class>org.opencms.search.documents.CmsDocumentOpenOffice</class>
				<mimetypes>
					<mimetype>application/vnd.oasis.opendocument.text</mimetype>
					<mimetype>application/vnd.oasis.opendocument.spreadsheet</mimetype>
				</mimetypes>
				<resourcetypes>
					<resourcetype>binary</resourcetype>
					<resourcetype>plain</resourcetype>
				</resourcetypes>
			</documenttype>
		</documenttypes>
		<analyzers>
			<analyzer>
				<class>org.apache.lucene.analysis.de.GermanAnalyzer</class>
				<locale>de</locale>
			</analyzer>
			<analyzer>
				<class>org.apache.lucene.analysis.en.EnglishAnalyzer</class>
				<locale>en</locale>
			</analyzer>
			<analyzer>
                <class>org.apache.lucene.analysis.fr.FrenchAnalyzer</class>
                <locale>fr</locale>
			</analyzer>
			<analyzer>
				<class>org.apache.lucene.analysis.it.ItalianAnalyzer</class>
				<locale>it</locale>
			</analyzer>
            <analyzer>
				<class>org.opencms.search.galleries.CmsGallerySearchAnalyzer</class>
				<locale>all</locale>
			</analyzer>	
		</analyzers>
		<indexes>
			<index>
				<name>Online project EN (VFS)</name>
				<rebuild>auto</rebuild>
				<project>Online</project>
				<locale>en</locale>			
				<sources>
					<source>source1</source>
				</sources>		
			</index>
			<index>
				<name>Online project DE (VFS)</name>
				<rebuild>auto</rebuild>
				<project>Online</project>
				<locale>de</locale>			
				<sources>
					<source>source1</source>
				</sources>		
			</index>
			<index>
				<name>Offline project EN (VFS)</name>
				<rebuild>offline</rebuild>
				<project>Offline</project>
				<locale>en</locale>			
				<sources>
					<source>source1</source>
				</sources>		
			</index>
			<index>
				<name>German online help</name>
				<rebuild>auto</rebuild>
				<project>Online</project>
				<locale>de</locale>			
				<sources>
					<source>source2</source>
				</sources>		
			</index>	
            <index class="org.opencms.search.galleries.CmsGallerySearchIndex">
				<name>Gallery Index</name>
				<rebuild>offline</rebuild>
				<project>Offline</project>
				<locale>all</locale>			
				<configuration>gallery_fields</configuration>	
				<sources>
					<source>gallery_source</source>
					<source>gallery_modules_source</source>
				</sources>			
                <param name="org.opencms.search.CmsSearchIndex.extractContent">false</param>				
			</index>
		</indexes>
		<indexsources>				
			<indexsource>
				<name>source1</name>
				<indexer class="org.opencms.search.CmsVfsIndexer" />
				<resources>
					<resource>/sites/</resource>
				</resources>
				<documenttypes-indexed>
	                <name>xmlpage</name>
					<name>xmlcontent</name>
					<name>containerpage</name>
	                <name>text</name>
	                <name>pdf</name>
	                <name>rtf</name>
	                <name>html</name>
	                <name>image</name>
	                <name>generic</name>		
	                <name>msoffice-ole2</name>
	                <name>msoffice-ooxml</name>
	            	<name>openoffice</name>	                	
				</documenttypes-indexed>				
			</indexsource>
			<indexsource>
				<name>source2</name>
				<indexer class="org.opencms.search.CmsVfsIndexer" />
				<resources>
					<resource>/system/workplace/locales/</resource>
				</resources>		
				<documenttypes-indexed>
	                <name>xmlpage</name>
				</documenttypes-indexed>
			</indexsource>	
            <indexsource>
				<name>gallery_source</name>
				<indexer class="org.opencms.search.CmsVfsIndexer" />
				<resources>
					<resource>/sites/</resource>
					<resource>/shared/</resource>
					<resource>/system/galleries/</resource>
				</resources>
				<documenttypes-indexed>
	                <name>xmlpage-galleries</name>
					<name>xmlcontent-galleries</name>
					<name>jsp</name>
	                <name>text</name>
	                <name>pdf</name>
	                <name>rtf</name>
	                <name>html</name>
	                <name>image</name>
	                <name>generic</name>
	                <name>msoffice-ole2</name>
	                <name>msoffice-ooxml</name>
	                <name>openoffice</name>
				</documenttypes-indexed>				
			</indexsource>     
            <indexsource>
				<name>gallery_modules_source</name>
				<indexer class="org.opencms.search.CmsVfsIndexer" />
				<resources>
					<resource>/system/modules/</resource>
				</resources>
				<documenttypes-indexed>
					<name>xmlcontent-galleries</name>
				</documenttypes-indexed>				
			</indexsource>  			
		</indexsources>		
		<fieldconfigurations>		
			<fieldconfiguration>
				<name>standard</name>
				<description>The standard OpenCms 8.0 search index field configuration.</description>
				<fields>
					<field name="content" display="%(key.field.content)" store="compress" index="true" excerpt="true">
						<mapping type="content" />
					</field>	
					<field name="title-key" display="-" store="true" index="untokenized" boost="0.0">
						<mapping type="property">Title</mapping>
					</field>	
					<field name="title" display="%(key.field.title)" store="false" index="true">
						<mapping type="property">Title</mapping>
					</field>	
					<field name="keywords" display="%(key.field.keywords)" store="true" index="true">
						<mapping type="property">Keywords</mapping>
					</field>	
					<field name="description" display="%(key.field.description)" store="true" index="true">
						<mapping type="property">Description</mapping>
					</field>					
					<field name="meta" display="%(key.field.meta)" store="false" index="true">
						<mapping type="property">Title</mapping>
						<mapping type="property">Keywords</mapping>
						<mapping type="property">Description</mapping>
					</field>			
				</fields>
			</fieldconfiguration>	
			<fieldconfiguration class="org.opencms.search.galleries.CmsGallerySearchFieldConfiguration">
				<name>gallery_fields</name>
				<description>The OpenCms gallery search index field configuration.</description>
				<fields>
					<field name="content" display="%(key.field.content)" store="compress" index="true" excerpt="true">
                        <mapping type="content"/>
                    </field>
                    <field name="title-key" store="true" index="untokenized" boost="0.0">
                        <mapping type="property">Title</mapping>
                    </field>
                    <field name="title" display="%(key.field.title)" store="false" index="true">
                        <mapping type="property">Title</mapping>
                    </field>
                    <field name="description" display="%(key.field.description)" store="true" index="true">
                        <mapping type="property">Description</mapping>
                    </field>						
					<field name="meta" store="false" index="true">
						<mapping type="property">Title</mapping>
						<mapping type="property">Description</mapping>
						<mapping type="attribute">name</mapping>
					</field>	
					<field name="res_dateExpired" store="true" index="untokenized">
						<mapping type="attribute">dateExpired</mapping>
					</field>		
					<field name="res_dateReleased" store="true" index="untokenized">
						<mapping type="attribute">dateReleased</mapping>
					</field>	
					<field name="res_length" store="true" index="untokenized">
						<mapping type="attribute">length</mapping>
					</field>										
					<field name="res_state" store="true" index="untokenized">
						<mapping type="attribute">state</mapping>
					</field>
                    <field name="res_structureId" store="true" index="untokenized">
						<mapping type="attribute">structureId</mapping>
					</field>									
					<field name="res_userCreated" store="true" index="untokenized">
						<mapping type="attribute">userCreated</mapping>
					</field>			
					<field name="res_userLastModified" store="true" index="untokenized">
						<mapping type="attribute">userLastModified</mapping>
					</field>	
					<field name="res_locales" store="true" index="true" analyzer="WhitespaceAnalyzer">
						<mapping type="dynamic" class="org.opencms.search.galleries.CmsGallerySearchFieldMapping">res_locales</mapping>
					</field>
					<field name="additional_info" store="true" index="false">
						<mapping type="dynamic" class="org.opencms.search.galleries.CmsGallerySearchFieldMapping">additional_info</mapping>
					</field>						
					<field name="container_types" store="true" index="true" analyzer="WhitespaceAnalyzer">
						<mapping type="dynamic" class="org.opencms.search.galleries.CmsGallerySearchFieldMapping">container_types</mapping>
					</field>
				</fields>
			</fieldconfiguration>	
		</fieldconfigurations>				
	</search>
=======
  <search>
    <solr enabled="true"/>
    <directory>index</directory>
    <timeout>60000</timeout>
    <offlineUpdateFrequency>30000</offlineUpdateFrequency>
    <forceunlock>onlyfull</forceunlock>
    <excerpt>1024</excerpt>
    <extractionCacheMaxAge>672.0</extractionCacheMaxAge>
    <maxModificationsBeforeCommit>200</maxModificationsBeforeCommit>
    <highlighter>org.opencms.search.documents.CmsTermHighlighterHtml</highlighter>
    <documenttypes>
      <documenttype>
        <name>generic</name>
        <class>org.opencms.search.documents.CmsDocumentGeneric</class>
        <mimetypes/>
        <resourcetypes>
          <resourcetype>*</resourcetype>
        </resourcetypes>
      </documenttype>
      <documenttype>
        <name>html</name>
        <class>org.opencms.search.documents.CmsDocumentHtml</class>
        <mimetypes>
          <mimetype>text/html</mimetype>
        </mimetypes>
        <resourcetypes>
          <resourcetype>plain</resourcetype>
        </resourcetypes>
      </documenttype>
      <documenttype>
        <name>image</name>
        <class>org.opencms.search.documents.CmsDocumentGeneric</class>
        <mimetypes/>
        <resourcetypes>
          <resourcetype>image</resourcetype>
        </resourcetypes>
      </documenttype>
      <documenttype>
        <name>jsp</name>
        <class>org.opencms.search.documents.CmsDocumentPlainText</class>
        <mimetypes/>
        <resourcetypes>
          <resourcetype>jsp</resourcetype>
        </resourcetypes>
      </documenttype>
      <documenttype>
        <name>pdf</name>
        <class>org.opencms.search.documents.CmsDocumentPdf</class>
        <mimetypes>
          <mimetype>application/pdf</mimetype>
        </mimetypes>
        <resourcetypes>
          <resourcetype>binary</resourcetype>
          <resourcetype>plain</resourcetype>
        </resourcetypes>
      </documenttype>
      <documenttype>
        <name>rtf</name>
        <class>org.opencms.search.documents.CmsDocumentRtf</class>
        <mimetypes>
          <mimetype>text/rtf</mimetype>
          <mimetype>application/rtf</mimetype>
        </mimetypes>
        <resourcetypes>
          <resourcetype>binary</resourcetype>
          <resourcetype>plain</resourcetype>
        </resourcetypes>
      </documenttype>
      <documenttype>
        <name>text</name>
        <class>org.opencms.search.documents.CmsDocumentPlainText</class>
        <mimetypes>
          <mimetype>text/html</mimetype>
          <mimetype>text/plain</mimetype>
        </mimetypes>
        <resourcetypes>
          <resourcetype>plain</resourcetype>
        </resourcetypes>
      </documenttype>
      <documenttype>
        <name>xmlcontent</name>
        <class>org.opencms.search.documents.CmsDocumentXmlContent</class>
        <mimetypes/>
        <resourcetypes>
          <resourcetype>*</resourcetype>
        </resourcetypes>
      </documenttype>
      <documenttype>
        <name>containerpage</name>
        <class>org.opencms.search.documents.CmsDocumentContainerPage</class>
        <mimetypes>
          <mimetype>text/html</mimetype>
        </mimetypes>
        <resourcetypes>
          <resourcetype>containerpage</resourcetype>
        </resourcetypes>
      </documenttype>
      <documenttype>
        <name>xmlpage</name>
        <class>org.opencms.search.documents.CmsDocumentXmlPage</class>
        <mimetypes>
          <mimetype>text/html</mimetype>
        </mimetypes>
        <resourcetypes>
          <resourcetype>xmlpage</resourcetype>
        </resourcetypes>
      </documenttype>
      <documenttype>
        <name>xmlcontent-galleries</name>
        <class>org.opencms.search.galleries.CmsGalleryDocumentXmlContent</class>
        <mimetypes/>
        <resourcetypes>
          <resourcetype>xmlcontent-galleries</resourcetype>
        </resourcetypes>
      </documenttype>
      <documenttype>
        <name>xmlpage-galleries</name>
        <class>org.opencms.search.galleries.CmsGalleryDocumentXmlPage</class>
        <mimetypes/>
        <resourcetypes>
          <resourcetype>xmlpage-galleries</resourcetype>
        </resourcetypes>
      </documenttype>
      <documenttype>
        <name>xmlcontent-solr</name>
        <class>org.opencms.search.solr.CmsSolrDocumentXmlContent</class>
        <mimetypes>
          <mimetype>text/html</mimetype>
        </mimetypes>
        <resourcetypes>
          <resourcetype>xmlcontent-solr</resourcetype>
        </resourcetypes>
      </documenttype>
      <documenttype>
        <name>msoffice-ole2</name>
        <class>org.opencms.search.documents.CmsDocumentMsOfficeOLE2</class>
        <mimetypes>
          <mimetype>application/vnd.ms-powerpoint</mimetype>
          <mimetype>application/msword</mimetype>
          <mimetype>application/vnd.ms-excel</mimetype>
        </mimetypes>
        <resourcetypes>
          <resourcetype>binary</resourcetype>
          <resourcetype>plain</resourcetype>
        </resourcetypes>
      </documenttype>
      <documenttype>
        <name>msoffice-ooxml</name>
        <class>org.opencms.search.documents.CmsDocumentMsOfficeOOXML</class>
        <mimetypes>
          <mimetype>application/vnd.openxmlformats-officedocument.wordprocessingml.document</mimetype>
          <mimetype>application/vnd.openxmlformats-officedocument.spreadsheetml.sheet</mimetype>
          <mimetype>application/vnd.openxmlformats-officedocument.presentationml.presentation</mimetype>
        </mimetypes>
        <resourcetypes>
          <resourcetype>binary</resourcetype>
          <resourcetype>plain</resourcetype>
        </resourcetypes>
      </documenttype>
      <documenttype>
        <name>openoffice</name>
        <class>org.opencms.search.documents.CmsDocumentOpenOffice</class>
        <mimetypes>
          <mimetype>application/vnd.oasis.opendocument.text</mimetype>
          <mimetype>application/vnd.oasis.opendocument.spreadsheet</mimetype>
        </mimetypes>
        <resourcetypes>
          <resourcetype>binary</resourcetype>
          <resourcetype>plain</resourcetype>
        </resourcetypes>
      </documenttype>
    </documenttypes>
    <analyzers>
      <analyzer>
        <class>org.apache.lucene.analysis.de.GermanAnalyzer</class>
        <locale>de</locale>
      </analyzer>
      <analyzer>
        <class>org.apache.lucene.analysis.en.EnglishAnalyzer</class>
        <locale>en</locale>
      </analyzer>
      <analyzer>
        <class>org.apache.lucene.analysis.fr.FrenchAnalyzer</class>
        <locale>fr</locale>
      </analyzer>
      <analyzer>
         <class>org.apache.lucene.analysis.it.ItalianAnalyzer</class>
        <locale>it</locale>
      </analyzer>
      <analyzer>
        <class>org.opencms.search.galleries.CmsGallerySearchAnalyzer</class>
        <locale>all</locale>
      </analyzer>
    </analyzers>
    <indexes>
      <index>
        <name>Online project EN (VFS)</name>
        <rebuild>auto</rebuild>
        <project>Online</project>
        <locale>en</locale>
        <sources>
          <source>source1</source>
        </sources>
      </index>
      <index>
        <name>Online project DE (VFS)</name>
        <rebuild>auto</rebuild>
        <project>Online</project>
        <locale>de</locale>
        <sources>
          <source>source1</source>
        </sources>
      </index>
      <index>
        <name>Offline project EN (VFS)</name>
        <rebuild>offline</rebuild>
        <project>Offline</project>
        <locale>en</locale>
        <sources>
          <source>source1</source>
        </sources>
      </index>
      <index class="org.opencms.search.solr.CmsSolrIndex">
        <name>Solr Offline</name>
        <rebuild>offline</rebuild>
        <project>Offline</project>
        <locale>all</locale>
        <configuration>solr_fields</configuration>
        <sources>
          <source>solr_source</source>
        </sources>
      </index>
      <index>
        <name>German online help</name>
        <rebuild>auto</rebuild>
        <project>Online</project>
        <locale>de</locale>
        <sources>
          <source>source2</source>
        </sources>
      </index>
      <index class="org.opencms.search.galleries.CmsGallerySearchIndex">
        <name>Gallery Index</name>
        <rebuild>offline</rebuild>
        <project>Offline</project>
        <locale>all</locale>
        <configuration>gallery_fields</configuration>
        <sources>
          <source>gallery_source</source>
          <source>gallery_modules_source</source>
        </sources>
        <param name="org.opencms.search.CmsSearchIndex.extractContent">false</param>
      </index>
    </indexes>
    <indexsources>
      <indexsource>
        <name>source1</name>
        <indexer class="org.opencms.search.CmsVfsIndexer"/>
        <resources>
          <resource>/sites/</resource>
        </resources>
        <documenttypes-indexed>
          <name>xmlpage</name>
          <name>xmlcontent</name>
          <name>containerpage</name>
          <name>text</name>
          <name>pdf</name>
          <name>rtf</name>
          <name>html</name>
          <name>image</name>
          <name>generic</name>
          <name>msoffice-ole2</name>
          <name>msoffice-ooxml</name>
          <name>openoffice</name>
        </documenttypes-indexed>
      </indexsource>
      <indexsource>
        <name>source2</name>
        <indexer class="org.opencms.search.CmsVfsIndexer"/>
        <resources>
          <resource>/system/workplace/locales/</resource>
        </resources>
        <documenttypes-indexed>
          <name>xmlpage</name>
        </documenttypes-indexed>
      </indexsource>
      <indexsource>
        <name>gallery_source</name>
        <indexer class="org.opencms.search.CmsVfsIndexer"/>
        <resources>
          <resource>/sites/</resource>
          <resource>/shared/</resource>
          <resource>/system/galleries/</resource>
        </resources>
        <documenttypes-indexed>
          <name>xmlpage-galleries</name>
          <name>xmlcontent-galleries</name>
          <name>jsp</name>
          <name>text</name>
          <name>pdf</name>
          <name>rtf</name>
          <name>html</name>
          <name>image</name>
          <name>generic</name>
          <name>msoffice-ole2</name>
          <name>msoffice-ooxml</name>
          <name>openoffice</name>
        </documenttypes-indexed>
      </indexsource>
      <indexsource>
        <name>gallery_modules_source</name>
        <indexer class="org.opencms.search.CmsVfsIndexer" />
        <resources>
          <resource>/system/modules/</resource>
        </resources>
        <documenttypes-indexed>
          <name>xmlcontent-galleries</name>
        </documenttypes-indexed>
      </indexsource>
      <indexsource>
        <name>solr_source</name>
        <indexer class="org.opencms.search.CmsVfsIndexer"/>
        <resources>
          <resource>/sites/default/</resource>
        </resources>
        <documenttypes-indexed>
          <name>xmlcontent-solr</name>
          <name>containerpage</name>
          <name>xmlpage</name>
          <name>text</name>
          <name>pdf</name>
          <name>rtf</name>
          <name>html</name>
          <name>image</name>
          <name>generic</name>
          <name>msoffice-ole2</name>
          <name>msoffice-ooxml</name>
          <name>openoffice</name>
        </documenttypes-indexed>
      </indexsource>
    </indexsources>
    <fieldconfigurations>
      <fieldconfiguration>
        <name>standard</name>
        <description>The standard OpenCms 8.0 search index field configuration.</description>
        <fields>
          <field name="content" display="%(key.field.content)" store="compress" index="true" excerpt="true">
            <mapping type="content"/>
          </field>
          <field name="title-key" display="-" store="true" index="untokenized" boost="0.0">
            <mapping type="property">Title</mapping>
          </field>
          <field name="title" display="%(key.field.title)" store="false" index="true">
            <mapping type="property">Title</mapping>
          </field>
          <field name="keywords" display="%(key.field.keywords)" store="true" index="true">
            <mapping type="property">Keywords</mapping>
          </field>
          <field name="description" display="%(key.field.description)" store="true" index="true">
            <mapping type="property">Description</mapping>
          </field>
          <field name="meta" display="%(key.field.meta)" store="false" index="true">
            <mapping type="property">Title</mapping>
            <mapping type="property">Keywords</mapping>
            <mapping type="property">Description</mapping>
          </field>
        </fields>
      </fieldconfiguration>
      <fieldconfiguration class="org.opencms.search.galleries.CmsGallerySearchFieldConfiguration">
        <name>gallery_fields</name>
        <description>The OpenCms gallery search index field configuration.</description>
        <fields>
          <field name="content" display="%(key.field.content)" store="compress" index="true" excerpt="true">
            <mapping type="content"/>
          </field>
          <field name="title-key" store="true" index="untokenized" boost="0.0">
            <mapping type="property">Title</mapping>
          </field>
          <field name="title" display="%(key.field.title)" store="false" index="true">
            <mapping type="property">Title</mapping>
          </field>
          <field name="description" display="%(key.field.description)" store="true" index="true">
            <mapping type="property">Description</mapping>
          </field>
          <field name="meta" store="false" index="true">
            <mapping type="property">Title</mapping>
            <mapping type="property">Description</mapping>
          </field>
          <field name="res_dateExpired" store="true" index="untokenized">
            <mapping type="attribute">dateExpired</mapping>
          </field>
          <field name="res_dateReleased" store="true" index="untokenized">
            <mapping type="attribute">dateReleased</mapping>
          </field>
          <field name="res_length" store="true" index="untokenized">
            <mapping type="attribute">length</mapping>
          </field>
          <field name="res_state" store="true" index="untokenized">
            <mapping type="attribute">state</mapping>
          </field>
          <field name="res_structureId" store="true" index="untokenized">
            <mapping type="attribute">structureId</mapping>
          </field>
          <field name="res_userCreated" store="true" index="untokenized">
            <mapping type="attribute">userCreated</mapping>
          </field>
          <field name="res_userLastModified" store="true" index="untokenized">
            <mapping type="attribute">userLastModified</mapping>
          </field>
          <field name="res_locales" store="true" index="true" analyzer="WhitespaceAnalyzer">
            <mapping type="dynamic" class="org.opencms.search.galleries.CmsGallerySearchFieldMapping">res_locales</mapping>
          </field>
          <field name="additional_info" store="true" index="false">
            <mapping type="dynamic" class="org.opencms.search.galleries.CmsGallerySearchFieldMapping">additional_info</mapping>
          </field>
          <field name="container_types" store="true" index="true" analyzer="WhitespaceAnalyzer">
            <mapping type="dynamic" class="org.opencms.search.galleries.CmsGallerySearchFieldMapping">container_types</mapping>
          </field>
        </fields>
      </fieldconfiguration>
      <fieldconfiguration class="org.opencms.search.solr.CmsSolrFieldConfiguration">
        <name>solr_fields</name>
        <description>The Solr search index field configuration.</description>
        <fields/>
      </fieldconfiguration>
    </fieldconfigurations>
  </search>
>>>>>>> ac2b6673
</opencms><|MERGE_RESOLUTION|>--- conflicted
+++ resolved
@@ -1,390 +1,6 @@
 <?xml version="1.0" encoding="UTF-8"?>
 <!DOCTYPE opencms SYSTEM "http://www.opencms.org/dtd/6.0/opencms-search.dtd">
-
 <opencms>
-<<<<<<< HEAD
-	<search>
-		<directory>index</directory>
-		<timeout>60000</timeout>
-		<offlineUpdateFrequency>30000</offlineUpdateFrequency>
-		<forceunlock>onlyfull</forceunlock>		
-		<excerpt>1024</excerpt>
-		<extractionCacheMaxAge>672.0</extractionCacheMaxAge>
-		<maxModificationsBeforeCommit>200</maxModificationsBeforeCommit>	
-		<highlighter>org.opencms.search.documents.CmsTermHighlighterHtml</highlighter>		
-		<documenttypes>		
-			<documenttype>
-				<name>generic</name>
-				<class>org.opencms.search.documents.CmsDocumentGeneric</class>
-				<mimetypes/>
-				<resourcetypes>
-					<resourcetype>*</resourcetype>
-				</resourcetypes>
-			</documenttype>	
-			<documenttype>
-				<name>html</name>
-				<class>org.opencms.search.documents.CmsDocumentHtml</class>
-				<mimetypes>
-					<mimetype>text/html</mimetype>
-				</mimetypes>
-				<resourcetypes>
-					<resourcetype>plain</resourcetype>
-				</resourcetypes>
-			</documenttype>
-			<documenttype>
-				<name>image</name>
-				<class>org.opencms.search.documents.CmsDocumentGeneric</class>
-				<mimetypes/>
-				<resourcetypes>
-					<resourcetype>image</resourcetype>
-				</resourcetypes>
-			</documenttype>		
-			<documenttype>
-				<name>jsp</name>
-				<class>org.opencms.search.documents.CmsDocumentPlainText</class>
-				<mimetypes/>
-				<resourcetypes>
-					<resourcetype>jsp</resourcetype>
-				</resourcetypes>
-			</documenttype>		
-			<documenttype>
-				<name>pdf</name>
-				<class>org.opencms.search.documents.CmsDocumentPdf</class>
-				<mimetypes>
-					<mimetype>application/pdf</mimetype>
-				</mimetypes>
-				<resourcetypes>
-					<resourcetype>binary</resourcetype>
-					<resourcetype>plain</resourcetype>
-				</resourcetypes>
-			</documenttype>
-			<documenttype>
-				<name>rtf</name>
-				<class>org.opencms.search.documents.CmsDocumentRtf</class>
-				<mimetypes>
-					<mimetype>text/rtf</mimetype>
-					<mimetype>application/rtf</mimetype>
-				</mimetypes>
-				<resourcetypes>
-					<resourcetype>binary</resourcetype>
-					<resourcetype>plain</resourcetype>
-				</resourcetypes>
-			</documenttype>		
-			<documenttype>
-				<name>text</name>
-				<class>org.opencms.search.documents.CmsDocumentPlainText</class>
-				<mimetypes>
-					<mimetype>text/html</mimetype>
-					<mimetype>text/plain</mimetype>
-				</mimetypes>
-				<resourcetypes>
-					<resourcetype>plain</resourcetype>
-				</resourcetypes>
-			</documenttype>	
-			<documenttype>
-				<name>xmlcontent</name>
-				<class>org.opencms.search.documents.CmsDocumentXmlContent</class>
-				<mimetypes/>
-				<resourcetypes>
-					<resourcetype>*</resourcetype>
-				</resourcetypes>
-			</documenttype>
-			<documenttype>
-				<name>containerpage</name>
-				<class>org.opencms.search.documents.CmsDocumentContainerPage</class>
-				<mimetypes>
-					<mimetype>text/html</mimetype>
-				</mimetypes>
-				<resourcetypes>
-					<resourcetype>containerpage</resourcetype>
-				</resourcetypes>
-			</documenttype>					
-			<documenttype>
-				<name>xmlpage</name>
-				<class>org.opencms.search.documents.CmsDocumentXmlPage</class>
-				<mimetypes>
-					<mimetype>text/html</mimetype>
-				</mimetypes>
-				<resourcetypes>
-					<resourcetype>xmlpage</resourcetype>
-				</resourcetypes>
-			</documenttype>
-			<documenttype>
-				<name>xmlcontent-galleries</name>
-				<class>org.opencms.search.galleries.CmsGalleryDocumentXmlContent</class>
-				<mimetypes/>
-				<resourcetypes>
-					<resourcetype>xmlcontent-galleries</resourcetype>
-				</resourcetypes>
-			</documenttype>	
-            <documenttype>
-				<name>xmlpage-galleries</name>
-				<class>org.opencms.search.galleries.CmsGalleryDocumentXmlPage</class>
-				<mimetypes />
-				<resourcetypes>
-					<resourcetype>xmlpage-galleries</resourcetype>
-				</resourcetypes>
-			</documenttype>		
-			<documenttype>
-				<name>msoffice-ole2</name>
-				<class>org.opencms.search.documents.CmsDocumentMsOfficeOLE2</class>
-				<mimetypes>
-					<mimetype>application/vnd.ms-powerpoint</mimetype>
-					<mimetype>application/msword</mimetype>		
-					<mimetype>application/vnd.ms-excel</mimetype>
-				</mimetypes>
-				<resourcetypes>
-					<resourcetype>binary</resourcetype>
-					<resourcetype>plain</resourcetype>
-				</resourcetypes>
-			</documenttype>					
-			<documenttype>
-				<name>msoffice-ooxml</name>
-				<class>org.opencms.search.documents.CmsDocumentMsOfficeOOXML</class>
-				<mimetypes>				
-					<mimetype>application/vnd.openxmlformats-officedocument.wordprocessingml.document</mimetype>
-		        	<mimetype>application/vnd.openxmlformats-officedocument.spreadsheetml.sheet</mimetype>
-		        	<mimetype>application/vnd.openxmlformats-officedocument.presentationml.presentation</mimetype>
-				</mimetypes>
-				<resourcetypes>
-					<resourcetype>binary</resourcetype>
-					<resourcetype>plain</resourcetype>
-				</resourcetypes>
-			</documenttype>					
-			<documenttype>
-				<name>openoffice</name>
-				<class>org.opencms.search.documents.CmsDocumentOpenOffice</class>
-				<mimetypes>
-					<mimetype>application/vnd.oasis.opendocument.text</mimetype>
-					<mimetype>application/vnd.oasis.opendocument.spreadsheet</mimetype>
-				</mimetypes>
-				<resourcetypes>
-					<resourcetype>binary</resourcetype>
-					<resourcetype>plain</resourcetype>
-				</resourcetypes>
-			</documenttype>
-		</documenttypes>
-		<analyzers>
-			<analyzer>
-				<class>org.apache.lucene.analysis.de.GermanAnalyzer</class>
-				<locale>de</locale>
-			</analyzer>
-			<analyzer>
-				<class>org.apache.lucene.analysis.en.EnglishAnalyzer</class>
-				<locale>en</locale>
-			</analyzer>
-			<analyzer>
-                <class>org.apache.lucene.analysis.fr.FrenchAnalyzer</class>
-                <locale>fr</locale>
-			</analyzer>
-			<analyzer>
-				<class>org.apache.lucene.analysis.it.ItalianAnalyzer</class>
-				<locale>it</locale>
-			</analyzer>
-            <analyzer>
-				<class>org.opencms.search.galleries.CmsGallerySearchAnalyzer</class>
-				<locale>all</locale>
-			</analyzer>	
-		</analyzers>
-		<indexes>
-			<index>
-				<name>Online project EN (VFS)</name>
-				<rebuild>auto</rebuild>
-				<project>Online</project>
-				<locale>en</locale>			
-				<sources>
-					<source>source1</source>
-				</sources>		
-			</index>
-			<index>
-				<name>Online project DE (VFS)</name>
-				<rebuild>auto</rebuild>
-				<project>Online</project>
-				<locale>de</locale>			
-				<sources>
-					<source>source1</source>
-				</sources>		
-			</index>
-			<index>
-				<name>Offline project EN (VFS)</name>
-				<rebuild>offline</rebuild>
-				<project>Offline</project>
-				<locale>en</locale>			
-				<sources>
-					<source>source1</source>
-				</sources>		
-			</index>
-			<index>
-				<name>German online help</name>
-				<rebuild>auto</rebuild>
-				<project>Online</project>
-				<locale>de</locale>			
-				<sources>
-					<source>source2</source>
-				</sources>		
-			</index>	
-            <index class="org.opencms.search.galleries.CmsGallerySearchIndex">
-				<name>Gallery Index</name>
-				<rebuild>offline</rebuild>
-				<project>Offline</project>
-				<locale>all</locale>			
-				<configuration>gallery_fields</configuration>	
-				<sources>
-					<source>gallery_source</source>
-					<source>gallery_modules_source</source>
-				</sources>			
-                <param name="org.opencms.search.CmsSearchIndex.extractContent">false</param>				
-			</index>
-		</indexes>
-		<indexsources>				
-			<indexsource>
-				<name>source1</name>
-				<indexer class="org.opencms.search.CmsVfsIndexer" />
-				<resources>
-					<resource>/sites/</resource>
-				</resources>
-				<documenttypes-indexed>
-	                <name>xmlpage</name>
-					<name>xmlcontent</name>
-					<name>containerpage</name>
-	                <name>text</name>
-	                <name>pdf</name>
-	                <name>rtf</name>
-	                <name>html</name>
-	                <name>image</name>
-	                <name>generic</name>		
-	                <name>msoffice-ole2</name>
-	                <name>msoffice-ooxml</name>
-	            	<name>openoffice</name>	                	
-				</documenttypes-indexed>				
-			</indexsource>
-			<indexsource>
-				<name>source2</name>
-				<indexer class="org.opencms.search.CmsVfsIndexer" />
-				<resources>
-					<resource>/system/workplace/locales/</resource>
-				</resources>		
-				<documenttypes-indexed>
-	                <name>xmlpage</name>
-				</documenttypes-indexed>
-			</indexsource>	
-            <indexsource>
-				<name>gallery_source</name>
-				<indexer class="org.opencms.search.CmsVfsIndexer" />
-				<resources>
-					<resource>/sites/</resource>
-					<resource>/shared/</resource>
-					<resource>/system/galleries/</resource>
-				</resources>
-				<documenttypes-indexed>
-	                <name>xmlpage-galleries</name>
-					<name>xmlcontent-galleries</name>
-					<name>jsp</name>
-	                <name>text</name>
-	                <name>pdf</name>
-	                <name>rtf</name>
-	                <name>html</name>
-	                <name>image</name>
-	                <name>generic</name>
-	                <name>msoffice-ole2</name>
-	                <name>msoffice-ooxml</name>
-	                <name>openoffice</name>
-				</documenttypes-indexed>				
-			</indexsource>     
-            <indexsource>
-				<name>gallery_modules_source</name>
-				<indexer class="org.opencms.search.CmsVfsIndexer" />
-				<resources>
-					<resource>/system/modules/</resource>
-				</resources>
-				<documenttypes-indexed>
-					<name>xmlcontent-galleries</name>
-				</documenttypes-indexed>				
-			</indexsource>  			
-		</indexsources>		
-		<fieldconfigurations>		
-			<fieldconfiguration>
-				<name>standard</name>
-				<description>The standard OpenCms 8.0 search index field configuration.</description>
-				<fields>
-					<field name="content" display="%(key.field.content)" store="compress" index="true" excerpt="true">
-						<mapping type="content" />
-					</field>	
-					<field name="title-key" display="-" store="true" index="untokenized" boost="0.0">
-						<mapping type="property">Title</mapping>
-					</field>	
-					<field name="title" display="%(key.field.title)" store="false" index="true">
-						<mapping type="property">Title</mapping>
-					</field>	
-					<field name="keywords" display="%(key.field.keywords)" store="true" index="true">
-						<mapping type="property">Keywords</mapping>
-					</field>	
-					<field name="description" display="%(key.field.description)" store="true" index="true">
-						<mapping type="property">Description</mapping>
-					</field>					
-					<field name="meta" display="%(key.field.meta)" store="false" index="true">
-						<mapping type="property">Title</mapping>
-						<mapping type="property">Keywords</mapping>
-						<mapping type="property">Description</mapping>
-					</field>			
-				</fields>
-			</fieldconfiguration>	
-			<fieldconfiguration class="org.opencms.search.galleries.CmsGallerySearchFieldConfiguration">
-				<name>gallery_fields</name>
-				<description>The OpenCms gallery search index field configuration.</description>
-				<fields>
-					<field name="content" display="%(key.field.content)" store="compress" index="true" excerpt="true">
-                        <mapping type="content"/>
-                    </field>
-                    <field name="title-key" store="true" index="untokenized" boost="0.0">
-                        <mapping type="property">Title</mapping>
-                    </field>
-                    <field name="title" display="%(key.field.title)" store="false" index="true">
-                        <mapping type="property">Title</mapping>
-                    </field>
-                    <field name="description" display="%(key.field.description)" store="true" index="true">
-                        <mapping type="property">Description</mapping>
-                    </field>						
-					<field name="meta" store="false" index="true">
-						<mapping type="property">Title</mapping>
-						<mapping type="property">Description</mapping>
-						<mapping type="attribute">name</mapping>
-					</field>	
-					<field name="res_dateExpired" store="true" index="untokenized">
-						<mapping type="attribute">dateExpired</mapping>
-					</field>		
-					<field name="res_dateReleased" store="true" index="untokenized">
-						<mapping type="attribute">dateReleased</mapping>
-					</field>	
-					<field name="res_length" store="true" index="untokenized">
-						<mapping type="attribute">length</mapping>
-					</field>										
-					<field name="res_state" store="true" index="untokenized">
-						<mapping type="attribute">state</mapping>
-					</field>
-                    <field name="res_structureId" store="true" index="untokenized">
-						<mapping type="attribute">structureId</mapping>
-					</field>									
-					<field name="res_userCreated" store="true" index="untokenized">
-						<mapping type="attribute">userCreated</mapping>
-					</field>			
-					<field name="res_userLastModified" store="true" index="untokenized">
-						<mapping type="attribute">userLastModified</mapping>
-					</field>	
-					<field name="res_locales" store="true" index="true" analyzer="WhitespaceAnalyzer">
-						<mapping type="dynamic" class="org.opencms.search.galleries.CmsGallerySearchFieldMapping">res_locales</mapping>
-					</field>
-					<field name="additional_info" store="true" index="false">
-						<mapping type="dynamic" class="org.opencms.search.galleries.CmsGallerySearchFieldMapping">additional_info</mapping>
-					</field>						
-					<field name="container_types" store="true" index="true" analyzer="WhitespaceAnalyzer">
-						<mapping type="dynamic" class="org.opencms.search.galleries.CmsGallerySearchFieldMapping">container_types</mapping>
-					</field>
-				</fields>
-			</fieldconfiguration>	
-		</fieldconfigurations>				
-	</search>
-=======
   <search>
     <solr enabled="true"/>
     <directory>index</directory>
@@ -812,5 +428,4 @@
       </fieldconfiguration>
     </fieldconfigurations>
   </search>
->>>>>>> ac2b6673
 </opencms>