--- conflicted
+++ resolved
@@ -219,11 +219,6 @@
                     }
                 } else if (isGroupcontainerElement && (container instanceof CmsContainerPageContainer)) {
                     if (elementData == null) {
-<<<<<<< HEAD
-                        // deserialization failed, remove whole group container
-=======
-                        // deserialization failed, remove whole group container 
->>>>>>> c4e95c33
                         Element sibling = child.getNextSiblingElement();
                         container.getElement().removeChild(child);
                         child = sibling;
