/*
 * This library is part of OpenCms -
 * the Open Source Content Management System
 *
 * Copyright (c) Alkacon Software GmbH (http://www.alkacon.com)
 *
 * This library is free software; you can redistribute it and/or
 * modify it under the terms of the GNU Lesser General Public
 * License as published by the Free Software Foundation; either
 * version 2.1 of the License, or (at your option) any later version.
 *
 * This library is distributed in the hope that it will be useful,
 * but WITHOUT ANY WARRANTY; without even the implied warranty of
 * MERCHANTABILITY or FITNESS FOR A PARTICULAR PURPOSE. See the GNU
 * Lesser General Public License for more details.
 *
 * For further information about Alkacon Software, please see the
 * company website: http://www.alkacon.com
 *
 * For further information about OpenCms, please see the
 * project website: http://www.opencms.org
 * 
 * You should have received a copy of the GNU Lesser General Public
 * License along with this library; if not, write to the Free Software
 * Foundation, Inc., 59 Temple Place, Suite 330, Boston, MA  02111-1307  USA
 */

package org.opencms.ade.containerpage.client;

import org.opencms.gwt.client.util.CmsMessages;

/**
 * Convenience class to access the localized messages of this OpenCms package.<p> 
 * 
 * @since 8.0.0
 */
public final class Messages {

    /** Message constant for key in the resource bundle. */
    public static final String ERR_LOCK_RESOURCE_CHANGED_BY_1 = "ERR_LOCK_RESOURCE_CHANGED_BY_1";

    /** Message constant for key in the resource bundle. */
    public static final String ERR_LOCK_RESOURCE_LOCKED_BY_1 = "ERR_LOCK_RESOURCE_LOCKED_BY_1";

    /** Message constant for key in the resource bundle. */
    public static final String ERR_LOCK_TITLE_RESOURCE_CHANGED_0 = "ERR_LOCK_TITLE_RESOURCE_CHANGED_0";

    /** Message constant for key in the resource bundle. */
    public static final String ERR_LOCK_TITLE_RESOURCE_LOCKED_0 = "ERR_LOCK_TITLE_RESOURCE_LOCKED_0";

    /** Message constant for key in the resource bundle. */
    public static final String GUI_BUTTON_BREAK_UP_TEXT_0 = "GUI_BUTTON_BREAK_UP_TEXT_0";

    /** Message constant for key in the resource bundle. */
    public static final String GUI_BUTTON_CANCEL_TEXT_0 = "GUI_BUTTON_CANCEL_TEXT_0";

    /** Message constant for key in the resource bundle. */
    public static final String GUI_BUTTON_CHANGE_ORDER_TEXT_0 = "GUI_BUTTON_CHANGE_ORDER_TEXT_0";

    /** Message constant for key in the resource bundle. */
    public static final String GUI_BUTTON_DISCARD_TEXT_0 = "GUI_BUTTON_DISCARD_TEXT_0";

    /** Message constant for key in the resource bundle. */
    public static final String GUI_BUTTON_EDITFAVORITES_TEXT_0 = "GUI_BUTTON_EDITFAVORITES_TEXT_0";

    /** Message constant for key in the resource bundle. */
    public static final String GUI_BUTTON_ELEMENT_EDIT_0 = "GUI_BUTTON_ELEMENT_EDIT_0";

    /** Message constant for key in the resource bundle. */
    public static final String GUI_BUTTON_REMOVE_TEXT_0 = "GUI_BUTTON_REMOVE_TEXT_0";

    /** Message constant for key in the resource bundle. */
    public static final String GUI_BUTTON_RESET_DISABLED_0 = "GUI_BUTTON_RESET_DISABLED_0";

    /** Message constant for key in the resource bundle. */
    public static final String GUI_BUTTON_RESET_TEXT_0 = "GUI_BUTTON_RESET_TEXT_0";

    /** Message constant for key in the resource bundle. */
    public static final String GUI_BUTTON_RETURN_TEXT_0 = "GUI_BUTTON_RETURN_TEXT_0";

    /** Message constant for key in the resource bundle. */
    public static final String GUI_BUTTON_SAVE_DISABLED_0 = "GUI_BUTTON_SAVE_DISABLED_0";

    /** Message constant for key in the resource bundle. */
    public static final String GUI_BUTTON_SAVE_TEXT_0 = "GUI_BUTTON_SAVE_TEXT_0";

    /** Message constant for key in the resource bundle. */
    public static final String GUI_CLIPBOARD_ITEM_CAN_NOT_BE_EDITED_0 = "GUI_CLIPBOARD_ITEM_CAN_NOT_BE_EDITED_0";

    /** Message constant for key in the resource bundle. */
    public static final String GUI_DIALOG_LEAVE_NOT_SAVED_0 = "GUI_DIALOG_LEAVE_NOT_SAVED_0";

    /** Message constant for key in the resource bundle. */
    public static final String GUI_DIALOG_NOT_SAVED_TITLE_0 = "GUI_DIALOG_NOT_SAVED_TITLE_0";

    /** Message constant for key in the resource bundle. */
    public static final String GUI_DIALOG_PAGE_RESET_0 = "GUI_DIALOG_PAGE_RESET_0";

    /** Message constant for key in the resource bundle. */
    public static final String GUI_DIALOG_PUBLISH_NOT_SAVED_0 = "GUI_DIALOG_PUBLISH_NOT_SAVED_0";

    /** Message constant for key in the resource bundle. */
    public static final String GUI_DIALOG_RELOAD_TEXT_0 = "GUI_DIALOG_RELOAD_TEXT_0";

    /** Message constant for key in the resource bundle. */
    public static final String GUI_DIALOG_RELOAD_TITLE_0 = "GUI_DIALOG_RELOAD_TITLE_0";

    /** Message constant for key in the resource bundle. */
    public static final String GUI_DIALOG_RESET_TITLE_0 = "GUI_DIALOG_RESET_TITLE_0";

    /** Message constant for key in the resource bundle. */
    public static final String GUI_DIALOG_SAVE_BEFORE_LEAVING_0 = "GUI_DIALOG_SAVE_BEFORE_LEAVING_0";

    /** Message constant for key in the resource bundle. */
    public static final String GUI_DIALOG_SAVE_QUESTION_0 = "GUI_DIALOG_SAVE_QUESTION_0";

    /** Message constant for key in the resource bundle. */
    public static final String GUI_GROUPCONTAINER_CAPTION_0 = "GUI_GROUPCONTAINER_CAPTION_0";

    /** Message constant for key in the resource bundle. */
    public static final String GUI_GROUPCONTAINER_LABEL_DESCRIPTION_0 = "GUI_GROUPCONTAINER_LABEL_DESCRIPTION_0";

    /** Message constant for key in the resource bundle. */
    public static final String GUI_GROUPCONTAINER_LABEL_TITLE_0 = "GUI_GROUPCONTAINER_LABEL_TITLE_0";

    /** Message constant for key in the resource bundle. */
    public static final String GUI_GROUPCONTAINER_LOADING_DATA_0 = "GUI_GROUPCONTAINER_LOADING_DATA_0";

    /** Message constant for key in the resource bundle. */
    public static final String GUI_INHERITANCECONTAINER_CAPTION_0 = "GUI_INHERITANCECONTAINER_CAPTION_0";

    /** Message constant for key in the resource bundle. */
    public static final String GUI_INHERITANCECONTAINER_CONFIG_NAME_0 = "GUI_INHERITANCECONTAINER_CONFIG_NAME_0";

    /** Message constant for key in the resource bundle. */
    public static final String GUI_INHERITANCECONTAINER_HIDE_ELEMENTS_0 = "GUI_INHERITANCECONTAINER_HIDE_ELEMENTS_0";

    /** Message constant for key in the resource bundle. */
    public static final String GUI_INHERITANCECONTAINER_NO_HIDDEN_ELEMENTS_0 = "GUI_INHERITANCECONTAINER_NO_HIDDEN_ELEMENTS_0";

    /** Message constant for key in the resource bundle. */
    public static final String GUI_INHERITANCECONTAINER_SHOW_HIDDEN_0 = "GUI_INHERITANCECONTAINER_SHOW_HIDDEN_0";

    /** Message constant for key in the resource bundle. */
    public static final String GUI_LOCK_FAIL_0 = "GUI_LOCK_FAIL_0";

    /** Message constant for key in the resource bundle. */
    public static final String GUI_MODEL_SELECT_MESSAGE_0 = "GUI_MODEL_SELECT_MESSAGE_0";

    /** Message constant for key in the resource bundle. */
    public static final String GUI_MODEL_SELECT_TITLE_0 = "GUI_MODEL_SELECT_TITLE_0";

    /** Message constant for key in the resource bundle. */
    public static final String GUI_NO_SETTINGS_0 = "GUI_NO_SETTINGS_0";

    /** Message constant for key in the resource bundle. */
    public static final String GUI_NO_SETTINGS_TITLE_0 = "GUI_NO_SETTINGS_TITLE_0";

    /** Message constant for key in the resource bundle. */
    public static final String GUI_NOTIFICATION_ADD_TO_FAVORITES_0 = "GUI_NOTIFICATION_ADD_TO_FAVORITES_0";

    /** Message constant for key in the resource bundle. */
    public static final String GUI_NOTIFICATION_FAVORITES_SAVED_0 = "GUI_NOTIFICATION_FAVORITES_SAVED_0";

    /** Message constant for key in the resource bundle. */
    public static final String GUI_NOTIFICATION_GROUP_CONTAINER_SAVED_0 = "GUI_NOTIFICATION_GROUP_CONTAINER_SAVED_0";

    /** Message constant for key in the resource bundle. */
    public static final String GUI_NOTIFICATION_INHERITANCE_CONTAINER_SAVED_0 = "GUI_NOTIFICATION_INHERITANCE_CONTAINER_SAVED_0";

    /** Message constant for key in the resource bundle. */
    public static final String GUI_NOTIFICATION_PAGE_SAVED_0 = "GUI_NOTIFICATION_PAGE_SAVED_0";

    /** Message constant for key in the resource bundle. */
    public static final String GUI_NOTIFICATION_PAGE_UNLOCKED_0 = "GUI_NOTIFICATION_PAGE_UNLOCKED_0";

    /** Message constant for key in the resource bundle. */
    public static final String GUI_NOTIFICATION_UNABLE_TO_LOCK_0 = "GUI_NOTIFICATION_UNABLE_TO_LOCK_0";

    /** Message constant for key in the resource bundle. */
    public static final String GUI_PROPERTY_DIALOG_TEXT_0 = "GUI_PROPERTY_DIALOG_TEXT_0";

    /** Message constant for key in the resource bundle. */
    public static final String GUI_PROPERTY_DIALOG_TITLE_0 = "GUI_PROPERTY_DIALOG_TITLE_0";

    /** Message constant for key in the resource bundle. */
    public static final String GUI_TAB_FAVORITES_DESCRIPTION_0 = "GUI_TAB_FAVORITES_DESCRIPTION_0";

    /** Message constant for key in the resource bundle. */
    public static final String GUI_TAB_FAVORITES_NO_ELEMENTS_0 = "GUI_TAB_FAVORITES_NO_ELEMENTS_0";

    /** Message constant for key in the resource bundle. */
    public static final String GUI_TAB_FAVORITES_TITLE_0 = "GUI_TAB_FAVORITES_TITLE_0";

    /** Message constant for key in the resource bundle. */
    public static final String GUI_TAB_RECENT_DESCRIPTION_0 = "GUI_TAB_RECENT_DESCRIPTION_0";

    /** Message constant for key in the resource bundle. */
    public static final String GUI_TAB_RECENT_TITLE_0 = "GUI_TAB_RECENT_TITLE_0";

<<<<<<< HEAD
=======
    /** Message constant for key in the resource bundle. */
    public static final String GUI_TITLE_INHERITED_FROM_1 = "GUI_TITLE_INHERITED_FROM_1";

>>>>>>> 4d37fee1
    /** Name of the used resource bundle. */
    private static final String BUNDLE_NAME = "org.opencms.ade.containerpage.clientmessages";

    /** Static instance member. */
    private static CmsMessages INSTANCE;

    /**
     * Hides the public constructor for this utility class.<p>
     */
    private Messages() {

        // hide the constructor
    }

    /**
     * Returns an instance of this localized message accessor.<p>
     * 
     * @return an instance of this localized message accessor
     */
    public static CmsMessages get() {

        if (INSTANCE == null) {
            INSTANCE = new CmsMessages(BUNDLE_NAME);
        }
        return INSTANCE;
    }

    /**
     * Returns the bundle name for this OpenCms package.<p>
     * 
     * @return the bundle name for this OpenCms package
     */
    public String getBundleName() {

        return BUNDLE_NAME;
    }
}<|MERGE_RESOLUTION|>--- conflicted
+++ resolved
@@ -198,12 +198,9 @@
     /** Message constant for key in the resource bundle. */
     public static final String GUI_TAB_RECENT_TITLE_0 = "GUI_TAB_RECENT_TITLE_0";
 
-<<<<<<< HEAD
-=======
     /** Message constant for key in the resource bundle. */
     public static final String GUI_TITLE_INHERITED_FROM_1 = "GUI_TITLE_INHERITED_FROM_1";
 
->>>>>>> 4d37fee1
     /** Name of the used resource bundle. */
     private static final String BUNDLE_NAME = "org.opencms.ade.containerpage.clientmessages";
 
