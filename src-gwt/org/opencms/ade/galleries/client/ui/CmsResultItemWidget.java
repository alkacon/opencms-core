--- conflicted
+++ resolved
@@ -51,7 +51,7 @@
  */
 public class CmsResultItemWidget extends CmsListItemWidget {
 
-    /** 
+    /**
      * Widget containing the image(s) for a result list item..<p>
      */
     public class ImageTile extends HTML implements I_CmsDragHandle {
@@ -61,15 +61,15 @@
 
         /**
          * Creates a new instance with the given content.<p>
-         * 
-         * @param content the HTML content 
+         *
+         * @param content the HTML content
          */
         public ImageTile(String content) {
 
             super(content);
         }
 
-        /** 
+        /**
          * @see org.opencms.gwt.client.dnd.I_CmsDragHandle#getDraggable()
          */
         public I_CmsDraggable getDraggable() {
@@ -79,8 +79,8 @@
 
         /**
          * Sets the draggable widget.<p>
-         * 
-         * @param draggable the draggable widget 
+         *
+         * @param draggable the draggable widget
          */
         public void setDraggable(I_CmsDraggable draggable) {
 
@@ -122,15 +122,10 @@
             }
             String timeParam = "&time=" + System.currentTimeMillis();
             // insert tile view image div
-<<<<<<< HEAD
-            ImageTile imageTile = new ImageTile("<img src=\"" + src + getBigImageScaleParam()
-            // add time stamp to override browser image caching
-=======
-            HTML imageTile = new HTML("<img src=\""
+            ImageTile imageTile = new ImageTile("<img src=\""
                 + src
                 + getBigImageScaleParam()
                 // add time stamp to override browser image caching
->>>>>>> d46a8b9b
                 + timeParam
                 + "\" class=\""
                 + I_CmsLayoutBundle.INSTANCE.galleryResultItemCss().bigImage()
@@ -155,10 +150,10 @@
 
     }
 
-    /** 
+    /**
      * Gets the image tile.<p>
-     * 
-     * @return the image tile 
+     *
+     * @return the image tile
      */
     public ImageTile getImageTile() {
 
