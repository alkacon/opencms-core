/*
 * This library is part of OpenCms -
 * the Open Source Content Management System
 *
 * Copyright (c) Alkacon Software GmbH (http://www.alkacon.com)
 *
 * This library is free software; you can redistribute it and/or
 * modify it under the terms of the GNU Lesser General Public
 * License as published by the Free Software Foundation; either
 * version 2.1 of the License, or (at your option) any later version.
 *
 * This library is distributed in the hope that it will be useful,
 * but WITHOUT ANY WARRANTY; without even the implied warranty of
 * MERCHANTABILITY or FITNESS FOR A PARTICULAR PURPOSE. See the GNU
 * Lesser General Public License for more details.
 *
 * For further information about Alkacon Software GmbH, please see the
 * company website: http://www.alkacon.com
 *
 * For further information about OpenCms, please see the
 * project website: http://www.opencms.org
 *
 * You should have received a copy of the GNU Lesser General Public
 * License along with this library; if not, write to the Free Software
 * Foundation, Inc., 59 Temple Place, Suite 330, Boston, MA  02111-1307  USA
 */

package org.opencms.search.extractors;

import org.opencms.util.CmsStringUtil;

import java.io.ByteArrayInputStream;
import java.io.ByteArrayOutputStream;
import java.io.ObjectInputStream;
import java.io.ObjectOutputStream;
import java.io.Serializable;
import java.util.Arrays;
import java.util.Collection;
import java.util.HashMap;
import java.util.HashSet;
import java.util.List;
import java.util.Locale;
import java.util.Map;

/**
 * The result of a document text extraction.<p>
 *
 * This data structure contains the extracted text as well as (optional)
 * meta information extracted from the document.<p>
 *
 * @since 6.0.0
 */
public class CmsExtractionResult implements I_CmsExtractionResult, Serializable {

    /** UID required for safe serialization. */
    private static final long serialVersionUID = 1465447302192195154L;

    /** The extracted individual content items. */
    private Map<Locale, Map<String, String>> m_contentItems;

    /** The locales of the content. */
    private Collection<Locale> m_locales;

    /** The default locale of the content. Can be <code>null</code> for unilingual extraction results. */
    private Locale m_defaultLocale;

    /** The extracted values directly added to the index. */
    private Map<String, String> m_fieldMappings;

    /** The serialized version of this object. */
    private byte[] m_serializedVersion;

    /** Creates a new multilingual extraction result.
     * @param defaultLocale the default (best fitting) locale of the result.
     * @param multilingualContentItems the content items for the different locales
     * @param fieldMappings special mappings to search fields with values extracted from the content
     */
    public CmsExtractionResult(
        Locale defaultLocale,
        Map<Locale, Map<String, String>> multilingualContentItems,
        Map<String, String> fieldMappings) {

        m_defaultLocale = defaultLocale;
        m_contentItems = null != multilingualContentItems
        ? removeNullEntries(multilingualContentItems)
        : new HashMap<Locale, Map<String, String>>(1);

        // ensure that a version for the default locale is present
        if (null == m_contentItems.get(m_defaultLocale)) {
            m_contentItems.put(m_defaultLocale, new HashMap<String, String>());
        }
        m_fieldMappings = null != fieldMappings ? fieldMappings : new HashMap<String, String>();

        // set the locales
        m_locales = new HashSet<Locale>();
        for (Locale locale : m_contentItems.keySet()) {
            if (null != locale) {
                m_locales.add(locale);
            }
        }

    }

    /**
     * Creates a new extraction result without meta information and without additional fields.<p>
     *
     * @param content the extracted content
     */
    public CmsExtractionResult(String content) {

        this(content, null, null);
        m_contentItems.get(m_defaultLocale).put(ITEM_RAW, content);
    }

    /**
<<<<<<< HEAD
     * Creates a new unilingual extraction result.<p>
=======
     * Creates a new extraction result.<p>
>>>>>>> d46a8b9b
     *
     * @param content the extracted content
     * @param contentItems the individual extracted content items
     */
    public CmsExtractionResult(String content, Map<String, String> contentItems) {

        this(content, contentItems, null);
    }

    /**
     * Creates a new unilingual extraction result.<p>
     *
     * @param content the extracted content
     * @param contentItems the individual extracted content items
     * @param fieldMappings extraction results that should directly be indexed
     */
    public CmsExtractionResult(String content, Map<String, String> contentItems, Map<String, String> fieldMappings) {

        m_defaultLocale = null;
        m_locales = new HashSet<Locale>();
        m_contentItems = new HashMap<Locale, Map<String, String>>(1);
        if (fieldMappings != null) {
            m_fieldMappings = fieldMappings;
        } else {
            m_fieldMappings = new HashMap<String, String>();
        }
        if (contentItems != null) {
            m_contentItems.put(m_defaultLocale, contentItems);
        } else {
            m_contentItems.put(m_defaultLocale, new HashMap<String, String>());
        }
        if (CmsStringUtil.isNotEmptyOrWhitespaceOnly(content)) {
            m_contentItems.get(m_defaultLocale).put(ITEM_CONTENT, content);
        }
    }

    /**
     * Creates an extraction result from a serialized byte array.<p>
     *
     * @param bytes the serialized version of the extraction result
     *
     * @return extraction result created from the serialized byte array
     */
    public static final CmsExtractionResult fromBytes(byte[] bytes) {

        Object obj = null;
        if (bytes != null) {
            // create an object out of the byte array
            try {
                ByteArrayInputStream in = new ByteArrayInputStream(bytes);
                ObjectInputStream oin = new ObjectInputStream(in);
                obj = oin.readObject();
                oin.close();
            } catch (Exception e) {
                // ignore, null is not an instance of CmsExtractionResult
            }
            if (obj instanceof CmsExtractionResult) {
                CmsExtractionResult result = (CmsExtractionResult)obj;
                result.m_serializedVersion = bytes;
                return result;
            }
        }
        return null;
    }

    /**
     * @see org.opencms.search.extractors.I_CmsExtractionResult#getBytes()
     */
    public byte[] getBytes() {

        // check if we have a cached version of the serialized object available
        if (m_serializedVersion != null) {
            return m_serializedVersion;
        }
        try {
            // serialize this object and return
            ByteArrayOutputStream out = new ByteArrayOutputStream(512);
            ObjectOutputStream oout = new ObjectOutputStream(out);
            oout.writeObject(this);
            oout.close();
            m_serializedVersion = out.toByteArray();
        } catch (Exception e) {
            // ignore, serialized version will be null
        }
        return m_serializedVersion;
    }

    /**
     * @see org.opencms.search.extractors.I_CmsExtractionResult#getContent()
     */
    public String getContent() {

        return m_contentItems.get(m_defaultLocale).get(ITEM_CONTENT);
    }

    /**
     * @see org.opencms.search.extractors.I_CmsExtractionResult#getContent(java.util.Locale)
     */
    public String getContent(Locale locale) {

        Map<String, String> localeItems = m_contentItems.get(locale);
        return null == localeItems ? null : localeItems.get(ITEM_CONTENT);
    }

    /**
     * @see org.opencms.search.extractors.I_CmsExtractionResult#getContentItems()
     */
    public Map<String, String> getContentItems() {

        return m_contentItems.get(m_defaultLocale);
    }

    /**
     * @see org.opencms.search.extractors.I_CmsExtractionResult#getContentItems(java.util.Locale)
     */
    public Map<String, String> getContentItems(Locale locale) {

        Map<String, String> localeItems = m_contentItems.get(locale);
        return null == localeItems ? new HashMap<String, String>() : localeItems;
    }

    /**
     * @see org.opencms.search.extractors.I_CmsExtractionResult#getDefaultLocale()
     */
    public Locale getDefaultLocale() {

        return m_defaultLocale;
    }

    /**
     * @see org.opencms.search.extractors.I_CmsExtractionResult#getFieldMappings()
     */
    public Map<String, String> getFieldMappings() {

        return m_fieldMappings;
    }

    /**
     * @see org.opencms.search.extractors.I_CmsExtractionResult#getLocales()
     */
    public Collection<Locale> getLocales() {

        return m_locales;
    }

    /**
     * @see org.opencms.search.extractors.I_CmsExtractionResult#merge(java.util.List)
     */
    public I_CmsExtractionResult merge(List<I_CmsExtractionResult> extractionResults) {

        //prepare copy
        Map<Locale, Map<String, String>> contentItems = new HashMap<Locale, Map<String, String>>(m_contentItems.size());
        for (Locale locale : m_contentItems.keySet()) {
            Map<String, String> originalLocalValues = m_contentItems.get(locale);
            Map<String, String> localeValues = new HashMap<String, String>(originalLocalValues.size());
            for (String key : originalLocalValues.keySet()) {
                localeValues.put(key, originalLocalValues.get(key));
            }
            contentItems.put(locale, localeValues);
        }

        HashMap<String, String> fieldMappings = new HashMap<String, String>(m_fieldMappings.size());
        for (String fieldMapping : m_fieldMappings.keySet()) {
            fieldMappings.put(fieldMapping, m_fieldMappings.get(fieldMapping));
        }

        //merge content from the other extraction results
        for (Locale locale : contentItems.keySet()) {
            Map<String, String> localeValues = contentItems.get(locale);
            for (I_CmsExtractionResult result : extractionResults) {
                if (result.getLocales().contains(locale)) {
                    Map<String, String> resultLocaleValues = result.getContentItems(locale);
                    for (String item : Arrays.asList(ITEMS_TO_MERGE)) {
                        localeValues = mergeItem(item, localeValues, resultLocaleValues);
                    }
                }
            }
        }
        return new CmsExtractionResult(m_defaultLocale, contentItems, fieldMappings);
    }

    /**
     * @see org.opencms.search.extractors.I_CmsExtractionResult#release()
     */
    public void release() {

        if (!m_contentItems.isEmpty()) {
            m_contentItems.clear();
        }
        m_contentItems = null;
        m_serializedVersion = null;
    }

    /** Merges the item from the resultLocaleValues into the corresponding item of the localeValues.
     * @param item the item to merge
     * @param localeValues the values where the item gets merged into
     * @param resultLocaleValues the values where the item to merge is read from
     * @return the modified localeValues with the merged item
     */
    private Map<String, String> mergeItem(
        String item,
        Map<String, String> localeValues,
        Map<String, String> resultLocaleValues) {

        if (resultLocaleValues.get(item) != null) {
            if (localeValues.get(item) != null) {
                localeValues.put(item, localeValues.get(item) + " " + resultLocaleValues.get(item));
            } else {
                localeValues.put(item, resultLocaleValues.get(item));
            }
        }

        return localeValues;
    }

    /** Replaces all <code>null</code> values with empty maps.
     * @param multilingualContentItems the map where replacement should take place
     * @return the map with all <code>null</code> values replaced with empty maps.
     */
    private Map<Locale, Map<String, String>> removeNullEntries(Map<Locale, Map<String, String>> multilingualContentItems) {

        for (Locale locale : multilingualContentItems.keySet()) {
            if (null == multilingualContentItems.get(locale)) {
                multilingualContentItems.put(locale, new HashMap<String, String>());
            }
        }
        return multilingualContentItems;
    }
}<|MERGE_RESOLUTION|>--- conflicted
+++ resolved
@@ -113,11 +113,7 @@
     }
 
     /**
-<<<<<<< HEAD
      * Creates a new unilingual extraction result.<p>
-=======
-     * Creates a new extraction result.<p>
->>>>>>> d46a8b9b
      *
      * @param content the extracted content
      * @param contentItems the individual extracted content items
@@ -337,7 +333,8 @@
      * @param multilingualContentItems the map where replacement should take place
      * @return the map with all <code>null</code> values replaced with empty maps.
      */
-    private Map<Locale, Map<String, String>> removeNullEntries(Map<Locale, Map<String, String>> multilingualContentItems) {
+    private Map<Locale, Map<String, String>> removeNullEntries(
+        Map<Locale, Map<String, String>> multilingualContentItems) {
 
         for (Locale locale : multilingualContentItems.keySet()) {
             if (null == multilingualContentItems.get(locale)) {
