--- conflicted
+++ resolved
@@ -167,15 +167,10 @@
     }
 
     /**
-<<<<<<< HEAD
      * Creates a new gallery search result.
-     * 
-=======
-     * Creates a new gallery search result.<p>
-     *
->>>>>>> d46a8b9b
+     *
      * @param cms the current CMS context (used for reading information missing from the index)
-     * @param doc the I_CmsSearchResult document to extract information from. 
+     * @param doc the I_CmsSearchResult document to extract information from.
      * @param score the score of this search result
      * @param locale the locale to create the result for
      */
@@ -199,32 +194,17 @@
             locale.toString()) + "_s";
         m_title = doc.getFieldValueAsString(effFieldName);
         if (CmsStringUtil.isEmptyOrWhitespaceOnly(m_title)) {
-            m_title = doc.getFieldValueAsString(CmsPropertyDefinition.PROPERTY_TITLE
-                + CmsSearchField.FIELD_DYNAMIC_PROPERTIES);
-        }
-
-<<<<<<< HEAD
+            m_title = doc.getFieldValueAsString(
+                CmsPropertyDefinition.PROPERTY_TITLE + CmsSearchField.FIELD_DYNAMIC_PROPERTIES);
+        }
+
         effFieldName = CmsSearchFieldConfiguration.getLocaleExtendedName(
             CmsSearchField.FIELD_DESCRIPTION,
-            locale.toString())
-            + "_s";
+            locale.toString()) + "_s";
         m_description = doc.getFieldValueAsString(effFieldName);
         if (CmsStringUtil.isEmptyOrWhitespaceOnly(m_description)) {
-            m_description = doc.getFieldValueAsString(CmsPropertyDefinition.PROPERTY_DESCRIPTION
-                + CmsSearchField.FIELD_DYNAMIC_PROPERTIES);
-=======
-        m_description = null;
-        f = doc.getField(CmsSearchField.FIELD_DESCRIPTION);
-        if (f != null) {
-            m_description = f.stringValue();
-        }
-        if (m_description == null) {
-            f = doc.getField(
-                CmsSearchFieldConfiguration.getLocaleExtendedName(CmsSearchField.FIELD_DESCRIPTION, locale));
-            if (f != null) {
-                m_description = f.stringValue();
-            }
->>>>>>> d46a8b9b
+            m_description = doc.getFieldValueAsString(
+                CmsPropertyDefinition.PROPERTY_DESCRIPTION + CmsSearchField.FIELD_DYNAMIC_PROPERTIES);
         }
 
         m_resourceType = doc.getFieldValueAsString(CmsSearchField.FIELD_TYPE);
@@ -284,22 +264,6 @@
     }
 
     /**
-<<<<<<< HEAD
-=======
-     * Creates a new gallery search result.<p>
-     *
-     * @param score the score of this search result
-     * @param doc the Lucene document to extract fields from such as description, title, key words etc. pp.
-     * @param excerpt the excerpt of the search result's content
-     * @param locale the locale to create the result for
-     */
-    public CmsGallerySearchResult(int score, Document doc, String excerpt, Locale locale) {
-
-        this(null, score, doc, excerpt, locale);
-    }
-
-    /**
->>>>>>> d46a8b9b
      * Compares two search results based on the score of the result.<p>
      *
      * @param other the result to compare this result with
