--- conflicted
+++ resolved
@@ -67,28 +67,28 @@
     /** The name for the standard field configuration. */
     public static final String STR_STANDARD = "standard";
 
-    /** The description of the configuration. */
-    private String m_description;
-
-    /** Map to lookup the configured {@link CmsSearchField} instances by name. */
-    private Map<String, CmsSearchField> m_fieldLookup;
-
-    /** The list of configured {@link CmsSearchField} names. */
-    private List<String> m_fieldNames;
-
-    /** The list of configured {@link CmsSearchField} instances. */
-    private List<CmsSearchField> m_fields;
-
-    /** The current index. */
-    private CmsSearchIndex m_index;
-
-    /** The name of the configuration. */
-    private String m_name;
-
     static {
         LAZY_FIELDS.add(CmsSearchField.FIELD_CONTENT);
         LAZY_FIELDS.add(CmsSearchField.FIELD_CONTENT_BLOB);
     }
+
+    /** The description of the configuration. */
+    private String m_description;
+
+    /** Map to lookup the configured {@link CmsSearchField} instances by name. */
+    private Map<String, CmsSearchField> m_fieldLookup;
+
+    /** The list of configured {@link CmsSearchField} names. */
+    private List<String> m_fieldNames;
+
+    /** The list of configured {@link CmsSearchField} instances. */
+    private List<CmsSearchField> m_fields;
+
+    /** The current index. */
+    private CmsSearchIndex m_index;
+
+    /** The name of the configuration. */
+    private String m_name;
 
     /**
      * Creates a new, empty field configuration.<p>
@@ -183,16 +183,9 @@
         }
     }
 
-<<<<<<< HEAD
     /** To allow sorting on a field the field must be added to the map given to {@link org.apache.lucene.uninverting.UninvertingReader#wrap(org.apache.lucene.index.DirectoryReader, Map)}.
      *  The method adds the configured fields.
      * @param uninvertingMap the map to which the fields are added.
-=======
-    /**
-     * Appends the specific search fields to the document.<p>
-     *
-     * @see org.opencms.search.fields.I_CmsSearchFieldAppdender#appendFields(org.opencms.search.I_CmsSearchDocument, org.opencms.file.CmsObject, org.opencms.file.CmsResource, org.opencms.search.extractors.I_CmsExtractionResult, java.util.List, java.util.List)
->>>>>>> d46a8b9b
      */
     public void addUninvertingMappings(Map<String, Type> uninvertingMap) {
 
@@ -251,7 +244,13 @@
         document = appendProperties(document, cms, resource, extraction, properties, propertiesSearched);
         document = appendCategories(document, cms, resource, extraction, properties, propertiesSearched);
         document = appendFieldMappings(document, cms, resource, extraction, properties, propertiesSearched);
-        document = appendAdditionalValuesToDcoument(document, cms, resource, extraction, properties, propertiesSearched);
+        document = appendAdditionalValuesToDcoument(
+            document,
+            cms,
+            resource,
+            extraction,
+            properties,
+            propertiesSearched);
         document = setBoost(document, cms, resource, extraction, properties, propertiesSearched);
 
         return document;
