/*
 * This library is part of OpenCms -
 * the Open Source Content Management System
 *
 * Copyright (c) Alkacon Software GmbH (http://www.alkacon.com)
 *
 * This library is free software; you can redistribute it and/or
 * modify it under the terms of the GNU Lesser General Public
 * License as published by the Free Software Foundation; either
 * version 2.1 of the License, or (at your option) any later version.
 *
 * This library is distributed in the hope that it will be useful,
 * but WITHOUT ANY WARRANTY; without even the implied warranty of
 * MERCHANTABILITY or FITNESS FOR A PARTICULAR PURPOSE. See the GNU
 * Lesser General Public License for more details.
 *
 * For further information about Alkacon Software, please see the
 * company website: http://www.alkacon.com
 *
 * For further information about OpenCms, please see the
 * project website: http://www.opencms.org
 * 
 * You should have received a copy of the GNU Lesser General Public
 * License along with this library; if not, write to the Free Software
 * Foundation, Inc., 59 Temple Place, Suite 330, Boston, MA  02111-1307  USA
 */

package org.opencms.gwt;

import org.opencms.ade.galleries.CmsPreviewService;
import org.opencms.file.CmsObject;
import org.opencms.file.CmsProperty;
import org.opencms.file.CmsPropertyDefinition;
import org.opencms.file.CmsResource;
import org.opencms.file.CmsResourceFilter;
<<<<<<< HEAD
=======
import org.opencms.file.CmsUser;
>>>>>>> 4d37fee1
import org.opencms.file.types.CmsResourceTypeBinary;
import org.opencms.file.types.CmsResourceTypeImage;
import org.opencms.file.types.CmsResourceTypePlain;
import org.opencms.file.types.CmsResourceTypeXmlContainerPage;
import org.opencms.file.types.CmsResourceTypeXmlContent;
import org.opencms.file.types.CmsResourceTypeXmlPage;
import org.opencms.file.types.I_CmsResourceType;
import org.opencms.flex.CmsFlexController;
<<<<<<< HEAD
=======
import org.opencms.gwt.shared.CmsAliasBean;
>>>>>>> 4d37fee1
import org.opencms.gwt.shared.CmsAvailabilityInfoBean;
import org.opencms.gwt.shared.CmsBrokenLinkBean;
import org.opencms.gwt.shared.CmsDeleteResourceBean;
import org.opencms.gwt.shared.CmsListInfoBean;
import org.opencms.gwt.shared.CmsListInfoBean.LockIcon;
import org.opencms.gwt.shared.CmsLockReportInfo;
import org.opencms.gwt.shared.CmsPrepareEditResponse;
import org.opencms.gwt.shared.CmsPreviewInfo;
import org.opencms.gwt.shared.CmsPrincipalBean;
import org.opencms.gwt.shared.CmsVfsEntryBean;
import org.opencms.gwt.shared.property.CmsClientProperty;
import org.opencms.gwt.shared.property.CmsPropertiesBean;
import org.opencms.gwt.shared.property.CmsPropertyChangeSet;
import org.opencms.gwt.shared.property.CmsPropertyModification;
import org.opencms.gwt.shared.rpc.I_CmsVfsService;
import org.opencms.i18n.CmsLocaleManager;
import org.opencms.i18n.CmsMessages;
import org.opencms.jsp.CmsJspTagEditable;
import org.opencms.loader.CmsImageScaler;
import org.opencms.loader.CmsLoaderException;
import org.opencms.lock.CmsLock;
import org.opencms.lock.CmsLockType;
import org.opencms.main.CmsException;
import org.opencms.main.CmsLog;
import org.opencms.main.OpenCms;
import org.opencms.relations.CmsRelation;
import org.opencms.relations.CmsRelationFilter;
import org.opencms.security.CmsAccessControlEntry;
import org.opencms.security.I_CmsPrincipal;
import org.opencms.util.CmsMacroResolver;
import org.opencms.util.CmsStringUtil;
import org.opencms.util.CmsUUID;
import org.opencms.workplace.explorer.CmsResourceUtil;
import org.opencms.xml.containerpage.CmsXmlContainerPageFactory;
import org.opencms.xml.content.CmsXmlContentFactory;
import org.opencms.xml.content.CmsXmlContentProperty;
import org.opencms.xml.page.CmsXmlPageFactory;

import java.util.ArrayList;
import java.util.Collection;
import java.util.HashMap;
import java.util.HashSet;
import java.util.LinkedHashMap;
import java.util.List;
import java.util.Locale;
import java.util.Map;
import java.util.Set;

import javax.servlet.http.HttpServletRequest;

import org.apache.commons.collections.CollectionUtils;
import org.apache.commons.collections.FactoryUtils;
import org.apache.commons.collections.map.MultiValueMap;
import org.apache.commons.logging.Log;

/**
 * A service class for reading the VFS tree.<p>
 * 
 * @since 8.0.0
 */
public class CmsVfsService extends CmsGwtService implements I_CmsVfsService {

    /** The static log object for this class. */
    private static final Log LOG = CmsLog.getLog(CmsVfsService.class);
<<<<<<< HEAD
    /** The allowed preview mime types. Checked for binary content only. */
    private static Set<String> m_previewMimeTypes = new HashSet<String>();
    /** Serialization id. */
    private static final long serialVersionUID = -383483666952834348L;

=======

    /** The allowed preview mime types. Checked for binary content only. */
    private static Set<String> m_previewMimeTypes = new HashSet<String>();

    /** Serialization id. */
    private static final long serialVersionUID = -383483666952834348L;

    /** A helper object containing the implementations of the alias-related service methods. */
    private CmsAliasHelper m_aliasHelper = new CmsAliasHelper();

>>>>>>> 4d37fee1
    /** Initialize the preview mime types. */
    static {
        CollectionUtils.addAll(m_previewMimeTypes, (new String[] {
            "application/msword",
            "application/pdf",
            "application/excel",
            "application/mspowerpoint",
            "application/zip"}));
    }

    /**
     * Returns the no preview reason if there is any.<p>
     * 
     * @param cms the current cms context
     * @param resource the resource to check
     * 
     * @return the no preview reason if there is any
     */
    public static String getNoPreviewReason(CmsObject cms, CmsResource resource) {

        String noPreviewReason = null;
        if (resource.getState().isDeleted()) {
            noPreviewReason = Messages.get().getBundle().key(Messages.GUI_NO_PREVIEW_DELETED_0);
        } else if (resource.isFolder()) {
            noPreviewReason = Messages.get().getBundle().key(Messages.GUI_NO_PREVIEW_FOLDER_0);
        } else {
            String siteRoot = OpenCms.getSiteManager().getSiteRoot(resource.getRootPath());
            // previewing only resources that are in the same site or don't have a site root at all
            if ((siteRoot != null) && !siteRoot.equals(cms.getRequestContext().getSiteRoot())) {
                noPreviewReason = Messages.get().getBundle().key(Messages.GUI_NO_PREVIEW_OTHER_SITE_0);
            } else if (resource.getTypeId() == CmsResourceTypeBinary.getStaticTypeId()) {
                String mimeType = OpenCms.getResourceManager().getMimeType(resource.getName(), null, "empty");
                if (!m_previewMimeTypes.contains(mimeType)) {
                    noPreviewReason = Messages.get().getBundle().key(Messages.GUI_NO_PREVIEW_WRONG_MIME_TYPE_0);
                }
            }
        }
        return noPreviewReason;
    }

    /**
     * Returns a new configured service instance.<p>
     * 
     * @param request the current request
     * 
     * @return a new service instance
     */
    public static CmsVfsService newInstance(HttpServletRequest request) {

        CmsVfsService service = new CmsVfsService();
        service.setCms(CmsFlexController.getCmsObject(request));
        service.setRequest(request);
        return service;
    }

    /**
     * Processes a file path, which may have macros in it, so it can be opened by the XML content editor.<p>
     * 
     * @param cms the current CMS context 
     * @param res the resource for which the context menu option has been selected 
     * @param pathWithMacros the file path which may contain macros
     *  
     * @return the processed file path 
     */
    public static String prepareFileNameForEditor(CmsObject cms, CmsResource res, String pathWithMacros) {

        String subsite = OpenCms.getADEManager().getSubSiteRoot(cms, res.getRootPath());
        CmsMacroResolver resolver = new CmsMacroResolver();
        if (subsite != null) {
            resolver.addMacro("subsite", cms.getRequestContext().removeSiteRoot(subsite));
        }
        String path = resolver.resolveMacros(pathWithMacros).replaceAll("/+", "/");
        return path;
    }

    /**
     * @see org.opencms.gwt.shared.rpc.I_CmsVfsService#deleteResource(java.lang.String)
     */
    public void deleteResource(String sitePath) throws CmsRpcException {

        try {
            CmsResource res = getCmsObject().readResource(sitePath, CmsResourceFilter.IGNORE_EXPIRATION);
            String path = null;
            try {
                path = getCmsObject().getSitePath(res);
                getCmsObject().lockResource(path);
                getCmsObject().deleteResource(path, CmsResource.DELETE_PRESERVE_SIBLINGS);
            } catch (Exception e) {
                // should never happen
                error(e);
            } finally {
                try {
                    if (path != null) {
                        getCmsObject().unlockResource(path);
                    }
                } catch (Exception e) {
                    // should really never happen
                    LOG.debug(e.getLocalizedMessage(), e);
                }
            }
        } catch (CmsException e) {
            error(e);
        }
    }

    /**
     * @see org.opencms.gwt.shared.rpc.I_CmsVfsService#forceUnlock(org.opencms.util.CmsUUID)
     */
    public void forceUnlock(CmsUUID structureId) throws CmsRpcException {

        try {
            CmsResource resource = getCmsObject().readResource(structureId);
            // get the current lock
            CmsLock currentLock = getCmsObject().getLock(resource);
            // check if the resource is locked at all
            if (currentLock.getEditionLock().isUnlocked() && currentLock.getSystemLock().isUnlocked()) {
                getCmsObject().lockResourceTemporary(resource);
            } else {
                getCmsObject().changeLock(resource);
            }
            getCmsObject().unlockResource(resource);
        } catch (CmsException e) {
            error(e);
        }
    }

    /**
     * @see org.opencms.gwt.shared.rpc.I_CmsVfsService#getAliasesForPage(org.opencms.util.CmsUUID)
     */
    public List<CmsAliasBean> getAliasesForPage(CmsUUID uuid) throws CmsRpcException {

        try {
            return m_aliasHelper.getAliasesForPage(uuid);
        } catch (Throwable e) {
            error(e);
            return null;
        }
    }

    /**
     * @see org.opencms.gwt.shared.rpc.I_CmsVfsService#getAvailabilityInfo(org.opencms.util.CmsUUID)
     */
    public CmsAvailabilityInfoBean getAvailabilityInfo(CmsUUID structureId) throws CmsRpcException {

        try {
            CmsResource res = getCmsObject().readResource(structureId, CmsResourceFilter.IGNORE_EXPIRATION);
            return getAvailabilityInfo(res);
        } catch (CmsException e) {
            error(e);
            return null; // will never be reached 
        }
    }

    /**
     * @see org.opencms.gwt.shared.rpc.I_CmsVfsService#getAvailabilityInfo(java.lang.String)
     */
    public CmsAvailabilityInfoBean getAvailabilityInfo(String vfsPath) throws CmsRpcException {

        try {
            CmsResource res = getCmsObject().readResource(vfsPath, CmsResourceFilter.IGNORE_EXPIRATION);
            return getAvailabilityInfo(res);
        } catch (CmsException e) {
            error(e);
            return null; // will never be reached 
        }
    }

    /**
     * @see org.opencms.gwt.shared.rpc.I_CmsVfsService#getBrokenLinks(java.lang.String)
     */
    public CmsDeleteResourceBean getBrokenLinks(String sitePath) throws CmsRpcException {

        try {
            CmsResource entryResource = getCmsObject().readResource(sitePath, CmsResourceFilter.IGNORE_EXPIRATION);
            CmsDeleteResourceBean result = null;

            CmsListInfoBean info = null;
            List<CmsBrokenLinkBean> brokenLinks = null;

            CmsObject cms = getCmsObject();
            String resourceSitePath = cms.getSitePath(entryResource);

            try {
                ensureSession();

                List<CmsResource> descendants = new ArrayList<CmsResource>();
                HashSet<CmsUUID> deleteIds = new HashSet<CmsUUID>();

                descendants.add(entryResource);
                if (entryResource.isFolder()) {
                    descendants.addAll(cms.readResources(resourceSitePath, CmsResourceFilter.IGNORE_EXPIRATION));
                }

                for (CmsResource deleteRes : descendants) {
                    deleteIds.add(deleteRes.getStructureId());
                }
                MultiValueMap linkMap = MultiValueMap.decorate(
                    new HashMap<Object, Object>(),
                    FactoryUtils.instantiateFactory(HashSet.class));
                for (CmsResource resource : descendants) {
                    List<CmsResource> linkSources = getLinkSources(cms, resource, deleteIds);
                    for (CmsResource source : linkSources) {
                        linkMap.put(resource, source);
                    }
                }

                brokenLinks = getBrokenLinkBeans(linkMap);
                info = getPageInfo(entryResource);

                result = new CmsDeleteResourceBean(resourceSitePath, info, brokenLinks);

            } catch (Throwable e) {
                error(e);
            }
            return result;
        } catch (CmsException e) {
            error(e);
            return null; // will never be reached 
        }
    }

    /**
     * @see org.opencms.gwt.shared.rpc.I_CmsVfsService#getChildren(java.lang.String)
     */
    public List<CmsVfsEntryBean> getChildren(String path) throws CmsRpcException {

        try {
            CmsObject cms = getCmsObject();
            List<CmsResource> resources = new ArrayList<CmsResource>();
            resources.addAll(cms.getResourcesInFolder(path, CmsResourceFilter.DEFAULT));
            List<CmsVfsEntryBean> result = makeEntryBeans(resources, false);
            return result;
        } catch (CmsException e) {
            error(e);
        }
        return null;
    }

    /**
     * @see org.opencms.gwt.shared.rpc.I_CmsVfsService#getLockReportInfo(org.opencms.util.CmsUUID)
     */
    public CmsLockReportInfo getLockReportInfo(CmsUUID structureId) throws CmsRpcException {

        CmsLockReportInfo result = null;
        try {
            CmsResource resource = getCmsObject().readResource(structureId);
            List<CmsListInfoBean> lockedInfos = new ArrayList<CmsListInfoBean>();
            List<CmsResource> lockedResources = getCmsObject().getBlockingLockedResources(resource);
            if (lockedResources != null) {
                for (CmsResource lockedResource : lockedResources) {
                    lockedInfos.add(getPageInfoWithLock(lockedResource));
                }
            }
            result = new CmsLockReportInfo(getPageInfoWithLock(resource), lockedInfos);
        } catch (CmsException e) {
            error(e);
        }
        return result;
    }

    /**
     * @see org.opencms.gwt.shared.rpc.I_CmsVfsService#getPageInfo(org.opencms.util.CmsUUID)
     */
    public CmsListInfoBean getPageInfo(CmsUUID structureId) throws CmsRpcException {

        try {
            CmsResource res = getCmsObject().readResource(structureId, CmsResourceFilter.IGNORE_EXPIRATION);
            return getPageInfo(res);
        } catch (CmsException e) {
            error(e);
            return null; // will never be reached 
        }
    }

    /**
     * @see org.opencms.gwt.shared.rpc.I_CmsVfsService#getPageInfo(java.lang.String)
     */
    public CmsListInfoBean getPageInfo(String vfsPath) throws CmsRpcException {

        try {
            CmsResource res = getCmsObject().readResource(vfsPath, CmsResourceFilter.IGNORE_EXPIRATION);
            return getPageInfo(res);
        } catch (CmsException e) {
            error(e);
            return null; // will never be reached 
        }
    }

    /**
     * @see org.opencms.gwt.shared.rpc.I_CmsVfsService#getPreviewInfo(org.opencms.util.CmsUUID, java.lang.String)
     */
    public CmsPreviewInfo getPreviewInfo(CmsUUID structureId, String locale) throws CmsRpcException {

        CmsPreviewInfo result = null;
        try {
<<<<<<< HEAD
            result = getPreviewInfo(getCmsObject().readResource(structureId), new Locale(locale));
=======
            result = getPreviewInfo(getCmsObject().readResource(structureId), CmsLocaleManager.getLocale(locale));
>>>>>>> 4d37fee1
        } catch (Exception e) {
            error(e);
        }
        return result;

    }

    /**
     * @see org.opencms.gwt.shared.rpc.I_CmsVfsService#getPreviewInfo(java.lang.String, java.lang.String)
     */
    public CmsPreviewInfo getPreviewInfo(String sitePath, String locale) throws CmsRpcException {

        CmsPreviewInfo result = null;
        try {
<<<<<<< HEAD
            result = getPreviewInfo(getCmsObject().readResource(sitePath), new Locale(locale));
=======
            result = getPreviewInfo(getCmsObject().readResource(sitePath), CmsLocaleManager.getLocale(locale));
>>>>>>> 4d37fee1
        } catch (Exception e) {
            error(e);
        }
        return result;
    }

    /**
     * @see org.opencms.gwt.shared.rpc.I_CmsVfsService#getRootEntries()
     */
    public List<CmsVfsEntryBean> getRootEntries() throws CmsRpcException {

        try {
            CmsObject cms = getCmsObject();
            List<CmsResource> roots = new ArrayList<CmsResource>();
            roots.add(cms.readResource("/"));
            return makeEntryBeans(roots, true);
        } catch (CmsException e) {
            error(e);
        }
        return null;
    }

    /**
     * @see org.opencms.gwt.shared.rpc.I_CmsVfsService#getSitePath(org.opencms.util.CmsUUID)
     */
    public String getSitePath(CmsUUID structureId) {

        try {
            CmsResource resource = getCmsObject().readResource(structureId, CmsResourceFilter.IGNORE_EXPIRATION);
            return getCmsObject().getSitePath(resource);
        } catch (CmsException e) {
            if (LOG.isWarnEnabled()) {
                LOG.warn(e.getMessageContainer(), e);
            }
        }
        return null;
    }

    /**
     * Updates properties for a resource and possibly its detail page.<p>
     *     
     * @param cms the CMS context 
     * @param ownRes the resource 
     * @param propertyModifications the property modifications 
     * 
     * @throws CmsException if something goes wrong 
     */
    public void internalUpdateProperties(
        CmsObject cms,
        CmsResource ownRes,
        List<CmsPropertyModification> propertyModifications) throws CmsException {

        Map<String, CmsProperty> ownProps = getPropertiesByName(cms.readPropertyObjects(ownRes, false));
        // determine if the title property should be changed in case of a 'NavText' change
        boolean changeOwnTitle = shouldChangeTitle(ownProps);

        String hasNavTextChange = null;
        List<CmsProperty> ownPropertyChanges = new ArrayList<CmsProperty>();
        for (CmsPropertyModification propMod : propertyModifications) {
            CmsProperty propToModify = null;
            if (ownRes.getStructureId().equals(propMod.getId())) {

                if (CmsPropertyDefinition.PROPERTY_NAVTEXT.equals(propMod.getName())) {
                    hasNavTextChange = propMod.getValue();
                } else if (CmsPropertyDefinition.PROPERTY_TITLE.equals(propMod.getName())) {
                    changeOwnTitle = false;
                }
                propToModify = ownProps.get(propMod.getName());
                if (propToModify == null) {
                    propToModify = new CmsProperty(propMod.getName(), null, null);
                }
                ownPropertyChanges.add(propToModify);
            } else {
                throw new IllegalStateException("Invalid structure id in property changes!");
            }
            String newValue = propMod.getValue();
            if (newValue == null) {
                newValue = "";
            }
            if (propMod.isStructureValue()) {
                propToModify.setStructureValue(newValue);
            } else {
                propToModify.setResourceValue(newValue);
            }
        }
        if (hasNavTextChange != null) {
            if (changeOwnTitle) {
                CmsProperty titleProp = ownProps.get(CmsPropertyDefinition.PROPERTY_TITLE);
                if (titleProp == null) {
                    titleProp = new CmsProperty(CmsPropertyDefinition.PROPERTY_TITLE, null, null);
                }
                titleProp.setStructureValue(hasNavTextChange);
                ownPropertyChanges.add(titleProp);
            }
        }
        if (!ownPropertyChanges.isEmpty()) {
            cms.writePropertyObjects(ownRes, ownPropertyChanges);
        }
    }

    /**
     * @see org.opencms.gwt.shared.rpc.I_CmsVfsService#loadPropertyData(org.opencms.util.CmsUUID)
     */
    public CmsPropertiesBean loadPropertyData(CmsUUID id) throws CmsRpcException {

        CmsObject cms = getCmsObject();
        try {
            return internalLoadPropertyData(cms, id);
        } catch (Throwable e) {
            error(e);
        }
        return null;
    }

    /**
     * @see org.opencms.gwt.shared.rpc.I_CmsVfsService#prepareEdit(org.opencms.util.CmsUUID, java.lang.String)
     */
    public CmsPrepareEditResponse prepareEdit(CmsUUID currentPageId, String pathWithMacros) throws CmsRpcException {

        try {
            CmsObject cms = getCmsObject();
            CmsResource currentPage = cms.readResource(currentPageId);
            String path = prepareFileNameForEditor(cms, currentPage, pathWithMacros);
            CmsResource resource = cms.readResource(path);
            ensureLock(resource);
            CmsPrepareEditResponse result = new CmsPrepareEditResponse();
            result.setRootPath(resource.getRootPath());
            result.setSitePath(cms.getSitePath(resource));
            result.setStructureId(resource.getStructureId());
            return result;
        } catch (CmsException e) {
            error(e);
        }
        return null;
    }

    /**
     * @see org.opencms.gwt.shared.rpc.I_CmsVfsService#saveAliases(org.opencms.util.CmsUUID, java.util.List)
     */
    public void saveAliases(CmsUUID structureId, List<CmsAliasBean> aliasBeans) throws CmsRpcException {

        try {
            m_aliasHelper.saveAliases(structureId, aliasBeans);
        } catch (Throwable e) {
            error(e);
        }
    }

    /**
     * @see org.opencms.gwt.shared.rpc.I_CmsVfsService#saveProperties(org.opencms.gwt.shared.property.CmsPropertyChangeSet)
     */
    public void saveProperties(CmsPropertyChangeSet changes) throws CmsRpcException {

        try {
            internalSaveProperties(changes);
        } catch (Throwable t) {
            error(t);
        }
    }

    /**
     * Sets the current cms context.<p>
     *
     * @param cms the current cms context to set
     */
    @Override
    public synchronized void setCms(CmsObject cms) {

        super.setCms(cms);
        m_aliasHelper.setCms(cms);
    }

    /**
     * @see org.opencms.gwt.shared.rpc.I_CmsVfsService#substituteLinkForRootPath(java.lang.String, java.lang.String)
     */
    public String substituteLinkForRootPath(String currentSiteRoot, String rootPath) throws CmsRpcException {

        String result = null;
        try {
            CmsObject cms = OpenCms.initCmsObject(getCmsObject());
            cms.getRequestContext().setSiteRoot(currentSiteRoot);
            result = OpenCms.getLinkManager().substituteLinkForRootPath(cms, rootPath);
        } catch (CmsException e) {
            error(e);
        }
        return result;
    }

    /**
     * @see org.opencms.gwt.shared.rpc.I_CmsVfsService#validateAliases(org.opencms.util.CmsUUID, java.util.Map)
     */
    public Map<String, String> validateAliases(CmsUUID uuid, Map<String, String> aliasPaths) throws CmsRpcException {

        try {
            return m_aliasHelper.validateAliases(uuid, aliasPaths);
        } catch (Throwable e) {
            error(e);
        }
        return null;

    }

    /**
     * Converts CmsProperty objects to CmsClientProperty objects.<p>
     * 
     * @param properties a list of server-side properties 
     * 
     * @return a map of client-side properties 
     */
    protected Map<String, CmsClientProperty> convertProperties(List<CmsProperty> properties) {

        Map<String, CmsClientProperty> result = new HashMap<String, CmsClientProperty>();
        for (CmsProperty prop : properties) {
            CmsClientProperty clientProp = new CmsClientProperty(
                prop.getName(),
                prop.getStructureValue(),
                prop.getResourceValue());
            clientProp.setOrigin(prop.getOrigin());
            result.put(clientProp.getName(), clientProp);
        }
        return result;
    }

    /**
     * Creates a "broken link" bean based on a resource.<p>
     * 
     * @param resource the resource 
     * 
     * @return the "broken link" bean with the data from the resource 
     * 
     * @throws CmsException if something goes wrong 
     */
    protected CmsBrokenLinkBean createSitemapBrokenLinkBean(CmsResource resource) throws CmsException {

        CmsObject cms = getCmsObject();
        CmsProperty titleProp = cms.readPropertyObject(resource, CmsPropertyDefinition.PROPERTY_TITLE, true);
        String typeName = OpenCms.getResourceManager().getResourceType(resource).getTypeName();
        String defaultTitle = "";
        String title = titleProp.getValue(defaultTitle);
        String path = cms.getSitePath(resource);
        String subtitle = path;
        return new CmsBrokenLinkBean(title, subtitle, typeName);
    }

    /**
     * Saves a set of property changes.<p>
     *  
     * @param changes the set of property changes 
     * @throws CmsException if something goes wrong 
     */
    protected void internalSaveProperties(CmsPropertyChangeSet changes) throws CmsException {

        CmsObject cms = getCmsObject();
        CmsResource target = cms.readResource(changes.getTargetStructureId());
        ensureLock(cms.getSitePath(target));
        internalUpdateProperties(cms, target, changes.getChanges());
    }

    /**
     * Helper method for creating a VFS entry bean from a resource.<p>
     *  
     * @param resource the resource whose data should be stored in the bean 
     * @param root true if the resource is a root resource
     *  
     * @return the data bean representing the resource 
     * 
     * @throws CmsException if something goes wrong 
     */
    protected CmsVfsEntryBean makeEntryBean(CmsResource resource, boolean root) throws CmsException {

        CmsObject cms = getCmsObject();
        boolean isFolder = resource.isFolder();
        String name = root ? "/" : resource.getName();
        String path = cms.getSitePath(resource);
        boolean hasChildren = false;
        if (isFolder) {
            List<CmsResource> children = cms.getResourcesInFolder(
                cms.getRequestContext().getSitePath(resource),
                CmsResourceFilter.DEFAULT);
            if (!children.isEmpty()) {
                hasChildren = true;
            }
        }
        String resourceType = OpenCms.getResourceManager().getResourceType(resource.getTypeId()).getTypeName();

        return new CmsVfsEntryBean(path, name, resourceType, isFolder, hasChildren);
    }

    /**
     * Helper method for creating a list of VFS entry beans from a list of the corresponding resources.<p>
     * 
     * @param resources the list of resources which should be converted to entry beans 
     * @param root true if the resources in the list are root resources
     *  
     * @return the list of VFS entry beans for the resources 
     * 
     * @throws CmsException if something goes wrong 
     */
    protected List<CmsVfsEntryBean> makeEntryBeans(List<CmsResource> resources, boolean root) throws CmsException {

        List<CmsVfsEntryBean> result = new ArrayList<CmsVfsEntryBean>();
        for (CmsResource res : resources) {
            result.add(makeEntryBean(res, root));
        }
        return result;
    }

    /**
     * Returns a bean that contains the infos for the {@link org.opencms.gwt.client.ui.contextmenu.CmsAvailabilityDialog}.<p>
     * 
     * @param res the resource to get the availability infos for
     * 
     * @return a bean for the {@link org.opencms.gwt.client.ui.contextmenu.CmsAvailabilityDialog}
     * 
     * @throws CmsRpcException if something goes wrong
     */
    private CmsAvailabilityInfoBean getAvailabilityInfo(CmsResource res) throws CmsRpcException {

        CmsObject cms = getCmsObject();
        try {
            CmsAvailabilityInfoBean result = new CmsAvailabilityInfoBean();

            result.setPageInfo(getPageInfo(res));

            String resourceSitePath = cms.getRequestContext().removeSiteRoot(res.getRootPath());
            result.setVfsPath(resourceSitePath);

            I_CmsResourceType type = OpenCms.getResourceManager().getResourceType(res.getTypeId());
            result.setResType(type.getTypeName());

            result.setDateReleased(res.getDateReleased());
            result.setDateExpired(res.getDateExpired());

            String notificationInterval = cms.readPropertyObject(
                res,
                CmsPropertyDefinition.PROPERTY_NOTIFICATION_INTERVAL,
                false).getValue();
            if (CmsStringUtil.isNotEmptyOrWhitespaceOnly(notificationInterval)) {
                result.setNotificationInterval(Integer.valueOf(notificationInterval).intValue());
            }

            String notificationEnabled = cms.readPropertyObject(
                res,
                CmsPropertyDefinition.PROPERTY_ENABLE_NOTIFICATION,
                false).getValue();
            if (CmsStringUtil.isNotEmptyOrWhitespaceOnly(notificationEnabled)) {
                result.setNotificationEnabled(Boolean.valueOf(notificationEnabled).booleanValue());
            }

            result.setHasSiblings(cms.readSiblings(resourceSitePath, CmsResourceFilter.ALL).size() > 1);

            result.setResponsibles(getResponsibles(res.getRootPath()));

            return result;
        } catch (CmsException e) {
            error(e);
            return null; // will never be reached 
        }
    }

    /**
     * Returns the available locales mapped to there display name for the given resource 
     * or <code>null</code> in case of non xml-content/xml-page resources.<p>
     * 
     * @param resource the resource
     * 
     * @return the available locales
     */
    private LinkedHashMap<String, String> getAvailableLocales(CmsResource resource) {

        LinkedHashMap<String, String> result = null;
        List<Locale> locales = null;
        try {
            if (CmsResourceTypeXmlPage.isXmlPage(resource)) {
                locales = CmsXmlPageFactory.unmarshal(getCmsObject(), resource, getRequest()).getLocales();
            } else if (CmsResourceTypeXmlContent.isXmlContent(resource)) {
                locales = CmsXmlContentFactory.unmarshal(getCmsObject(), resource, getRequest()).getLocales();
            } else if (CmsResourceTypeXmlContainerPage.isContainerPage(resource)) {
                locales = CmsXmlContainerPageFactory.unmarshal(getCmsObject(), resource).getLocales();
            }
        } catch (CmsException e) {
            LOG.warn(e.getLocalizedMessage(), e);
        }
        if (locales != null) {
            Locale wpLocale = OpenCms.getWorkplaceManager().getWorkplaceLocale(getCmsObject());
            result = new LinkedHashMap<String, String>();
            for (Locale locale : locales) {
                result.put(locale.toString(), locale.getDisplayName(wpLocale));
            }
        }
        return result;
    }

    /**
     * Helper method for converting a map which maps resources to resources to a list of "broken link" beans,
     * which have beans representing the source of the corresponding link as children.<p>  
     * 
     * @param linkMap a multimap from resource to resources  
     * 
     * @return a list of beans representing links which will be broken 
     * 
     * @throws CmsException if something goes wrong 
     */
    @SuppressWarnings("unchecked")
    private List<CmsBrokenLinkBean> getBrokenLinkBeans(MultiValueMap linkMap) throws CmsException {

        CmsBrokenLinkRenderer brokenLinkRenderer = new CmsBrokenLinkRenderer(getCmsObject());
        List<CmsBrokenLinkBean> result = new ArrayList<CmsBrokenLinkBean>();
        for (CmsResource key : (Set<CmsResource>)linkMap.keySet()) {

            CmsBrokenLinkBean parentBean = createSitemapBrokenLinkBean(key);
            result.add(parentBean);
            Collection<CmsResource> values = linkMap.getCollection(key);
            for (CmsResource resource : values) {
                List<CmsBrokenLinkBean> brokenLinkBeans = brokenLinkRenderer.renderBrokenLink(key, resource);
                for (CmsBrokenLinkBean childBean : brokenLinkBeans) {
                    parentBean.addChild(childBean);
                }
            }
        }
        return result;
    }

    /**
     * Gets the resources which link to a given structure id.<p>
     * 
     * @param cms the current CMS context 
     * @param resource the relation target resource
     * @param deleteIds set of resources to delete
     *  
     * @return the list of resources which link to the given id
     *  
     * @throws CmsException
     */
    private List<CmsResource> getLinkSources(CmsObject cms, CmsResource resource, HashSet<CmsUUID> deleteIds)
    throws CmsException {

        List<CmsRelation> relations = cms.getRelationsForResource(resource, CmsRelationFilter.SOURCES);
        List<CmsResource> result = new ArrayList<CmsResource>();
        for (CmsRelation relation : relations) {
            // only add related resources that are not going to be deleted
            if (!deleteIds.contains(relation.getSourceId())) {
                result.add(relation.getSource(cms, CmsResourceFilter.IGNORE_EXPIRATION));
            }
        }
        return result;
    }

    /**
     * Returns a bean to display the {@link org.opencms.gwt.client.ui.CmsListItemWidget}.<p>
     * 
     * @param res the resource to get the page info for
     * 
     * @return a bean to display the {@link org.opencms.gwt.client.ui.CmsListItemWidget}.<p>
     * 
     * @throws CmsLoaderException if the resource type could not be found
     * @throws CmsException if something else goes wrong 
     */
    private CmsListInfoBean getPageInfo(CmsResource res) throws CmsException, CmsLoaderException {

        CmsObject cms = getCmsObject();
        CmsListInfoBean result = new CmsListInfoBean();

        result.setResourceState(res.getState());

        String title = cms.readPropertyObject(res, CmsPropertyDefinition.PROPERTY_TITLE, false).getValue();
        if (CmsStringUtil.isNotEmptyOrWhitespaceOnly(title)) {
            result.setTitle(title);
        } else {
            result.setTitle(res.getName());
        }
        result.setSubTitle(cms.getSitePath(res));
        String secure = cms.readPropertyObject(res, CmsPropertyDefinition.PROPERTY_SECURE, true).getValue();
        if (Boolean.parseBoolean(secure)) {
            result.setStateIcon(CmsListInfoBean.StateIcon.secure);
        } else {
            String export = cms.readPropertyObject(res, CmsPropertyDefinition.PROPERTY_EXPORT, true).getValue();
            if (Boolean.parseBoolean(export)) {
                result.setStateIcon(CmsListInfoBean.StateIcon.export);
            } else {
                result.setStateIcon(CmsListInfoBean.StateIcon.standard);
            }
        }
        String resTypeName = OpenCms.getResourceManager().getResourceType(res.getTypeId()).getTypeName();
        String key = OpenCms.getWorkplaceManager().getExplorerTypeSetting(resTypeName).getKey();
        Locale currentLocale = cms.getRequestContext().getLocale();
        CmsMessages messages = OpenCms.getWorkplaceManager().getMessages(currentLocale);
        String resTypeNiceName = messages.key(key);
        result.addAdditionalInfo(messages.key(org.opencms.workplace.commons.Messages.GUI_LABEL_TYPE_0), resTypeNiceName);
        result.setResourceType(resTypeName);
        return result;
    }

    /**
     * Returns a bean to display the {@link org.opencms.gwt.client.ui.CmsListItemWidget} including the lock state.<p>
     * 
     * @param resource the resource to get the page info for
     * 
     * @return a bean to display the {@link org.opencms.gwt.client.ui.CmsListItemWidget}.<p>
     * 
     * @throws CmsLoaderException if the resource type could not be found
     * @throws CmsException if something else goes wrong 
     */
    private CmsListInfoBean getPageInfoWithLock(CmsResource resource) throws CmsLoaderException, CmsException {

        CmsListInfoBean result = getPageInfo(resource);
        CmsResourceUtil resourceUtil = new CmsResourceUtil(getCmsObject(), resource);
        CmsLock lock = resourceUtil.getLock();
        LockIcon icon = LockIcon.NONE;
        String iconTitle = null;
        CmsLockType lockType = lock.getType();
        if (!lock.isOwnedBy(getCmsObject().getRequestContext().getCurrentUser())) {
            if ((lockType == CmsLockType.EXCLUSIVE)
                || (lockType == CmsLockType.INHERITED)
                || (lockType == CmsLockType.TEMPORARY)) {
                icon = LockIcon.CLOSED;
            } else if ((lockType == CmsLockType.SHARED_EXCLUSIVE) || (lockType == CmsLockType.SHARED_INHERITED)) {
                icon = LockIcon.SHARED_CLOSED;
            }
        } else {
            if ((lockType == CmsLockType.EXCLUSIVE)
                || (lockType == CmsLockType.INHERITED)
                || (lockType == CmsLockType.TEMPORARY)) {
                icon = LockIcon.OPEN;
            } else if ((lockType == CmsLockType.SHARED_EXCLUSIVE) || (lockType == CmsLockType.SHARED_INHERITED)) {
                icon = LockIcon.SHARED_OPEN;
            }
        }
        if ((lock.getUserId() != null) && !lock.getUserId().isNullUUID()) {
            CmsUser lockOwner = getCmsObject().readUser(lock.getUserId());
            iconTitle = Messages.get().getBundle().key(Messages.GUI_LOCKED_BY_1, lockOwner.getFullName());
            result.addAdditionalInfo(
                Messages.get().getBundle().key(Messages.GUI_LOCKED_OWNER_0),
                lockOwner.getFullName());
        }
        result.setLockIcon(icon);
        result.setLockIconTitle(iconTitle);
        if (icon != LockIcon.NONE) {
            result.setTitle(result.getTitle() + " (" + iconTitle + ")");
        }
        return result;
    }

    /**
     * Returns the preview info for the given resource.<p>
     * 
     * @param resource the resource
     * @param locale the requested locale
     * 
     * @return the preview info
     */
    private CmsPreviewInfo getPreviewInfo(CmsResource resource, Locale locale) {

        CmsObject cms = getCmsObject();
        String title = "";
        try {
            CmsProperty titleProperty = cms.readPropertyObject(resource, CmsPropertyDefinition.PROPERTY_TITLE, false);
            title = titleProperty.getValue("");
        } catch (CmsException e) {
            LOG.warn(e.getLocalizedMessage(), e);
        }
        String noPreviewReason = getNoPreviewReason(cms, resource);
        String previewContent = null;
        int height = 0;
        int width = 0;
        LinkedHashMap<String, String> locales = getAvailableLocales(resource);
        if (noPreviewReason != null) {
            previewContent = "<div>" + noPreviewReason + "</div>";
            return new CmsPreviewInfo(
                "<div>" + noPreviewReason + "</div>",
                null,
                false,
                title,
                cms.getSitePath(resource),
                locale.toString());
        } else if (CmsResourceTypeImage.getStaticTypeId() == resource.getTypeId()) {
            CmsImageScaler scaler = new CmsImageScaler(cms, resource);
            previewContent = "<img src=\""
                + OpenCms.getLinkManager().substituteLinkForUnknownTarget(cms, resource.getRootPath())
                + "\" title=\""
                + title
                + "\" style=\"display:block\" />";
            height = scaler.getHeight();
            width = scaler.getWidth();
        } else if (CmsResourceTypeXmlContent.isXmlContent(resource)) {
            if (!locales.containsKey(locale.toString())) {
                locale = CmsLocaleManager.getMainLocale(cms, resource);
            }
            previewContent = CmsPreviewService.getPreviewContent(getRequest(), getResponse(), cms, resource, locale);

        } else if (CmsResourceTypePlain.getStaticTypeId() == resource.getTypeId()) {
            try {
                previewContent = "<pre><code>" + new String(cms.readFile(resource).getContents()) + "</code></pre>";
            } catch (CmsException e) {
                LOG.warn(e.getLocalizedMessage(), e);
                previewContent = "<div>"
                    + Messages.get().getBundle().key(Messages.GUI_NO_PREVIEW_CAN_T_READ_CONTENT_0)
                    + "</div>";
            }
        }
        if (CmsStringUtil.isNotEmptyOrWhitespaceOnly(previewContent)) {
            CmsPreviewInfo result = new CmsPreviewInfo(
                previewContent,
                null,
                false,
                title,
                cms.getSitePath(resource),
                locale.toString());
            result.setHeight(height);
            result.setWidth(width);
            result.setLocales(locales);
            return result;
        }
        if (CmsResourceTypeXmlContainerPage.isContainerPage(resource) || CmsResourceTypeXmlPage.isXmlPage(resource)) {
            CmsPreviewInfo result = new CmsPreviewInfo(null, OpenCms.getLinkManager().substituteLinkForUnknownTarget(
                cms,
                resource.getRootPath())
                + "?"
                + CmsJspTagEditable.PARAM_DISABLE_DIRECT_EDIT
                + "=true"
                + "&__locale="
                + locale.toString(), false, title, cms.getSitePath(resource), locale.toString());
            result.setLocales(locales);
            return result;
        }
        return new CmsPreviewInfo(null, OpenCms.getLinkManager().substituteLinkForUnknownTarget(
            cms,
            resource.getRootPath())
            + "?"
            + CmsJspTagEditable.PARAM_DISABLE_DIRECT_EDIT
            + "=true", true, title, cms.getSitePath(resource), locale.toString());
    }

    /**
     * Returns a map of principals of responsible users together with the resource path where the
     * responsibility was found.<p> 
     * 
     * @param vfsPath the path pointing on the resource to get the responsible users for
     * 
     * @return a map of principal beans
     * 
     * @throws CmsRpcException if something goes wrong
     */
    private Map<CmsPrincipalBean, String> getResponsibles(String vfsPath) throws CmsRpcException {

        Map<CmsPrincipalBean, String> result = new HashMap<CmsPrincipalBean, String>();
        List<CmsResource> parentResources = new ArrayList<CmsResource>();

        CmsObject cms = getCmsObject();
        String resourceSitePath = cms.getRequestContext().removeSiteRoot(vfsPath);
        try {
            // get all parent folders of the current file
            parentResources = cms.readPath(resourceSitePath, CmsResourceFilter.IGNORE_EXPIRATION);
        } catch (CmsException e) {
            error(e);
        }

        for (CmsResource resource : parentResources) {
            String storedSiteRoot = cms.getRequestContext().getSiteRoot();
            String sitePath = cms.getRequestContext().removeSiteRoot(resource.getRootPath());
            try {

                cms.getRequestContext().setSiteRoot("/");
                List<CmsAccessControlEntry> entries = cms.getAccessControlEntries(resource.getRootPath(), false);
                for (CmsAccessControlEntry ace : entries) {
                    if (ace.isResponsible()) {
                        I_CmsPrincipal principal = cms.lookupPrincipal(ace.getPrincipal());
                        if (principal != null) {
                            CmsPrincipalBean prinBean = new CmsPrincipalBean(
                                principal.getName(),
                                principal.getDescription(),
                                principal.isGroup());
                            if (!resource.getRootPath().equals(vfsPath)) {
                                if (resource.getRootPath().startsWith(storedSiteRoot)) {
                                    result.put(prinBean, sitePath);
                                } else {
                                    result.put(prinBean, resource.getRootPath());
                                }
                            } else {
                                result.put(prinBean, null);
                            }
                        }
                    }
                }
            } catch (CmsException e) {
                error(e);
            } finally {
                cms.getRequestContext().setSiteRoot(storedSiteRoot);
            }
        }
        return result;
    }

    /**
     * Loads the data needed for editing the properties of a resource.<p>
     * 
     * @param cms the CMS context 
     * @param id the structure id of the resource 
     * @return the data needed for editing the properties 
     * 
     * @throws CmsException if something goes wrong 
     */
    private CmsPropertiesBean internalLoadPropertyData(CmsObject cms, CmsUUID id) throws CmsException {

        String originalSiteRoot = cms.getRequestContext().getSiteRoot();
        CmsPropertiesBean result = new CmsPropertiesBean();
        CmsResource resource = cms.readResource(id);
        result.setFolder(resource.isFolder());
        result.setContainerPage(CmsResourceTypeXmlContainerPage.isContainerPage(resource));
        String sitePath = cms.getSitePath(resource);
        Map<String, CmsXmlContentProperty> propertyConfig = OpenCms.getADEManager().lookupConfiguration(
            cms,
            resource.getRootPath()).getPropertyConfigurationAsMap();
        result.setPropertyDefinitions(new LinkedHashMap<String, CmsXmlContentProperty>(propertyConfig));
        try {
            cms.getRequestContext().setSiteRoot("");
            String parentPath = CmsResource.getParentFolder(resource.getRootPath());
            CmsResource parent = cms.readResource(parentPath);
            List<CmsProperty> parentProperties = cms.readPropertyObjects(parent, true);
            List<CmsProperty> ownProperties = cms.readPropertyObjects(resource, false);
            result.setOwnProperties(convertProperties(ownProperties));
            result.setInheritedProperties(convertProperties(parentProperties));
            result.setPageInfo(getPageInfo(resource));
            List<CmsPropertyDefinition> propDefs = cms.readAllPropertyDefinitions();
            List<String> propNames = new ArrayList<String>();
            for (CmsPropertyDefinition propDef : propDefs) {
                propNames.add(propDef.getName());
            }
            CmsTemplateFinder templateFinder = new CmsTemplateFinder(cms);
            result.setTemplates(templateFinder.getTemplates());
            result.setAllProperties(propNames);
            result.setStructureId(id);
            result.setSitePath(sitePath);
            return result;
        } finally {
            cms.getRequestContext().setSiteRoot(originalSiteRoot);
        }
    }

    /**
     * Determines if the title property should be changed in case of a 'NavText' change.<p>
     * 
     * @param properties the current resource properties
     * 
     * @return <code>true</code> if the title property should be changed in case of a 'NavText' change
     */
    private boolean shouldChangeTitle(Map<String, CmsProperty> properties) {

        return (properties == null)
            || (properties.get(CmsPropertyDefinition.PROPERTY_TITLE) == null)
            || (properties.get(CmsPropertyDefinition.PROPERTY_TITLE).getValue() == null)
            || ((properties.get(CmsPropertyDefinition.PROPERTY_NAVTEXT) != null) && properties.get(
                CmsPropertyDefinition.PROPERTY_TITLE).getValue().equals(
                properties.get(CmsPropertyDefinition.PROPERTY_NAVTEXT).getValue()));
    }
}<|MERGE_RESOLUTION|>--- conflicted
+++ resolved
@@ -33,10 +33,7 @@
 import org.opencms.file.CmsPropertyDefinition;
 import org.opencms.file.CmsResource;
 import org.opencms.file.CmsResourceFilter;
-<<<<<<< HEAD
-=======
 import org.opencms.file.CmsUser;
->>>>>>> 4d37fee1
 import org.opencms.file.types.CmsResourceTypeBinary;
 import org.opencms.file.types.CmsResourceTypeImage;
 import org.opencms.file.types.CmsResourceTypePlain;
@@ -45,10 +42,7 @@
 import org.opencms.file.types.CmsResourceTypeXmlPage;
 import org.opencms.file.types.I_CmsResourceType;
 import org.opencms.flex.CmsFlexController;
-<<<<<<< HEAD
-=======
 import org.opencms.gwt.shared.CmsAliasBean;
->>>>>>> 4d37fee1
 import org.opencms.gwt.shared.CmsAvailabilityInfoBean;
 import org.opencms.gwt.shared.CmsBrokenLinkBean;
 import org.opencms.gwt.shared.CmsDeleteResourceBean;
@@ -113,24 +107,16 @@
 
     /** The static log object for this class. */
     private static final Log LOG = CmsLog.getLog(CmsVfsService.class);
-<<<<<<< HEAD
+
     /** The allowed preview mime types. Checked for binary content only. */
     private static Set<String> m_previewMimeTypes = new HashSet<String>();
+
     /** Serialization id. */
     private static final long serialVersionUID = -383483666952834348L;
 
-=======
-
-    /** The allowed preview mime types. Checked for binary content only. */
-    private static Set<String> m_previewMimeTypes = new HashSet<String>();
-
-    /** Serialization id. */
-    private static final long serialVersionUID = -383483666952834348L;
-
     /** A helper object containing the implementations of the alias-related service methods. */
     private CmsAliasHelper m_aliasHelper = new CmsAliasHelper();
 
->>>>>>> 4d37fee1
     /** Initialize the preview mime types. */
     static {
         CollectionUtils.addAll(m_previewMimeTypes, (new String[] {
@@ -426,11 +412,7 @@
 
         CmsPreviewInfo result = null;
         try {
-<<<<<<< HEAD
-            result = getPreviewInfo(getCmsObject().readResource(structureId), new Locale(locale));
-=======
             result = getPreviewInfo(getCmsObject().readResource(structureId), CmsLocaleManager.getLocale(locale));
->>>>>>> 4d37fee1
         } catch (Exception e) {
             error(e);
         }
@@ -445,11 +427,7 @@
 
         CmsPreviewInfo result = null;
         try {
-<<<<<<< HEAD
-            result = getPreviewInfo(getCmsObject().readResource(sitePath), new Locale(locale));
-=======
             result = getPreviewInfo(getCmsObject().readResource(sitePath), CmsLocaleManager.getLocale(locale));
->>>>>>> 4d37fee1
         } catch (Exception e) {
             error(e);
         }
