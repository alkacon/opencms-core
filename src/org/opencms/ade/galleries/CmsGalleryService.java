--- conflicted
+++ resolved
@@ -2110,11 +2110,7 @@
                 break;
             case ade:
                 throw new IllegalStateException("This code should never be called");
-<<<<<<< HEAD
-                // ADE case is handle by container page service 
-=======
                 // ADE case is handled by container page service 
->>>>>>> ad57bfe4
             default:
                 resourceTypes = Collections.<I_CmsResourceType> emptyList();
                 creatableTypes = Collections.<String> emptySet();
