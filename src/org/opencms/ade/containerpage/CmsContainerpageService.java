--- conflicted
+++ resolved
@@ -321,16 +321,10 @@
                 getResponse(),
                 contentLocale);
             CmsContainerElementBean elementBean = getCachedElement(clientId);
-<<<<<<< HEAD
-            elementBean = CmsContainerElementBean.cloneWithSettings(
-                elementBean,
-                convertSettingValues(elementBean.getResource(), settings));
-=======
             elementBean.initResource(cms);
             elementBean = CmsContainerElementBean.cloneWithSettings(
                 elementBean,
                 convertSettingValues(elementBean.getResource(), settings, contentLocale));
->>>>>>> 4d37fee1
             getSessionCache().setCacheContainerElement(elementBean.editorHash(), elementBean);
             element = elemUtil.getElementData(elementBean, containers);
         } catch (Throwable e) {
@@ -537,11 +531,7 @@
             CmsObject cms = getCmsObject();
             CmsResource containerPage = cms.readResource(pageStructureId);
             String sitePath = cms.getSitePath(containerPage);
-<<<<<<< HEAD
-            Locale requestedLocale = new Locale(locale);
-=======
             Locale requestedLocale = CmsLocaleManager.getLocale(locale);
->>>>>>> 4d37fee1
             CmsResource referenceResource = null;
             if (inheritanceContainer.isNew()) {
                 CmsADEConfigData config = OpenCms.getADEManager().lookupConfiguration(cms, containerPage.getRootPath());
@@ -569,14 +559,6 @@
                 elements.add(elementBean);
             }
             cms.getRequestContext().setLocale(requestedLocale);
-<<<<<<< HEAD
-            OpenCms.getADEManager().saveInheritedContainer(
-                cms,
-                containerPage,
-                inheritanceContainer.getName(),
-                true,
-                elements);
-=======
             if (inheritanceContainer.getElementsChanged()) {
                 OpenCms.getADEManager().saveInheritedContainer(
                     cms,
@@ -585,7 +567,6 @@
                     true,
                     elements);
             }
->>>>>>> 4d37fee1
             return getElements(
                 new ArrayList<String>(Collections.singletonList(inheritanceContainer.getClientId())),
                 sitePath,
@@ -633,17 +614,6 @@
     throws CmsException {
 
         CmsObject cms = getCmsObject();
-<<<<<<< HEAD
-        Map<String, CmsXmlContentProperty> settingsConf = OpenCms.getADEManager().getElementSettings(cms, resource);
-        Map<String, String> changedSettings = new HashMap<String, String>();
-        if (settings != null) {
-            for (Map.Entry<String, String> entry : settings.entrySet()) {
-                String settingName = entry.getKey();
-                String settingType = settingsConf.get(settingName).getType();
-                changedSettings.put(
-                    settingName,
-                    CmsXmlContentPropertyHelper.getPropValueIds(getCmsObject(), settingType, entry.getValue()));
-=======
         Locale origLocale = cms.getRequestContext().getLocale();
         try {
             cms.getRequestContext().setLocale(locale);
@@ -657,7 +627,6 @@
                         settingName,
                         CmsXmlContentPropertyHelper.getPropValueIds(getCmsObject(), settingType, entry.getValue()));
                 }
->>>>>>> 4d37fee1
             }
             return changedSettings;
         } finally {
