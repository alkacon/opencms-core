--- conflicted
+++ resolved
@@ -97,25 +97,8 @@
     }
 
     /**
-<<<<<<< HEAD
-     * Calculates the absolute URI for the "relativeUri" with the given absolute "baseUri" as start. <p> 
-     * 
-=======
-     * Static initializer for the base URL.<p>
-     */
-    static {
-        m_baseUrl = null;
-        try {
-            m_baseUrl = new URL("http://127.0.0.1");
-        } catch (MalformedURLException e) {
-            // this won't happen
-        }
-    }
-
-    /**
      * Calculates the absolute URI for the "relativeUri" with the given absolute "baseUri" as start. <p>
      *
->>>>>>> d46a8b9b
      * If "relativeUri" is already absolute, it is returned unchanged.
      * This method also returns "relativeUri" unchanged if it is not well-formed.<p>
      *
@@ -241,9 +224,9 @@
         return (uri == null) || ((uri.length() >= 1) && ((uri.charAt(0) == '/') || hasScheme(uri)));
     }
 
-    /** 
+    /**
      * Given a path to a VFS resource, the method removes the OpenCms context,
-     * in case the path is prefixed by that context. 
+     * in case the path is prefixed by that context.
      * @param path the path where the OpenCms context should be removed
      * @return the adjusted path
      */
