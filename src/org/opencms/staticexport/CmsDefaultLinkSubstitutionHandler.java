--- conflicted
+++ resolved
@@ -19,7 +19,7 @@
  *
  * For further information about OpenCms, please see the
  * project website: http://www.opencms.org
- * 
+ *
  * You should have received a copy of the GNU Lesser General Public
  * License along with this library; if not, write to the Free Software
  * Foundation, Inc., 59 Temple Place, Suite 330, Boston, MA  02111-1307  USA
@@ -53,16 +53,16 @@
 
 /**
  * Default link substitution behavior.<p>
- * 
+ *
  * @since 7.0.2
- * 
- * @see CmsLinkManager#substituteLink(org.opencms.file.CmsObject, String, String, boolean) 
+ *
+ * @see CmsLinkManager#substituteLink(org.opencms.file.CmsObject, String, String, boolean)
  *      for the method where this handler is used.
  */
 public class CmsDefaultLinkSubstitutionHandler implements I_CmsLinkSubstitutionHandler {
 
     /** Key for a request context attribute to control whether the getRootPath method uses the current site root for workplace requests.
-     *  The getRootPath method clears this attribute when called. 
+     *  The getRootPath method clears this attribute when called.
      */
     public static final String DONT_USE_CURRENT_SITE_FOR_WORKPLACE_REQUESTS = "DONT_USE_CURRENT_SITE_FOR_WORKPLACE_REQUESTS";
 
@@ -72,15 +72,15 @@
     /**
      * Returns the resource root path in the OpenCms VFS for the given link, or <code>null</code> in
      * case the link points to an external site.<p>
-     * 
+     *
      * If the target URI contains no site information, but starts with the opencms context, the context is removed:<pre>
      * /opencms/opencms/system/further_path -> /system/further_path</pre>
-     * 
+     *
      * If the target URI contains no site information, the path will be prefixed with the current site
      * from the provided OpenCms user context:<pre>
      * /folder/page.html -> /sites/mysite/folder/page.html</pre>
-     *  
-     * If the path of the target URI is relative, i.e. does not start with "/", 
+     *
+     * If the path of the target URI is relative, i.e. does not start with "/",
      * the path will be prefixed with the current site and the given relative path,
      * then normalized.
      * If no relative path is given, <code>null</code> is returned.
@@ -88,17 +88,17 @@
      * page.html -> /sites/mysite/page.html
      * ../page.html -> /sites/mysite/page.html
      * ../../page.html -> null</pre>
-     * 
-     * If the target URI contains a scheme/server name that denotes an opencms site, 
+     *
+     * If the target URI contains a scheme/server name that denotes an opencms site,
      * it is replaced by the appropriate site path:<pre>
      * http://www.mysite.de/folder/page.html -> /sites/mysite/folder/page.html</pre><p>
-     * 
-     * If the target URI contains a scheme/server name that does not match with any site, 
+     *
+     * If the target URI contains a scheme/server name that does not match with any site,
      * or if the URI is opaque or invalid,
      * <code>null</code> is returned:<pre>
      * http://www.elsewhere.com/page.html -> null
      * mailto:someone@elsewhere.com -> null</pre>
-     * 
+     *
      * @see org.opencms.staticexport.I_CmsLinkSubstitutionHandler#getLink(org.opencms.file.CmsObject, java.lang.String, java.lang.String, boolean)
      */
     public String getLink(CmsObject cms, String link, String siteRoot, boolean forceSecure) {
@@ -107,7 +107,7 @@
             // not a valid link parameter, return an empty String
             return "";
         }
-        // make sure we have an absolute link        
+        // make sure we have an absolute link
         String absoluteLink = CmsLinkManager.getAbsoluteUri(link, cms.getRequestContext().getUri());
 
         String vfsName;
@@ -134,7 +134,7 @@
         String uriBaseName = null;
         boolean useRelativeLinks = false;
 
-        // determine the target site of the link        
+        // determine the target site of the link
         CmsSite currentSite = OpenCms.getSiteManager().getCurrentSite(cms);
         CmsSite targetSite = null;
         if (CmsStringUtil.isNotEmpty(siteRoot)) {
@@ -203,7 +203,7 @@
             String oriUri = cms.getRequestContext().getUri();
             // check if we need relative links in the exported pages
             if (exportManager.relativeLinksInExport(cms.getRequestContext().getSiteRoot() + oriUri)) {
-                // try to get base URI from cache  
+                // try to get base URI from cache
                 String cacheKey = exportManager.getCacheKey(targetSiteRoot, oriUri);
                 uriBaseName = exportManager.getCachedOnlineLink(cacheKey);
                 if (uriBaseName == null) {
@@ -226,7 +226,7 @@
             String detailPagePart = detailPage == null ? "" : detailPage + ":";
             // check if we have the absolute VFS name for the link target cached
             // (We really need the target site root in the cache key, because different resources with the same site paths
-            // but in different sites may have different export settings. It seems we don't really need the site root 
+            // but in different sites may have different export settings. It seems we don't really need the site root
             // from the request context as part of the key, but we'll leave it in to make sure we don't break anything.)
             String cacheKey = cms.getRequestContext().getSiteRoot()
                 + ":"
@@ -260,7 +260,7 @@
                 exportManager.cacheOnlineLink(cacheKey, resultLink);
             }
 
-            // now check for the secure settings 
+            // now check for the secure settings
 
             // check if either the current site or the target site does have a secure server configured
             if (targetSite.hasSecureServer() || currentSite.hasSecureServer()) {
@@ -270,7 +270,7 @@
                     // don't make a secure connection to the "/system" folder (why ?)
                     int linkType = -1;
                     try {
-                        // read the linked resource 
+                        // read the linked resource
                         linkType = cms.readResource(originalVfsName).getTypeId();
                     } catch (CmsException e) {
                         // the resource could not be read
@@ -317,8 +317,8 @@
                                 secureRequest);
 
                         }
-                        // if we are on a normal server, and the requested resource is secure, 
-                        // the server name has to be prepended                        
+                        // if we are on a normal server, and the requested resource is secure,
+                        // the server name has to be prepended
                         if (secureLink && (forceSecure || !secureRequest)) {
                             serverPrefix = targetSite.getSecureUrl();
                         } else if (!secureLink && secureRequest) {
@@ -375,7 +375,7 @@
 
     /**
      * Gets the root path without taking into account detail page links.<p>
-     * 
+     *
      * @param cms - see the getRootPath() method
      * @param targetUri - see the getRootPath() method
      * @param basePath - see the getRootPath() method
@@ -446,7 +446,7 @@
                         try {
                             cms.getRequestContext().setSiteRoot("");
                             // the path for the current site normally is preferred, but if it doesn't exist and the path for the matched site
-                            // does exist, then use the path for the matched site 
+                            // does exist, then use the path for the matched site
                             if (!cms.existsResource(pathForCurrentSite, CmsResourceFilter.ALL)
                                 && cms.existsResource(pathForMatchedSite, CmsResourceFilter.ALL)) {
                                 selectedPath = pathForMatchedSite;
@@ -467,7 +467,7 @@
             }
         }
 
-        // relative URI (i.e. no scheme component, but filename can still start with "/") 
+        // relative URI (i.e. no scheme component, but filename can still start with "/")
         String context = OpenCms.getSystemInfo().getOpenCmsContext();
         if ((context != null) && path.startsWith(context)) {
             // URI is starting with opencms context
@@ -480,7 +480,7 @@
             path = path.substring(context.length());
 
             if (siteRoot != null) {
-                // special case: relative path contains a site root, i.e. we are in the root site                
+                // special case: relative path contains a site root, i.e. we are in the root site
                 if (!path.startsWith(siteRoot)) {
                     // path does not already start with the site root, we have to add this path as site prefix
                     return cms.getRequestContext().addSiteRoot(siteRoot, path + suffix);
@@ -494,7 +494,7 @@
             }
         }
 
-        // URI with relative path is relative to the given relativePath if available and in a site, 
+        // URI with relative path is relative to the given relativePath if available and in a site,
         // otherwise invalid
         if (CmsStringUtil.isNotEmpty(path) && (path.charAt(0) != '/')) {
             if (basePath != null) {
@@ -508,7 +508,7 @@
                 if (OpenCms.getSiteManager().getSiteRoot(absolutePath) != null) {
                     return absolutePath + suffix;
                 }
-                // HACK: some editor components (e.g. HtmlArea) mix up the editor URL with the current request URL 
+                // HACK: some editor components (e.g. HtmlArea) mix up the editor URL with the current request URL
                 absolutePath = CmsLinkManager.getAbsoluteUri(path, cms.getRequestContext().getSiteRoot()
                     + CmsWorkplace.VFS_PATH_EDITORS);
                 if (OpenCms.getSiteManager().getSiteRoot(absolutePath) != null) {
@@ -528,7 +528,7 @@
 
         if (CmsStringUtil.isNotEmpty(path)) {
             if (OpenCms.getSiteManager().getSiteRoot(path) != null) {
-                // path already seems to be a root path 
+                // path already seems to be a root path
                 return path + suffix;
             }
             // relative URI (= VFS path relative to currently selected site root)
@@ -540,17 +540,15 @@
     }
 
     /**
-<<<<<<< HEAD
-=======
      * Checks whether a link to a detail page should be secure.<p>
-     * 
-     * @param cms the current CMS context 
-     * @param detailPage the detail page path 
-     * @param detailContent the detail content resource 
-     * @param targetSite the target site containing the detail page 
-     * @param secureRequest true if the currently running request is secure 
-     * 
-     * @return true if the link should be a secure link 
+     *
+     * @param cms the current CMS context
+     * @param detailPage the detail page path
+     * @param detailContent the detail content resource
+     * @param targetSite the target site containing the detail page
+     * @param secureRequest true if the currently running request is secure
+     *
+     * @return true if the link should be a secure link
      */
     protected boolean isDetailPageLinkSecure(
         CmsObject cms,
@@ -577,11 +575,10 @@
     }
 
     /**
->>>>>>> c4e95c33
      * Gets the suffix (query + fragment) of the URI.<p>
-     * 
-     * @param uri the URI 
-     * @return the suffix of the URI 
+     *
+     * @param uri the URI
+     * @return the suffix of the URI
      */
     String getSuffix(URI uri) {
 
@@ -603,13 +600,13 @@
 
     /**
      * Tries to interpret the given URI as a detail page URI and returns the detail content's root path if possible.<p>
-     * 
+     *
      * If the given URI is not a detail URI, null will be returned.<p>
-     * 
-     * @param cms the CMS context to use 
+     *
+     * @param cms the CMS context to use
      * @param result the detail root path, or null if the given uri is not a detail page URI
-     *  
-     * @return the detail content root path 
+     *
+     * @return the detail content root path
      */
     private String getDetailRootPath(CmsObject cms, String result) {
 
