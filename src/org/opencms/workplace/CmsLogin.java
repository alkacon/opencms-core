/*
 * This library is part of OpenCms -
 * the Open Source Content Management System
 *
 * Copyright (c) Alkacon Software GmbH (http://www.alkacon.com)
 *
 * This library is free software; you can redistribute it and/or
 * modify it under the terms of the GNU Lesser General Public
 * License as published by the Free Software Foundation; either
 * version 2.1 of the License, or (at your option) any later version.
 *
 * This library is distributed in the hope that it will be useful,
 * but WITHOUT ANY WARRANTY; without even the implied warranty of
 * MERCHANTABILITY or FITNESS FOR A PARTICULAR PURPOSE. See the GNU
 * Lesser General Public License for more details.
 *
 * For further information about Alkacon Software GmbH, please see the
 * company website: http://www.alkacon.com
 *
 * For further information about OpenCms, please see the
 * project website: http://www.opencms.org
 *
 * You should have received a copy of the GNU Lesser General Public
 * License along with this library; if not, write to the Free Software
 * Foundation, Inc., 59 Temple Place, Suite 330, Boston, MA  02111-1307  USA
 */

package org.opencms.workplace;

import org.opencms.db.CmsLoginMessage;
import org.opencms.db.CmsUserSettings;
import org.opencms.file.CmsObject;
import org.opencms.file.CmsProject;
import org.opencms.file.CmsResource;
import org.opencms.file.CmsResourceFilter;
import org.opencms.i18n.CmsAcceptLanguageHeaderParser;
import org.opencms.i18n.CmsEncoder;
import org.opencms.i18n.CmsMessageContainer;
import org.opencms.json.JSONArray;
import org.opencms.json.JSONException;
import org.opencms.json.JSONObject;
import org.opencms.jsp.CmsJspLoginBean;
import org.opencms.main.CmsException;
import org.opencms.main.CmsLog;
import org.opencms.main.OpenCms;
import org.opencms.security.CmsCustomLoginException;
import org.opencms.security.CmsOrganizationalUnit;
import org.opencms.ui.login.CmsLoginUI;
import org.opencms.util.CmsRequestUtil;
import org.opencms.util.CmsStringUtil;
import org.opencms.util.CmsUriSplitter;

import java.io.IOException;
import java.util.ArrayList;
import java.util.Calendar;
import java.util.Date;
import java.util.GregorianCalendar;
import java.util.Iterator;
import java.util.List;
import java.util.Locale;

import javax.servlet.http.Cookie;
import javax.servlet.http.HttpServletRequest;
import javax.servlet.http.HttpServletResponse;
import javax.servlet.http.HttpSession;
import javax.servlet.jsp.PageContext;

import org.apache.commons.logging.Log;

/**
 * Handles the login of Users to the OpenCms workplace.<p>
 *
 * @since 6.0.0
 */
public class CmsLogin extends CmsJspLoginBean {

    /** Action constant: Default action, display the dialog. */
    public static final int ACTION_DISPLAY = 0;

    /** Action constant: Login successful. */
    public static final int ACTION_LOGIN = 1;

    /** Action constant: Logout. */
    public static final int ACTION_LOGOUT = 2;

    /** The parameter name for the "getoulist" action. */
    public static final String PARAM_ACTION_GETOULIST = "getoulist";

    /** The parameter name for the "login" action. */
    public static final String PARAM_ACTION_LOGIN = "login";

    /** The parameter name for the "logout" action. */
    public static final String PARAM_ACTION_LOGOUT = "logout";

    /** The html id for the login form. */
    public static final String PARAM_FORM = "ocLoginForm";

    /** The parameter name for the organizational unit. */
    public static final String PARAM_OUFQN = "ocOuFqn";

    /** The parameter name for the search organizational unit. */
    public static final String PARAM_OUSEARCH = "ocOuSearch";

    /** The parameter name for the password. */
    public static final String PARAM_PASSWORD = "ocPword";

    /** The parameter name for the PC type. */
    public static final String PARAM_PCTYPE = "ocPcType";

    /** The parameter name for the organizational unit. */
    public static final String PARAM_PREDEF_OUFQN = "ocPredefOuFqn";

    /** The parameter name for the user name. */
    public static final String PARAM_USERNAME = "ocUname";

    /** The parameter name for the workplace data. */
    public static final String PARAM_WPDATA = "ocWpData";

    /** PC type constant: private PC. */
    public static final String PCTYPE_PRIVATE = "private";

    /** PC type constant: public PC. */
    public static final String PCTYPE_PUBLIC = "public";

    /** The oufqn cookie name. */
    private static final String COOKIE_OUFQN = "OpenCmsOuFqn";

    /** The PC type cookie name. */
    private static final String COOKIE_PCTYPE = "OpenCmsPcType";

    /** The username cookie name. */
    private static final String COOKIE_USERNAME = "OpenCmsUserName";

    /** The workplace data cookie name, value stores following information: ${left},${top},${width},${height}. */
    private static final String COOKIE_WP_DATA = "OpenCmsWpData";

    /** The log object for this class. */
    private static final Log LOG = CmsLog.getLog(CmsLogin.class);

    /** The action to perform. */
    private int m_action;

    /** The value of the "login" action parameter. */
    private String m_actionLogin;

    /** The value of the "logout" action parameter. */
    private String m_actionLogout;

    /** The path to open if direct edit is selected as start view. */
    private String m_directEditPath;

    /** The locale to use for display, this will not be the workplace locale, but the browser locale. */
    private Locale m_locale;

    /** The message to display with the dialog in a JavaScrip alert. */
    private CmsMessageContainer m_message;

    /** The selected organizational unit. */
    private CmsOrganizationalUnit m_ou;

    /** The value of the organizational unit parameter. */
    private String m_oufqn;

    /** The list of all organizational units. */
    private List<CmsOrganizationalUnit> m_ous;

    /** The value of the password parameter. */
    private String m_password;

    /** The value of the PC type parameter. */
    private String m_pcType;

    /** The redirect URL after a successful login. */
    private String m_requestedResource;

    /** The value of the user name parameter. */
    private String m_username;

    /**
     * Public constructor for login page.<p>
     *
     * @param context the JSP page context object
     * @param req the JSP request
     * @param res the JSP response
     */
    public CmsLogin(PageContext context, HttpServletRequest req, HttpServletResponse res) {

        super(context, req, res);

        // this page must never be cached
        res.setDateHeader(CmsRequestUtil.HEADER_LAST_MODIFIED, System.currentTimeMillis());
        CmsRequestUtil.setNoCacheHeaders(res);
        m_locale = getLocaleForRequest(req);
    }

    /**
     * Gets the copyright information HTML.<p>
     * 
     * @param locale the locale for which to get the copyright info 
     * 
     * @return the copyright info HTML 
     */
    public static String getCopyrightHtml(Locale locale) {

        StringBuffer html = new StringBuffer();
        html.append("<div style=\"text-align: center; font-size: 10px; white-space: nowrap;\">");
        html.append("<a href=\"http://www.opencms.org\" target=\"_blank\">OpenCms</a> ");
        html.append(Messages.get().getBundle(locale).key(Messages.GUI_LOGIN_OPENCMS_IS_FREE_SOFTWARE_0));
        html.append("</div>\n");
        html.append("<div style=\"text-align: center; font-size: 10px; white-space: nowrap;\">");
        html.append(Messages.get().getBundle(locale).key(Messages.GUI_LOGIN_TRADEMARKS_0));
        html.append("</div>\n");
        html.append("<div style=\"text-align: center; font-size: 10px; white-space: nowrap;\">");
        html.append("&copy; 2002 - 2015 Alkacon Software GmbH. ");
        html.append(Messages.get().getBundle(locale).key(Messages.GUI_LOGIN_RIGHTS_RESERVED_0));
        html.append("</div>\n");
        return html.toString();
    }

    /**
     * Returns the direct edit path from the user settings, or <code>null</code> if not set.<p>
     * 
     * @param cms the CMS context to use 
     * @param userSettings the user settings
     * 
     * @return the direct edit path
     */
    public static String getDirectEditPath(CmsObject cms, CmsUserSettings userSettings) {

        if (userSettings.getStartView().equals(CmsWorkplace.VIEW_DIRECT_EDIT)) {

            try {
                CmsObject cloneCms = OpenCms.initCmsObject(cms);
                cloneCms.getRequestContext().setSiteRoot(userSettings.getStartSite());
                String projectName = userSettings.getStartProject();
                if (CmsStringUtil.isNotEmptyOrWhitespaceOnly(projectName)) {
                    cloneCms.getRequestContext().setCurrentProject(cloneCms.readProject(projectName));
                }
                String folder = userSettings.getStartFolder();
                CmsResource targetRes = cloneCms.readDefaultFile(folder);
                if (targetRes != null) {
                    return cloneCms.getSitePath(targetRes);
                }
            } catch (Exception e) {
                LOG.debug(e);
            }
        }
        return null;
    }

    /**
     * Gets the list of OUs which should be selectable in the login dialog.<p>
     * 
     * @param cms the CMS context to use 
     * @param predefOu the predefined OU 
     * 
     * @return the list of organizational units for the OU selector 
     */
    public static List<CmsOrganizationalUnit> getOrgUnitsForLoginDialog(CmsObject cms, String predefOu) {

        List<CmsOrganizationalUnit> result = new ArrayList<CmsOrganizationalUnit>();
        try {
            if (predefOu == null) {
                result.add(OpenCms.getOrgUnitManager().readOrganizationalUnit(cms, ""));
                result.addAll(OpenCms.getOrgUnitManager().getOrganizationalUnits(cms, "", true));
                Iterator<CmsOrganizationalUnit> itOus = result.iterator();
                while (itOus.hasNext()) {
                    CmsOrganizationalUnit ou = itOus.next();
                    if (ou.hasFlagHideLogin() || ou.hasFlagWebuser()) {
                        itOus.remove();
                    }
                }
            } else {
                result.add(OpenCms.getOrgUnitManager().readOrganizationalUnit(cms, predefOu));
            }
        } catch (CmsException e) {
            LOG.error(e.getLocalizedMessage(), e);
        }
        return result;

    }

    /**
     * Gets the window title for a given locale.<p>
     * 
     * @param locale the locale 
     * @return the window title 
     */
    public static String getTitle(Locale locale) {

        return Messages.get().getBundle(locale).key(Messages.GUI_LOGIN_TITLE_0)
            + "OpenCms "
            + OpenCms.getSystemInfo().getVersionNumber();
    }

    /** 
     * Initializes the site and project for a CMS context after login, and returns the workplace settings for the corresponding user.<p>
     * 
     * @param cms the CMS context which should be initialized 
     * @return the workplace set
     */
    public static CmsWorkplaceSettings initSiteAndProject(CmsObject cms) {

        CmsWorkplaceSettings workplaceSettings = CmsWorkplace.initWorkplaceSettings(cms, null, false);
        String startSite = CmsWorkplace.getStartSiteRoot(cms, workplaceSettings);
        // switch to the preferred site
        workplaceSettings.setSite(startSite);
        cms.getRequestContext().setSiteRoot(startSite);
        // store the workplace settings
        CmsUserSettings settings = workplaceSettings.getUserSettings();
        // get the direct edit path

        try {
            CmsProject project = cms.readProject(settings.getStartProject());
            if (OpenCms.getOrgUnitManager().getAllAccessibleProjects(cms, project.getOuFqn(), false).contains(project)) {
                // user has access to the project, set this as current project
                workplaceSettings.setProject(project.getUuid());
                cms.getRequestContext().setCurrentProject(project);
            }
        } catch (CmsException e) {
            // unable to set the startup project, bad but not critical
            LOG.warn(
                Messages.get().getBundle().key(
                    Messages.LOG_LOGIN_NO_STARTUP_PROJECT_2,
                    cms.getRequestContext().getCurrentUser().getName(),
                    settings.getStartProject()),
                e);
        }
        return workplaceSettings;
    }

    /**
     * Sets the cookie data.<p>
     * 
     * @param pcType the pctype value 
     * @param username the username value 
     * @param oufqn the oufqn value
     *   
     * @param request the current request 
     * @param response the current response 
     */
    public static void setCookieData(
        String pcType,
        String username,
        String oufqn,
        HttpServletRequest request,
        HttpServletResponse response) {

        // set the PC type cookie only if security dialog is enabled
        if (OpenCms.getLoginManager().isEnableSecurity() && CmsStringUtil.isNotEmpty(pcType)) {
            Cookie pcTypeCookie = getCookie(request, COOKIE_PCTYPE);
            pcTypeCookie.setValue(pcType);
            setCookie(pcTypeCookie, false, request, response);
        }

        // only store user name and OU cookies on private PC types
        if (PCTYPE_PRIVATE.equals(pcType)) {
            // set the user name cookie
            Cookie userNameCookie = getCookie(request, COOKIE_USERNAME);
            userNameCookie.setValue(username);
            setCookie(userNameCookie, false, request, response);

            // set the organizational unit cookie
            Cookie ouFqnCookie = getCookie(request, COOKIE_OUFQN);
            ouFqnCookie.setValue(oufqn);
            setCookie(ouFqnCookie, false, request, response);
        } else if (OpenCms.getLoginManager().isEnableSecurity() && PCTYPE_PUBLIC.equals(pcType)) {
            // delete user name and organizational unit cookies 
            Cookie userNameCookie = getCookie(request, COOKIE_USERNAME);
            setCookie(userNameCookie, true, request, response);
            Cookie ouFqnCookie = getCookie(request, COOKIE_OUFQN);
            setCookie(ouFqnCookie, true, request, response);

        }
    }

    /**
     * Checks that the user name and password are not empty, and returns an error message if they are.<p>
     * 
     * @param username the user name 
     * @param password the password
     * 
     * @return the error message, or null if the user name and password are OK 
     */
    public static CmsMessageContainer validateUserAndPasswordNotEmpty(String username, String password) {

        boolean userEmpty = CmsStringUtil.isEmpty(username);
        boolean passwordEmpty = CmsStringUtil.isEmpty(password);

        // login was requested
        if (userEmpty && passwordEmpty) {
            return Messages.get().container(Messages.GUI_LOGIN_NO_DATA_0);
        } else if (userEmpty) {
            return Messages.get().container(Messages.GUI_LOGIN_NO_NAME_0);
        } else if (passwordEmpty) {
            return Messages.get().container(Messages.GUI_LOGIN_NO_PASSWORD_0);
        }
        return null;
    }

    /**
     * Returns the cookie with the given name, if not cookie is found a new one is created.<p>
     * 
     * @param request the current request 
     * @param name the name of the cookie
     * 
     * @return the cookie
     */
    protected static Cookie getCookie(HttpServletRequest request, String name) {

        Cookie[] cookies = request.getCookies();
        for (int i = 0; (cookies != null) && (i < cookies.length); i++) {
            if (name.equalsIgnoreCase(cookies[i].getName())) {
                return cookies[i];
            }
        }
        return new Cookie(name, "");
    }

    /**
     * Sets the cookie in the response.<p>
     * 
     * @param cookie the cookie to set
     * @param delete flag to determine if the cookir should be deleted
     * @param request the current request
     * @param response the current response 
     */
    protected static void setCookie(
        Cookie cookie,
        boolean delete,
        HttpServletRequest request,
        HttpServletResponse response) {

        if (request.getAttribute(PARAM_PREDEF_OUFQN) != null) {
            // prevent the use of cookies if using a direct ou login url
            return;
        }
        int maxAge = 0;
        if (!delete) {
            // set the expiration date of the cookie to six months from today
            GregorianCalendar cal = new GregorianCalendar();
            cal.add(Calendar.MONTH, 6);
            maxAge = (int)((cal.getTimeInMillis() - System.currentTimeMillis()) / 1000);
        }
        cookie.setMaxAge(maxAge);
        // set the path
        cookie.setPath(CmsStringUtil.joinPaths(OpenCms.getStaticExportManager().getVfsPrefix(), "/system/login"));
        // set the cookie
        response.addCookie(cookie);
    }

    /**
     * Returns the best matching locale for the given request.<p>
     * 
     * @param req the request
     * 
     * @return the locale
     */
    private static Locale getLocaleForRequest(HttpServletRequest req) {

        CmsAcceptLanguageHeaderParser parser = new CmsAcceptLanguageHeaderParser(
            req,
            OpenCms.getWorkplaceManager().getDefaultLocale());
        List<Locale> acceptedLocales = parser.getAcceptedLocales();
        List<Locale> workplaceLocales = OpenCms.getWorkplaceManager().getLocales();
        Locale locale = OpenCms.getLocaleManager().getFirstMatchingLocale(acceptedLocales, workplaceLocales);
        if (locale == null) {
            // no match found - use OpenCms default locale
            locale = OpenCms.getWorkplaceManager().getDefaultLocale();
        }
        return locale;
    }

    /**
     * Returns the HTML code for selecting an organizational unit.<p>
     *
     * @return the HTML code for selecting an organizational unit
     */
    public String buildOrgUnitSelector() {

        StringBuffer html = new StringBuffer();
        html.append("<select style='width: 100%;' size='1' ");
        appendId(html, PARAM_OUFQN);
        html.append(">\n");
        for (CmsOrganizationalUnit ou : getOus()) {
            String selected = "";
            if (ou.getName().equals(m_oufqn)
                || (CmsStringUtil.isNotEmptyOrWhitespaceOnly(m_oufqn) && ou.getName().equals(m_oufqn.substring(1)))) {
                selected = " selected='selected'";
            }
            html.append("<option value='").append(ou.getName()).append("'").append(selected).append(">");
            html.append(ou.getDisplayName(m_locale));
            html.append("</option>\n");
        }
        html.append("</select>\n");
        return html.toString();
    }

    /**
     * Returns the HTML for the login dialog in it's current state.<p>
     *
     * @return the HTML for the login dialog
     *
     * @throws IOException in case a redirect fails
     */
    public String displayDialog() throws IOException {

        if ((OpenCms.getSiteManager().getSites().size() > 1)
            && !OpenCms.getSiteManager().isWorkplaceRequest(getRequest())) {

            // this is a multi site-configuration, but not a request to the configured Workplace site
            StringBuffer loginLink = new StringBuffer(256);
            loginLink.append(OpenCms.getSiteManager().getWorkplaceSiteMatcher().toString());
            loginLink.append(getFormLink());
            // send a redirect to the workplace site
            getResponse().sendRedirect(loginLink.toString());
            return null;
        }

        CmsObject cms = getCmsObject();
        if (shouldUseNewLogin()
            && (getRequest().getParameter("logout") == null)
            && cms.getRequestContext().getCurrentUser().isGuestUser()) {
            return CmsLoginUI.displayVaadinLoginDialog(cms, getRequest());
        }

        m_message = null;
        if (cms.getRequestContext().getCurrentUser().isGuestUser()) {
            // user is not currently logged in
            m_action = ACTION_DISPLAY;
            m_username = CmsRequestUtil.getNotEmptyParameter(getRequest(), PARAM_USERNAME);
            if (m_username != null) {
                // remove white spaces, can only lead to confusion on user name
                m_username = m_username.trim();
            }
            m_password = CmsRequestUtil.getNotEmptyParameter(getRequest(), PARAM_PASSWORD);
            m_actionLogin = CmsRequestUtil.getNotEmptyParameter(getRequest(), PARAM_ACTION_LOGIN);
            m_oufqn = getRequest().getParameter(PARAM_OUFQN);
            if (m_oufqn == null) {
                m_oufqn = getPreDefOuFqn();
            }
            if (OpenCms.getLoginManager().isEnableSecurity()) {
                // security option is enabled, try to get PC type from request parameter
                m_pcType = CmsRequestUtil.getNotEmptyParameter(getRequest(), PARAM_PCTYPE);
            } else {
                // if security option is disabled, just set PC type to "private" to get common login dialog
                m_pcType = PCTYPE_PRIVATE;
            }

            // try to get some info from a cookie
            getCookieData();

            // set PC type to "public" as default if not already set by cookie, request or if security option is disabled
            if (m_pcType == null) {
                m_pcType = PCTYPE_PUBLIC;
            }
        } else {
            // user is already logged in
            m_oufqn = cms.getRequestContext().getOuFqn();
            m_action = ACTION_LOGIN;
            m_actionLogout = CmsRequestUtil.getNotEmptyParameter(getRequest(), PARAM_ACTION_LOGOUT);
        }

        if (m_oufqn == null) {
            m_oufqn = CmsOrganizationalUnit.SEPARATOR;
        }

        String actionGetOus = CmsRequestUtil.getNotEmptyParameter(getRequest(), PARAM_ACTION_GETOULIST);
        if (Boolean.TRUE.toString().equals(actionGetOus)) {
            return getJsonOrgUnitList();
        }

        // initialize the right ou
        m_ou = null;
        try {
            m_ou = OpenCms.getOrgUnitManager().readOrganizationalUnit(getCmsObject(), m_oufqn);
        } catch (CmsException e) {
            m_oufqn = CmsOrganizationalUnit.SEPARATOR;
            try {
                m_ou = OpenCms.getOrgUnitManager().readOrganizationalUnit(getCmsObject(), m_oufqn);
            } catch (CmsException exc) {
                LOG.error(exc.getLocalizedMessage(), exc);
            }
        }

        // initialize the requested resource
        m_requestedResource = CmsRequestUtil.getNotEmptyParameter(
            getRequest(),
            CmsWorkplaceManager.PARAM_LOGIN_REQUESTED_RESOURCE);
        if (m_requestedResource == null) {
            // no resource was requested, use default workplace URI
            m_requestedResource = CmsFrameset.JSP_WORKPLACE_URI;
        }

        if (Boolean.valueOf(m_actionLogin).booleanValue()) {
            CmsMessageContainer emptyValidation = validateUserAndPasswordNotEmpty(m_username, m_password);
            if (emptyValidation != null) {
                m_message = emptyValidation;
            } else {

                // try to login with the given user information
                login((m_oufqn == null ? CmsOrganizationalUnit.SEPARATOR : m_oufqn) + m_username, m_password);

                if (getLoginException() == null) {
                    // the login was successful
                    m_action = ACTION_LOGIN;

<<<<<<< HEAD
                    CmsWorkplaceSettings settings = initSiteAndProject(cms);
                    getRequest().getSession().setAttribute(CmsWorkplaceManager.SESSION_WORKPLACE_SETTINGS, settings);
                    m_directEditPath = getDirectEditPath(cms, settings.getUserSettings());
=======
                    CmsWorkplaceSettings workplaceSettings = CmsWorkplace.initWorkplaceSettings(cms, null, false);
                    String startSite = CmsWorkplace.getStartSiteRoot(cms, workplaceSettings);
                    // switch to the preferred site
                    workplaceSettings.setSite(startSite);
                    cms.getRequestContext().setSiteRoot(startSite);
                    // store the workplace settings
                    getRequest().getSession().setAttribute(
                        CmsWorkplaceManager.SESSION_WORKPLACE_SETTINGS,
                        workplaceSettings);
                    CmsUserSettings settings = workplaceSettings.getUserSettings();
                    // get the direct edit path
                    m_directEditPath = getDirectEditPath(settings);

                    try {
                        CmsProject project = cms.readProject(settings.getStartProject());
                        if (OpenCms.getOrgUnitManager().getAllAccessibleProjects(
                            cms,
                            project.getOuFqn(),
                            false).contains(project)) {
                            // user has access to the project, set this as current project
                            workplaceSettings.setProject(project.getUuid());
                            cms.getRequestContext().setCurrentProject(project);
                        }
                    } catch (CmsException e) {
                        // unable to set the startup project, bad but not critical
                        LOG.warn(
                            Messages.get().getBundle().key(
                                Messages.LOG_LOGIN_NO_STARTUP_PROJECT_2,
                                m_username,
                                settings.getStartProject()),
                            e);
                    }
>>>>>>> d46a8b9b
                } else {
                    // there was an error during login

                    if (org.opencms.security.Messages.ERR_LOGIN_FAILED_DISABLED_2 == getLoginException().getMessageContainer().getKey()) {
                        // the user account is disabled
                        m_message = Messages.get().container(Messages.GUI_LOGIN_FAILED_DISABLED_0);
                    } else
                        if (org.opencms.security.Messages.ERR_LOGIN_FAILED_TEMP_DISABLED_4 == getLoginException().getMessageContainer().getKey()) {
                        // the user account is temporarily disabled because of too many login failures
                        m_message = Messages.get().container(Messages.GUI_LOGIN_FAILED_TEMP_DISABLED_0);
                    } else if (org.opencms.security.Messages.ERR_LOGIN_FAILED_WITH_MESSAGE_1 == getLoginException().getMessageContainer().getKey()) {
                        // all logins have been disabled be the Administration
                        CmsLoginMessage loginMessage = OpenCms.getLoginManager().getLoginMessage();
                        if (loginMessage != null) {
                            m_message = Messages.get().container(
                                Messages.GUI_LOGIN_FAILED_WITH_MESSAGE_1,
                                loginMessage.getMessage());
                        }
                    }
                    if (m_message == null) {
                        CmsException loginException = getLoginException();
                        if (loginException instanceof CmsCustomLoginException) {
                            m_message = loginException.getMessageContainer();
                        } else {
                            // any other error - display default message
                            m_message = Messages.get().container(Messages.GUI_LOGIN_FAILED_0);
                        }
                    }
                }
            }
        } else if (Boolean.valueOf(m_actionLogout).booleanValue()) {
            m_action = ACTION_LOGOUT;
            // store the workplace window data
            Cookie wpDataCookie = getCookie(getRequest(), COOKIE_WP_DATA);
            String wpData = CmsRequestUtil.getNotEmptyParameter(getRequest(), PARAM_WPDATA);
            if (wpData != null) {
                wpData = CmsEncoder.escapeXml(wpData);
                wpDataCookie.setValue(wpData);
                setCookie(wpDataCookie, false, getRequest(), getResponse());
            }
            // after logout this will automatically redirect to the login form again
            logout();
            return null;
        }

        if (m_action == ACTION_LOGIN) {
            // clear message
            m_message = null;
            // login is successful, check if the requested resource can be read
            CmsUriSplitter splitter = new CmsUriSplitter(m_requestedResource, true);
            String resource = splitter.getPrefix();
            if (CmsStringUtil.isEmptyOrWhitespaceOnly(resource)) {
                // bad resource name, use workplace as default
                resource = CmsFrameset.JSP_WORKPLACE_URI;
            }
            if (CmsStringUtil.isEmptyOrWhitespaceOnly(m_directEditPath)
                && !getCmsObject().existsResource(resource, CmsResourceFilter.ONLY_VISIBLE_NO_DELETED)) {
                // requested resource does either not exist or is not readable by user
                if (CmsFrameset.JSP_WORKPLACE_URI.equals(resource)) {
                    // we know the Workplace exists, so the user does not have access to the Workplace
                    // probably this is a "Guest" user in a default setup where "Guest" has no access to the Workplace
                    m_message = Messages.get().container(Messages.GUI_LOGIN_FAILED_NO_WORKPLACE_PERMISSIONS_0);
                    m_action = ACTION_DISPLAY;
                } else if (getCmsObject().existsResource(CmsFrameset.JSP_WORKPLACE_URI)) {
                    // resource does either not exist or is not readable, but general workplace permissions are granted
                    m_message = Messages.get().container(Messages.GUI_LOGIN_UNKNOWN_RESOURCE_1, m_requestedResource);
                    m_requestedResource = CmsFrameset.JSP_WORKPLACE_URI;
                } else {
                    // resource does not exist and no general workplace permissions granted
                    m_message = Messages.get().container(
                        Messages.GUI_LOGIN_FAILED_NO_TARGET_PERMISSIONS_1,
                        m_requestedResource);
                    m_action = ACTION_DISPLAY;
                }
            }
            if (m_action == ACTION_DISPLAY) {
                //the login was invalid
                m_requestedResource = null;
                // destroy the generated session
                HttpSession session = getRequest().getSession(false);
                if (session != null) {
                    session.invalidate();
                }
                setCookieData(getRequest(), getResponse());
            } else {
                // successfully logged in, so set the cookie
                setCookieData(getRequest(), getResponse());
            }
        }

        return displayLoginForm();
    }

    /**
     * Gets the login info from the cookies.<p>
     */
    public void getCookieData() {

        // get the PC type cookie
        Cookie pcTypeCookie = getCookie(getRequest(), COOKIE_PCTYPE);
        if (CmsStringUtil.isNotEmptyOrWhitespaceOnly(pcTypeCookie.getValue())) {
            // only set the data if needed
            if (m_pcType == null) {
                m_pcType = pcTypeCookie.getValue();
            }
        }
        if ("null".equals(m_pcType)) {
            m_pcType = null;
        }
        // get other cookies only on private PC types (or if security option is disabled)
        if ((m_pcType == null) || PCTYPE_PRIVATE.equals(m_pcType)) {
            // get the user name cookie
            Cookie userNameCookie = getCookie(getRequest(), COOKIE_USERNAME);
            if (CmsStringUtil.isNotEmptyOrWhitespaceOnly(userNameCookie.getValue())) {
                // only set the data if needed
                if (CmsStringUtil.isEmptyOrWhitespaceOnly(m_username)) {
                    m_username = userNameCookie.getValue();
                }
                if (m_pcType == null) {
                    // set PC type to private PC if the user cookie is found
                    m_pcType = PCTYPE_PRIVATE;
                }
            }
            if ("null".equals(m_username)) {
                m_username = null;
            }
            // get the organizational unit cookie
            Cookie ouFqnCookie = getCookie(getRequest(), COOKIE_OUFQN);
            if (CmsStringUtil.isNotEmptyOrWhitespaceOnly(ouFqnCookie.getValue())) {
                // only set the data if needed
                if (m_oufqn == null) {
                    m_oufqn = ouFqnCookie.getValue();
                }
            }
            if ("null".equals(m_oufqn)) {
                m_oufqn = null;
            }
        }
    }

    /**
     * @see org.opencms.jsp.CmsJspLoginBean#getFormLink()
     */
    @Override
    public String getFormLink() {

        if (getPreDefOuFqn() == null) {
            return super.getFormLink();
        }
        String preDefOuFqn = (String)getRequest().getAttribute(PARAM_PREDEF_OUFQN);
        try {
            OpenCms.getOrgUnitManager().readOrganizationalUnit(getCmsObject(), preDefOuFqn);
        } catch (CmsException e) {
            // organizational unit does not exist
            return super.getFormLink();
        }
        return link("/system/login" + CmsEncoder.escapeXml(preDefOuFqn));
    }

    /**
     * Returns the available organizational units as JSON array string.<p>
     *
     * @return the available organizational units as JSON array string
     */
    public String getJsonOrgUnitList() {

        List<CmsOrganizationalUnit> allOus = getOus();
        List<JSONObject> jsonOus = new ArrayList<JSONObject>(allOus.size());
        int index = 0;
        for (CmsOrganizationalUnit ou : allOus) {
            JSONObject jsonObj = new JSONObject();
            try {
                // 1: OU fully qualified name
                jsonObj.put("name", ou.getName());
                // 2: OU display name
                jsonObj.put("displayname", ou.getDisplayName(m_locale));
                // 3: OU simple name
                jsonObj.put("simplename", ou.getSimpleName());
                // 4: OU description
                jsonObj.put("description", ou.getDescription(m_locale));
                // 5: selection flag
                boolean isSelected = false;
                if (ou.getName().equals(m_oufqn)
                    || (CmsStringUtil.isNotEmptyOrWhitespaceOnly(m_oufqn)
                        && ou.getName().equals(m_oufqn.substring(1)))) {
                    isSelected = true;
                }
                jsonObj.put("active", isSelected);
                // 6: level of the OU
                jsonObj.put("level", CmsResource.getPathLevel(ou.getName()));
                // 7: OU index
                jsonObj.put("index", index);
                // add the generated JSON object to the result list
                jsonOus.add(jsonObj);
                index++;
            } catch (JSONException e) {
                // error creating JSON object, skip this OU
            }
        }
        // generate a JSON array from the JSON object list
        JSONArray jsonArr = new JSONArray(jsonOus);
        return jsonArr.toString();
    }

    /**
     * Sets the cookie data.<p>
     * 
     * @param request the current request 
     * @param response the current response 
     */
    public void setCookieData(HttpServletRequest request, HttpServletResponse response) {

<<<<<<< HEAD
        setCookieData(m_pcType, m_username, m_oufqn, request, response);
=======
        // set the PC type cookie only if security dialog is enabled
        if (OpenCms.getLoginManager().isEnableSecurity() && CmsStringUtil.isNotEmpty(m_pcType)) {
            Cookie pcTypeCookie = getCookie(COOKIE_PCTYPE);
            pcTypeCookie.setValue(m_pcType);
            setCookie(pcTypeCookie, false);
        }

        // only store user name and OU cookies on private PC types
        if (PCTYPE_PRIVATE.equals(m_pcType)) {
            // set the user name cookie
            Cookie userNameCookie = getCookie(COOKIE_USERNAME);
            userNameCookie.setValue(m_username);
            setCookie(userNameCookie, false);

            // set the organizational unit cookie
            Cookie ouFqnCookie = getCookie(COOKIE_OUFQN);
            ouFqnCookie.setValue(m_oufqn);
            setCookie(ouFqnCookie, false);
        } else if (OpenCms.getLoginManager().isEnableSecurity() && PCTYPE_PUBLIC.equals(m_pcType)) {
            // delete user name and organizational unit cookies
            Cookie userNameCookie = getCookie(COOKIE_USERNAME);
            setCookie(userNameCookie, true);
            Cookie ouFqnCookie = getCookie(COOKIE_OUFQN);
            setCookie(ouFqnCookie, true);

        }
>>>>>>> d46a8b9b
    }

    /**
     * Appends the JavaScript for the login screen to the given HTML buffer.<p>
     *
     * @param html the HTML buffer to append the script to
     * @param message the message to display after an unsuccessful login
     */
    protected void appendDefaultLoginScript(StringBuffer html, CmsMessageContainer message) {

        html.append("<script type=\"text/javascript\" src=\"");
        html.append(CmsWorkplace.getSkinUri()).append("jquery/packed/jquery.js");
        html.append("\"></script>\n");
        html.append("<script type=\"text/javascript\">\n");
        if (message != null) {
            html.append("function showAlert() {\n");
            html.append("\talert(\"");
            html.append(CmsStringUtil.escapeJavaScript(message.key(m_locale)));
            html.append("\");\n");
            html.append("}\n");
        }
        html.append("var orgUnitShow = false;\n");
        html.append("var orgUnits = null;\n");
        html.append("var activeOu = -1;\n");
        html.append("var searchTimeout;\n");
        html.append("var searchDefaultValue = \"");
        html.append(Messages.get().getBundle(m_locale).key(Messages.GUI_LOGIN_ORGUNIT_SEARCH_0));
        html.append("\";\n");

        // triggers the options to select the OU to login to
        html.append("function orgUnitSelection() {\n");
        html.append("\tif (!orgUnitShow) {\n");
        html.append("\t\tif (orgUnits == null) {\n");
        html.append("\t\t\t$.post(\"");
        html.append(getFormLink());
        html.append("\", { ");
        html.append(PARAM_ACTION_GETOULIST);
        html.append(": \"true\" }");
        html.append(", function(data){ fillOrgUnits(data); });\n");
        html.append("\t\t}\n");
        html.append("\t\tdocument.getElementById('ouSelId').style.display = 'block';\n");
        html.append("\t\tdocument.getElementById('ouLabelId').style.display = 'block';\n");
        html.append("\t\tdocument.getElementById('ouSearchId').style.display = 'block';\n");
        html.append("\t\tdocument.getElementById('ouBtnId').value = '");
        html.append(Messages.get().getBundle(m_locale).key(Messages.GUI_LOGIN_ORGUNIT_SELECT_OFF_0));
        html.append("';\n");
        html.append("\t} else {\n");
        html.append("\t\tdocument.getElementById('ouSelId').style.display = 'none';\n");
        html.append("\t\tdocument.getElementById('ouLabelId').style.display = 'none';\n");
        html.append("\t\tdocument.getElementById('ouSearchId').style.display = 'none';\n");
        html.append("\t\tdocument.getElementById('ouBtnId').value = '");
        html.append(Messages.get().getBundle(m_locale).key(Messages.GUI_LOGIN_ORGUNIT_SELECT_ON_0));
        html.append("';\n");
        html.append("\t}\n");
        html.append("\torgUnitShow = !orgUnitShow;\n");
        html.append("\tdocument.getElementById('titleId').style.display = 'block';\n");
        html.append("\tdocument.getElementById('titleIdOu').style.display = 'none';\n");
        html.append("}\n");

        // creates the HTML for the OUs to login to
        html.append("function fillOrgUnits(data) {\n");
        html.append("\torgUnits = eval(data);\n");
        html.append("\tvar html = \"\";\n");
        html.append("\tvar foundOu = false;\n");
        html.append("\tvar activeIndex = -1;\n");
        html.append("\tfor (var i = 0; i < orgUnits.length; i++) {\n");
        html.append("\t\tvar currOu = orgUnits[i];\n");
        html.append("\t\tvar actClass = \"\";\n");
        html.append("\t\tif (currOu.active == true) {\n");
        html.append("\t\t\t// this is the active OU\n");
        html.append("\t\t\tactiveOu = currOu.index;\n");
        html.append("\t\t\tactClass = \" class=\\\"active\\\"\";\n");
        html.append("\t\t}\n");
        html.append("\t\tvar actStyle = \"\";\n");
        html.append("\t\tif (currOu.level > 0) {\n");
        html.append("\t\t\tactStyle = \" style=\\\"margin-left: \" + (currOu.level * 20) + \"px;\\\"\";\n");
        html.append("\t\t}\n");
        html.append("\t\thtml += \"<div\";\n");
        html.append("\t\thtml += actClass;\n");
        html.append("\t\thtml += actStyle;\n");
        html.append("\t\thtml += \" id=\\\"ou\" + currOu.index;\n");
        html.append("\t\thtml += \"\\\" onclick=\\\"selectOu('\";\n");
        html.append("\t\thtml += currOu.name;\n");
        html.append("\t\thtml += \"', \" + currOu.index;\n");
        html.append("\t\thtml += \");\\\"><span class=\\\"name\\\">\";\n");
        html.append("\t\thtml += currOu.description;\n");
        html.append("\t\thtml += \"</span>\";\n");
        html.append("\t\tif (currOu.name != \"\") {\n");
        html.append("\t\t\thtml += \"<span class=\\\"path\\\"\";\n");
        html.append("\t\t\thtml += \" title=\\\"\";\n");
        html.append("\t\t\thtml += currOu.name;\n");
        html.append("\t\t\thtml += \"\\\">\";\n");
        html.append("\t\t\thtml += currOu.simplename;\n");
        html.append("\t\t\thtml += \"</span>\";\n");
        html.append("\t\t}\n");
        html.append("\t\thtml += \"</div>\";\n");
        html.append("\t}\n");
        html.append(
            "\thtml += \"<div id=\\\"nooufound\\\" style=\\\"display: none;\\\"><span class=\\\"name\\\">\";\n");
        html.append("\thtml += \"");
        html.append(Messages.get().getBundle(m_locale).key(Messages.GUI_LOGIN_ORGUNIT_SEARCH_NORESULTS_0));
        html.append("\";\n");
        html.append("\thtml += \"</span></div>\";\n");
        html.append("\t$(\"#ouSelId\").append(html);\n");
        html.append("\t$(\"#ouSelId\").slideDown();\n");
        html.append("\tscrollToActiveOu();\n");
        html.append("}\n");

        // shows the list of OUs matching the search term or all OUs if the search term is empty
        html.append("function showOrgUnits(searchTerm) {\n");
        html.append("\tvar html = \"\";\n");
        html.append("\tvar foundOu = false;\n");
        html.append("\tfor (var i = 0; i < orgUnits.length; i++) {\n");
        html.append("\t\tvar currOu = orgUnits[i];\n");
        html.append("\t\tif (searchTerm != \"\") {\n");
        html.append("\t\t\tvar stLower = searchTerm.toLowerCase();\n");
        html.append(
            "\t\t\tif (currOu.name.toLowerCase().indexOf(stLower )== -1 && currOu.description.toLowerCase().indexOf(stLower) == -1) {\n");
        html.append("\t\t\t\t$(\"#ou\" + i + \":visible\").slideUp();\n");
        html.append("\t\t\t} else {\n");
        html.append("\t\t\t\t$(\"#ou\" + i + \":hidden\").slideDown();\n");
        html.append("\t\t\t\t$(\"#ou\" + i).removeAttr(\"style\");\n");
        html.append("\t\t\t\tfoundOu = true;\n");
        html.append("\t\t\t}\n");
        html.append("\t\t} else {\n");
        html.append("\t\t\tfoundOu = true;\n");
        html.append("\t\t\tvar actStyle = \"\";\n");
        html.append("\t\t\tif (currOu.level > 0) {\n");
        html.append("\t\t\t\tactStyle = \"margin-left: \" + (currOu.level * 20) + \"px;\";\n");
        html.append("\t\t\t}\n");
        html.append("\t\t\t$(\"#ou\" + i).attr(\"style\", actStyle);\n");
        html.append("\t\t\t$(\"#ou\" + i + \":hidden\").slideDown();\n");
        html.append("\t\t}\n");
        html.append("\t}\n");
        html.append("\tif (searchTerm != \"\" && foundOu == false) {\n");
        html.append("\t\t$(\"#nooufound:hidden\").slideDown();\n");
        html.append("\t} else {\n");
        html.append("\t\t$(\"#nooufound:visible\").slideUp();\n");
        html.append("\t}\n");
        html.append("\tif (searchTerm == \"\") {\n");
        html.append("\t\tscrollToActiveOu();\n");
        html.append("\t}\n");
        html.append("}\n");

        // selects the OU to login to
        html.append("function selectOu(ouPath, ouIndex) {\n");
        html.append("\tif (ouIndex != -1 && ouIndex != activeOu) {\n");
        html.append("\t\t$(\"#ou\" + ouIndex).addClass(\"active\");\n");
        html.append("\t\torgUnits[ouIndex].active = true;\n");
        html.append("\t\t$(\"#");
        html.append(PARAM_OUFQN);
        html.append("\").val(ouPath);\n");
        html.append("\t\tif (activeOu != -1) {\n");
        html.append("\t\t\torgUnits[activeOu].active = false;\n");
        html.append("\t\t\t$(\"#ou\" + activeOu).removeClass();\n");
        html.append("\t\t}\n");
        html.append("\t\tactiveOu = ouIndex;\n");
        html.append("\t}\n");
        html.append("}\n");

        // filters the OUs by the provided search term using a timeout, called by the onkeyup event of the search input field
        html.append("function searchOu() {\n");
        html.append("\tvar searchElem = $(\"#");
        html.append(PARAM_OUSEARCH);
        html.append("\");\n");
        html.append("\tvar searchTerm = searchElem.val();\n");
        html.append("\tif (searchTerm == searchDefaultValue) {");
        html.append("\t\tsearchTerm = \"\";");
        html.append("\t}");
        html.append("\tclearTimeout(searchTimeout);\n");
        html.append("\tsearchTimeout = setTimeout(\"showOrgUnits(\\\"\" + trim(searchTerm) + \"\\\");\", 750);\n");
        html.append("}\n");

        // sets the value of the OU search input field, called by the onfocus and onblur event of the field
        html.append("function checkOuValue() {\n");
        html.append("\tvar searchElem = $(\"#");
        html.append(PARAM_OUSEARCH);
        html.append("\");\n");
        html.append("\tif (searchElem.val() == searchDefaultValue) {");
        html.append("\t\tsearchElem.val(\"\");");
        html.append("\t\tsearchElem.removeAttr(\"class\");");
        html.append("\t} else if (searchElem.val() == \"\") {");
        html.append("\t\tsearchElem.val(searchDefaultValue);");
        html.append("\t\tsearchElem.attr(\"class\", \"inactive\");");
        html.append("\t}");
        html.append("}\n");

        // scrolls to the currently selected OU if it is out of visible range
        html.append("function scrollToActiveOu() {\n");
        html.append("\tif (activeOu != -1) {\n");
        html.append("\t\tvar activeOffset = $(\"#ou\" + activeOu).offset().top;\n");
        html.append("\t\tvar parentOffset = $(\"#ouSelId\").offset().top;\n");
        html.append("\t\tactiveOffset = activeOffset - parentOffset;\n");
        html.append("\t\tif (activeOffset > $(\"#ouSelId\").height()) {;\n");
        html.append("\t\t\t$(\"#ouSelId\").animate({scrollTop: activeOffset}, 500);\n");
        html.append("\t\t};\n");
        html.append("\t}\n");
        html.append("}\n");

        // function to check IE version, in case of a version < IE8 login will be disabled and an error message shown.
        html.append("function checkBrowser(){\n ");
        html.append("var div = document.createElement(\"div\");\n");
        html.append("div.innerHTML = \"<!--[if lt IE 8]><i></i><![endif]-->\";\n");
        html.append("var isIeLessThan8 = (div.getElementsByTagName(\"i\").length == 1);\n");
        html.append("if (isIeLessThan8) {\n  $('#");
        html.append(PARAM_FORM);
        html.append(
            "').after('<div style=\"color: #B31B34; font-weight: bold; font-size: 14px; margin: 20px; text-align: center;\">");
        html.append(Messages.get().getBundle(m_locale).key(Messages.GUI_LOGIN_UNSUPPORTED_BROWSER_0));
        html.append("</div>');\n $('#");
        html.append(PARAM_FORM);
        html.append(
            "').css(\"display\",\"none\"); /** $('input').attr('disabled', 'disabled');\n  alert('wrong browser'); */\n}\n}\n");

        // called when the login form page is loaded
        html.append("function doOnload() {\n checkBrowser();\n");
        html.append("\tdocument.");
        html.append(PARAM_FORM);
        html.append(".");
        html.append(PARAM_USERNAME);
        html.append(".select();\n");
        html.append("\tdocument.");
        html.append(PARAM_FORM);
        html.append(".");
        html.append(PARAM_USERNAME);
        html.append(".focus();\n");
        if (message != null) {
            html.append("\tshowAlert();\n");
        }
        html.append("}\n");

        // helper function to trim a given string
        html.append("function trim (myStr) {\n");
        html.append("\treturn myStr.replace(/^\\s+/, '').replace (/\\s+$/, '');\n");
        html.append("}\n");

        html.append("</script>\n");
    }

    /**
     * Appends the JavaScript that opens the Direct Edit window after a successful login
     * to the given HTML buffer.<p>
     *
     * @param html the html buffer to append the script to
     */
    protected void appendDirectEditOpenerScript(StringBuffer html) {

        html.append("<script type=\"text/javascript\">\n");
        html.append("function doOnload() {\n");

        // the window's name must be the same as in:
        // system/workplace/resources/commons/explorer.js
        html.append("window.name='preview';");
        html.append("window.location.replace('");
        html.append(link(m_directEditPath));
        html.append("');");

        html.append("}\n");
        html.append("</script>\n");
    }

    /**
     * Appends the HTML form name/id code for the given id to the given html.<p>
     *
     * @param html the html where to append the id to
     * @param id the id to append
     */
    protected void appendId(StringBuffer html, String id) {

        html.append(" name=\"");
        html.append(id);
        html.append("\" id=\"");
        html.append(id);
        html.append("\" ");
    }

    /**
     * Appends the JavaScript that opens the Workplace window after a successful login
     * to the given HTML buffer.<p>
     *
     * @param html the html buffer to append the script to
     * @param requestedResource the requested resource to open in a new window
     * @param message the message to display if the originally requested resource is not available
     */
    protected void appendWorkplaceOpenerScript(
        StringBuffer html,
        String requestedResource,
        CmsMessageContainer message) {

        String winId = "OpenCms" + System.currentTimeMillis();

        html.append("<script type=\"text/javascript\">\n");

        html.append("function doOnload() {\n");

        // display missing resource warning if required
        if (message != null) {
            html.append("\talert(\"");
            html.append(CmsStringUtil.escapeJavaScript(message.key(m_locale)));
            html.append("\");\n");
        }

        // display login message if required
        CmsLoginMessage loginMessage = OpenCms.getLoginManager().getLoginMessage();
        if ((loginMessage != null) && (loginMessage.isActive())) {
            String msg;
            if (loginMessage.isLoginForbidden()) {
                // login forbidden for normal users, current user must be Administrator
                msg = Messages.get().container(
                    Messages.GUI_LOGIN_SUCCESS_WITH_MESSAGE_2,
                    loginMessage.getMessage(),
                    new Date(loginMessage.getTimeEnd())).key(m_locale);
            } else {
                // just display the message
                msg = loginMessage.getMessage();
            }
            html.append("\talert(\"");
            html.append(CmsStringUtil.escapeJavaScript(msg));
            html.append("\");\n");
        }

        String openResource = requestedResource;

        // check if user agreement should be shown
        CmsLoginUserAgreement agreementInfo = new CmsLoginUserAgreement(this);
        if (agreementInfo.isShowUserAgreement()) {
            openResource = agreementInfo.getConfigurationVfsPath()
                + "?"
                + CmsLoginUserAgreement.PARAM_WPRES
                + "="
                + requestedResource;
        }

        html.append("\tvar openUri = \"");
        html.append(link(openResource));
        html.append("\";\n");
        html.append("\tvar workplaceWin = openWorkplace(openUri, \"");
        html.append(winId);
        html.append("\");\n");
        html.append("\tif (window.name != \"");
        html.append(winId);
        html.append("\") {\n");
        html.append("\t\twindow.opener = workplaceWin;\n");
        html.append("\t\tif (workplaceWin != null) {\n");
        html.append("\t\t\twindow.close();\n");
        html.append("\t\t}\n");
        html.append("\t}\n");
        html.append("}\n");

        html.append("function openWorkplace(url, name) {\n");

        Cookie wpDataCookie = getCookie(getRequest(), COOKIE_WP_DATA);
        boolean useCookieData = false;
        if (CmsStringUtil.isNotEmptyOrWhitespaceOnly(wpDataCookie.getValue())) {
            String[] winValues = CmsStringUtil.splitAsArray(wpDataCookie.getValue(), '|');
            if (winValues.length == 4) {
                useCookieData = true;
                html.append("\tvar winLeft = ").append(winValues[0]).append(";\n");
                html.append("\tvar winTop = ").append(winValues[1]).append(";\n");
                html.append("\tvar winWidth = ").append(winValues[2]).append(";\n");
                html.append("\tvar winHeight = ").append(winValues[3]).append(";\n");
            }
        }

        if (!useCookieData) {
            html.append("\tvar isInWin = (window.name.match(/^OpenCms\\d+$/) != null);\n");
            html.append("\tvar winHeight = 0, winWidth = 0, winTop = 0, winLeft = 0;\n");
            html.append("\tif (window.innerHeight) {\n");
            // Mozilla
            html.append("\t\twinHeight = window.innerHeight;\n");
            html.append("\t\twinWidth = window.innerWidth;\n");
            html.append("\t} else if (document.documentElement && document.documentElement.clientHeight) {\n");
            // IE 6 "strict" mode
            html.append("\t\twinHeight = document.documentElement.clientHeight;\n");
            html.append("\t\twinWidth = document.documentElement.clientWidth;\n");
            html.append("\t} else if (document.body && document.body.clientHeight) {\n");
            // IE 5, IE 6 "relaxed" mode
            html.append("\t\twinHeight = document.body.clientWidth;\n");
            html.append("\t\twinWidth = document.body.clientHeight;\n");
            html.append("\t}\n");
            html.append("\tif (window.screenY) {\n");
            // Mozilla
            html.append("\t\twinTop = window.screenY;\n");
            html.append("\t\twinLeft = window.screenX;\n");
            html.append("\t\tif (! isInWin) {\n");
            html.append("\t\t\twinTop += 25;\n");
            html.append("\t\t\twinLeft += 25;\n");
            html.append("\t\t}\n");
            html.append("\t} else if (window.screenTop) {\n");
            // IE
            html.append("\t\twinTop = window.screenTop;\n");
            html.append("\t\twinLeft = window.screenLeft;\n");
            html.append("\t}\n");
            html.append("\n");
        }

        if (requestedResource.startsWith(CmsWorkplace.VFS_PATH_WORKPLACE)) {
            html.append(
                "\tvar openerStr = \"width=\" + winWidth + \",height=\" + winHeight + \",left=\" + winLeft + \",top=\" + winTop + \",scrollbars=no,location=no,toolbar=no,menubar=no,directories=no,status=yes,resizable=yes\";\n");
        } else {
            html.append(
                "\tvar openerStr = \"width=\" + winWidth + \",height=\" + winHeight + \",left=\" + winLeft + \",top=\" + winTop + \",scrollbars=yes,location=yes,toolbar=yes,menubar=yes,directories=no,status=yes,resizable=yes\";\n");
        }
        html.append("\tvar OpenCmsWin = window.open(url, name, openerStr);\n");
        html.append("\n");
        html.append("\ttry{\n");
        html.append("\t\tif (! OpenCmsWin.opener) {\n");
        html.append("\t\t\tOpenCmsWin.opener = self;\n");
        html.append("\t\t}\n");
        html.append("\t\tif (OpenCmsWin.focus) {\n");
        html.append("\t\t\tOpenCmsWin.focus();\n");
        html.append("\t\t}\n");
        html.append("\t} catch (e) {}\n");
        html.append("\n");
        html.append("\treturn OpenCmsWin;\n");
        html.append("}\n");

        html.append("</script>\n");
    }

    /**
     * Returns the HTML for the login form.<p>
     *
     * @return the HTML for the login form
     */
    protected String displayLoginForm() {

        StringBuffer html = new StringBuffer(8192);

        html.append("<!DOCTYPE html>\n");
        html.append("<html><head>\n");
        html.append("<title>");
        html.append(getTitle(m_locale));

        html.append("</title>\n");

        String encoding = getRequestContext().getEncoding();
        html.append("<meta HTTP-EQUIV=\"Content-Type\" CONTENT=\"text/html; charset=");
        html.append(encoding);
        html.append("\">\n");

        // append workplace CSS
        html.append("<link rel=\"stylesheet\" type=\"text/css\" href=\"");
        html.append(CmsWorkplace.getStyleUri(this, "workplace.css"));
        html.append("\">\n");

        // append favicon relation
        html.append("<link rel=\"shortcut icon\" type=\"image/x-icon\" href=\"");
        html.append(CmsWorkplace.getSkinUri()).append("commons/favicon.ico");
        html.append("\">\n");

        if (m_action == ACTION_DISPLAY) {
            // append default script
            appendDefaultLoginScript(html, m_message);
        } else if (m_action == ACTION_LOGIN) {
            // append window opener script
            if (CmsStringUtil.isNotEmptyOrWhitespaceOnly(m_directEditPath)) {
                appendDirectEditOpenerScript(html);
            } else {
                appendWorkplaceOpenerScript(html, m_requestedResource, m_message);
            }
        }

        html.append("</head>\n");

        html.append("<body class=\"dialog\" onload=\"doOnload();\">\n");

        html.append("<div style=\"text-align: center; padding-top: 50px;\">");
        html.append("<img src=\"");
        html.append(CmsWorkplace.getResourceUri("commons/login_logo.png"));
        html.append("\" alt=\"OpenCms Logo\">");
        html.append("</div>\n");

        html.append("<table class=\"logindialog\" cellpadding=\"0\" cellspacing=\"0\"><tr><td>\n");
        html.append("<table class=\"dialogbox\" cellpadding=\"0\" cellspacing=\"0\"><tr><td>\n");
        html.append("<div class=\"dialoghead\">");

        if (m_oufqn == null) {
            m_oufqn = CmsOrganizationalUnit.SEPARATOR;
        }
        if (m_action == ACTION_DISPLAY) {
            html.append("<div id='titleId'");
            if (!m_oufqn.equals(CmsOrganizationalUnit.SEPARATOR)) {
                html.append(" style='display: none;'");
            }
            html.append(">\n");
            html.append(Messages.get().getBundle(m_locale).key(Messages.GUI_LOGIN_HEADLINE_0));
            html.append("</div>\n");
            html.append("<div id='titleIdOu'");
            if (m_oufqn.equals(CmsOrganizationalUnit.SEPARATOR)) {
                html.append(" style='display: none;'");
            }
            html.append(">\n");
            html.append(
                Messages.get().getBundle(m_locale).key(
                    Messages.GUI_LOGIN_HEADLINE_SELECTED_ORGUNIT_1,
                    m_ou.getDescription(getCmsObject().getRequestContext().getLocale())));
            html.append("</div>\n");
        } else if (m_action == ACTION_LOGIN) {
            html.append(Messages.get().getBundle(m_locale).key(Messages.GUI_LOGIN_HEADLINE_ALREADY_IN_0));
        }

        html.append("</div>\n");

        if (m_action == ACTION_DISPLAY) {
            // start form
            html.append("<form style=\"margin: 0px; padding: 0px;\" action=\"");
            html.append(getFormLink());
            html.append("\"");
            if (PCTYPE_PUBLIC.equals(m_pcType)) {
                html.append(" autocomplete=\"off\"");
            }
            appendId(html, PARAM_FORM);
            html.append("method=\"POST\">\n");
        }

        html.append("<div class=\"dialogcontent\">\n");
        html.append("<table border=\"0\">\n");

        // show security option box if enabled in configuration
        if ((m_action == ACTION_DISPLAY) && OpenCms.getLoginManager().isEnableSecurity()) {
            html.append("<tr>\n");
            html.append("<td rowspan=\"2\">\n");
            // security image should not be shown any more
            //html.append("<img src=\"");
            //html.append(CmsWorkplace.getResourceUri("commons/login_security.png"));
            //html.append("\" height=\"48\" width=\"48\" alt=\"\">");
            html.append("</td>\n");
            html.append("<td colspan=\"2\" style=\"white-space: nowrap;\">\n");
            html.append("<div style=\"padding-bottom: 5px;\"><b>");
            html.append(
                CmsStringUtil.escapeHtml(Messages.get().getBundle(m_locale).key(Messages.GUI_LOGIN_SECURITY_0)));
            html.append("</b></div>\n");
            html.append("</td>\n");
            html.append("</tr>\n");
            html.append("<tr>\n");
            html.append("<td colspan=\"2\" style=\"white-space: nowrap;\">");
            html.append("<div class=\"loginsecurity\">");
            html.append("<input type=\"radio\" value=\"");
            html.append(PCTYPE_PUBLIC);
            html.append("\" name=\"");
            html.append(PARAM_PCTYPE);
            html.append("\"");
            if (PCTYPE_PUBLIC.equals(m_pcType)) {
                html.append(" checked=\"checked\"");
            }
            html.append(">&nbsp;");
            html.append(
                CmsStringUtil.escapeHtml(Messages.get().getBundle(m_locale).key(Messages.GUI_LOGIN_PCTYPE_PUBLIC_0)));
            html.append("<br/>");
            html.append("<input type=\"radio\" value=\"");
            html.append(PCTYPE_PRIVATE);
            html.append("\" name=\"");
            html.append(PARAM_PCTYPE);
            html.append("\"");
            if (PCTYPE_PRIVATE.equals(m_pcType)) {
                html.append(" checked=\"checked\"");
            }
            html.append(">&nbsp;");
            html.append(
                CmsStringUtil.escapeHtml(Messages.get().getBundle(m_locale).key(Messages.GUI_LOGIN_PCTYPE_PRIVATE_0)));
            html.append("</div></td>\n");
            html.append("</tr>\n");
        }

        html.append("<tr>\n");
        html.append("<td></td>\n<td colspan=\"2\" style=\"white-space: nowrap;\">\n");
        html.append("<div style=\"padding-bottom: 10px;\">");

        if (m_action == ACTION_DISPLAY) {
            html.append(CmsStringUtil.escapeHtml(Messages.get().getBundle(m_locale).key(Messages.GUI_LOGIN_MESSAGE_0)));
        } else if (m_action == ACTION_LOGIN) {
            html.append(
                CmsStringUtil.escapeHtml(
                    Messages.get().getBundle(m_locale).key(Messages.GUI_LOGIN_MESSAGE_ALREADY_IN_0)));
        }

        html.append("</div>\n");
        html.append("</td>\n");
        html.append("</tr>\n");

        html.append("<tr>\n");

        html.append("<td style=\"width: 60px; text-align: center; vertical-align: top\" rowspan=\"5\">");
        html.append("<img src=\"");
        html.append(CmsWorkplace.getResourceUri("commons/login.png"));
        html.append("\" height=\"48\" width=\"48\" alt=\"\">");
        html.append("</td>\n");

        html.append("<td style=\"white-space: nowrap;\"><b>");
        html.append(Messages.get().getBundle(m_locale).key(Messages.GUI_LOGIN_USERNAME_0));
        html.append("</b>&nbsp;&nbsp;</td>\n");
        html.append("<td style=\"width: 300px; white-space: nowrap;\">");

        if (m_action == ACTION_DISPLAY) {
            // append input for user name
            html.append("<input style=\"width: 300px;\" type=\"text\"");
            if (PCTYPE_PUBLIC.equals(m_pcType)) {
                html.append(" autocomplete=\"off\"");
            }
            appendId(html, PARAM_USERNAME);
            html.append("value=\"");
            html.append(
                (CmsStringUtil.isEmpty(m_username) || PCTYPE_PUBLIC.equals(m_pcType))
                ? ""
                : CmsEncoder.escapeXml(m_username));
            html.append("\">");
        } else if (m_action == ACTION_LOGIN) {
            // append name of user that has been logged in
            html.append(getRequestContext().getCurrentUser().getFullName());
        }

        html.append("</td>\n");
        html.append("</tr>\n");

        if (m_action == ACTION_DISPLAY) {
            // append 2 rows: input for user name and login button
            html.append("<tr>\n");
            html.append("<td style=\"white-space: nowrap;\"><b>");
            html.append(Messages.get().getBundle(m_locale).key(Messages.GUI_LOGIN_PASSWORD_0));
            html.append("</b>&nbsp;&nbsp;</td>\n");
            html.append("<td style=\"width: 300px; white-space: nowrap;\">");
            html.append("<input style=\"width: 300px;\" type=\"password\"");
            if (PCTYPE_PUBLIC.equals(m_pcType)) {
                html.append(" autocomplete=\"off\"");
            }
            appendId(html, PARAM_PASSWORD);
            html.append(">");
            html.append("</td>\n");
            html.append("</tr>\n");

            html.append("<tr>\n");
            html.append("<td style=\"white-space: nowrap;\"><div id='ouLabelId' style='display: none;'><b>");
            html.append(Messages.get().getBundle(m_locale).key(Messages.GUI_LOGIN_ORGUNIT_0)).append(
                "</b>&nbsp;&nbsp;\n");
            html.append("</div></td>\n");
            html.append(
                "<td style=\"width: 300px; white-space: nowrap;\"><div id='ouSearchId' style='display: none;'><input class=\"inactive\" style=\"width: 300px;\" type=\"text\" value=\"");
            html.append(Messages.get().getBundle(m_locale).key(Messages.GUI_LOGIN_ORGUNIT_SEARCH_0));
            html.append("\"");
            appendId(html, PARAM_OUSEARCH);
            html.append(" onfocus=\"checkOuValue();\"");
            html.append(" onblur=\"checkOuValue();\"");
            html.append(" onkeyup=\"searchOu();\"");
            html.append("/>");
            html.append("<input type=\"hidden\" value=\"");
            html.append(m_oufqn == null ? "" : m_oufqn);
            html.append("\"");
            appendId(html, PARAM_OUFQN);
            html.append("/>");
            html.append("</div></td>\n");
            html.append("</tr>\n");

            html.append("<tr>\n");
            html.append("<td colspan=\"2\"><div id='ouSelId' style='display: none;'>");
            html.append("</div></td>\n");
            html.append("</tr>\n");

            html.append("<tr>\n");
            html.append("<td>\n");
            html.append("</td>\n");
            html.append("<td style=\"white-space: nowrap;\">\n");
            html.append("<input type=\"hidden\"");
            appendId(html, PARAM_ACTION_LOGIN);
            html.append("value=\"true\">\n");

            if (m_requestedResource != null) {
                html.append("<input type=\"hidden\"");
                appendId(html, CmsWorkplaceManager.PARAM_LOGIN_REQUESTED_RESOURCE);
                html.append("value=\"");
                html.append(CmsEncoder.escapeXml(m_requestedResource));
                html.append("\">\n");
            }

            html.append("<input class=\"loginbutton\" type=\"submit\" value=\"");
            html.append(Messages.get().getBundle(m_locale).key(Messages.GUI_LOGIN_BUTTON_0));
            html.append("\">\n");

            if ((getOus().size() > 1)
                && ((getPreDefOuFqn() == null) || getPreDefOuFqn().equals(CmsOrganizationalUnit.SEPARATOR))) {
                // options
                html.append("&nbsp;<input id='ouBtnId' class='loginbutton' type='button' value='");
                html.append(Messages.get().getBundle(m_locale).key(Messages.GUI_LOGIN_ORGUNIT_SELECT_ON_0));
                html.append("' onclick='javascript:orgUnitSelection();'>\n");
            }
            html.append("</td>\n");
            html.append("</tr>\n");
        } else if (m_action == ACTION_LOGIN) {
            // append 2 rows: one empty, other for button with re-open window script
            html.append("<tr><td></td><td></td></tr>\n");

            html.append("<tr>\n");
            html.append("<td></td>\n");
            html.append("<td style=\"width:100%; white-space: nowrap;\">\n");
            html.append("<input class=\"loginbutton\" type=\"button\" value=\"");
            html.append(Messages.get().getBundle(m_locale).key(Messages.GUI_LOGIN_BUTTON_ALREADY_IN_0));
            html.append("\" onclick=\"doOnload()\">\n");
            html.append("</td>\n");
            html.append("</tr>\n");
        }

        html.append("</table>\n");
        html.append("</div>");

        if (m_action == ACTION_DISPLAY) {
            // end form
            html.append("</form>\n");
        }

        html.append("</td></tr></table>\n");
        html.append("</td></tr></table>\n");
        html.append(getCopyrightHtml(m_locale));

        html.append("<noscript>\n");
        html.append(
            "<div style=\"text-align: center; font-size: 14px; border: 2px solid black; margin: 50px; padding: 20px; background-color: red; color: white; white-space: nowrap;\"><b>");
        html.append(
            CmsStringUtil.escapeHtml(
                Messages.get().getBundle(m_locale).key(
                    Messages.GUI_LOGIN_NOSCRIPT_1,
                    OpenCms.getSiteManager().getWorkplaceSiteMatcher())));
        html.append("</b></div>\n");
        html.append("</noscript>\n");

        html.append("</body></html>");

        return html.toString();
    }

    /**
<<<<<<< HEAD
=======
     * Returns the cookie with the given name, if not cookie is found a new one is created.<p>
     *
     * @param name the name of the cookie
     *
     * @return the cookie
     */
    protected Cookie getCookie(String name) {

        Cookie[] cookies = getRequest().getCookies();
        for (int i = 0; (cookies != null) && (i < cookies.length); i++) {
            if (name.equalsIgnoreCase(cookies[i].getName())) {
                return cookies[i];
            }
        }
        return new Cookie(name, "");
    }

    /**
>>>>>>> d46a8b9b
     * Returns all organizational units in the system.<p>
     *
     * @return a list of {@link CmsOrganizationalUnit} objects
     */
    protected List<CmsOrganizationalUnit> getOus() {

        if (m_ous == null) {
            m_ous = getOrgUnitsForLoginDialog(getCmsObject(), getPreDefOuFqn());
        }
        return m_ous;
    }

    /**
     * Returns the predefined organizational unit fqn.<p>
     *
     * This is normally selected by url, and set by the {@link CmsWorkplaceLoginHandler}.<p>
     *
     * @return the predefined organizational unit fqn
     */
    protected String getPreDefOuFqn() {

        if (Boolean.valueOf(m_actionLogout).booleanValue() && (getRequest().getAttribute(PARAM_PREDEF_OUFQN) == null)) {
            String oufqn = getCmsObject().getRequestContext().getOuFqn();
            if (!oufqn.startsWith(CmsOrganizationalUnit.SEPARATOR)) {
                oufqn = CmsOrganizationalUnit.SEPARATOR + oufqn;
            }
            getRequest().setAttribute(CmsLogin.PARAM_PREDEF_OUFQN, oufqn);
        }
        return (String)getRequest().getAttribute(PARAM_PREDEF_OUFQN);
    }

<<<<<<< HEAD
    private boolean shouldUseNewLogin() {

        return false;
=======
    /**
     * Sets the cookie in the response.<p>
     *
     * @param cookie the cookie to set
     * @param delete flag to determine if the cookir should be deleted
     */
    protected void setCookie(Cookie cookie, boolean delete) {

        if (getRequest().getAttribute(PARAM_PREDEF_OUFQN) != null) {
            // prevent the use of cookies if using a direct ou login url
            return;
        }
        int maxAge = 0;
        if (!delete) {
            // set the expiration date of the cookie to six months from today
            GregorianCalendar cal = new GregorianCalendar();
            cal.add(Calendar.MONTH, 6);
            maxAge = (int)((cal.getTimeInMillis() - System.currentTimeMillis()) / 1000);
        }
        cookie.setMaxAge(maxAge);
        // set the path
        cookie.setPath(link("/system/login"));
        // set the cookie
        getResponse().addCookie(cookie);
    }

    /**
     * Returns the direct edit path from the user settings, or <code>null</code> if not set.<p>
     *
     * @param userSettings the user settings
     *
     * @return the direct edit path
     */
    private String getDirectEditPath(CmsUserSettings userSettings) {

        if (userSettings.getStartView().equals(CmsWorkplace.VIEW_DIRECT_EDIT)) {

            try {
                CmsObject cloneCms = OpenCms.initCmsObject(getCmsObject());
                cloneCms.getRequestContext().setSiteRoot(userSettings.getStartSite());
                String projectName = userSettings.getStartProject();
                if (CmsStringUtil.isNotEmptyOrWhitespaceOnly(projectName)) {
                    cloneCms.getRequestContext().setCurrentProject(cloneCms.readProject(projectName));
                }
                String folder = userSettings.getStartFolder();
                CmsResource targetRes = cloneCms.readDefaultFile(folder);
                if (targetRes != null) {
                    return cloneCms.getSitePath(targetRes);
                }
            } catch (Exception e) {
                LOG.debug(e);
            }
        }
        return null;
>>>>>>> d46a8b9b
    }
}<|MERGE_RESOLUTION|>--- conflicted
+++ resolved
@@ -195,10 +195,10 @@
 
     /**
      * Gets the copyright information HTML.<p>
-     * 
-     * @param locale the locale for which to get the copyright info 
-     * 
-     * @return the copyright info HTML 
+     *
+     * @param locale the locale for which to get the copyright info
+     *
+     * @return the copyright info HTML
      */
     public static String getCopyrightHtml(Locale locale) {
 
@@ -219,10 +219,10 @@
 
     /**
      * Returns the direct edit path from the user settings, or <code>null</code> if not set.<p>
-     * 
-     * @param cms the CMS context to use 
+     *
+     * @param cms the CMS context to use
      * @param userSettings the user settings
-     * 
+     *
      * @return the direct edit path
      */
     public static String getDirectEditPath(CmsObject cms, CmsUserSettings userSettings) {
@@ -250,11 +250,11 @@
 
     /**
      * Gets the list of OUs which should be selectable in the login dialog.<p>
-     * 
-     * @param cms the CMS context to use 
-     * @param predefOu the predefined OU 
-     * 
-     * @return the list of organizational units for the OU selector 
+     *
+     * @param cms the CMS context to use
+     * @param predefOu the predefined OU
+     *
+     * @return the list of organizational units for the OU selector
      */
     public static List<CmsOrganizationalUnit> getOrgUnitsForLoginDialog(CmsObject cms, String predefOu) {
 
@@ -282,9 +282,9 @@
 
     /**
      * Gets the window title for a given locale.<p>
-     * 
-     * @param locale the locale 
-     * @return the window title 
+     *
+     * @param locale the locale
+     * @return the window title
      */
     public static String getTitle(Locale locale) {
 
@@ -293,10 +293,10 @@
             + OpenCms.getSystemInfo().getVersionNumber();
     }
 
-    /** 
+    /**
      * Initializes the site and project for a CMS context after login, and returns the workplace settings for the corresponding user.<p>
-     * 
-     * @param cms the CMS context which should be initialized 
+     *
+     * @param cms the CMS context which should be initialized
      * @return the workplace set
      */
     public static CmsWorkplaceSettings initSiteAndProject(CmsObject cms) {
@@ -312,7 +312,8 @@
 
         try {
             CmsProject project = cms.readProject(settings.getStartProject());
-            if (OpenCms.getOrgUnitManager().getAllAccessibleProjects(cms, project.getOuFqn(), false).contains(project)) {
+            if (OpenCms.getOrgUnitManager().getAllAccessibleProjects(cms, project.getOuFqn(), false).contains(
+                project)) {
                 // user has access to the project, set this as current project
                 workplaceSettings.setProject(project.getUuid());
                 cms.getRequestContext().setCurrentProject(project);
@@ -331,13 +332,13 @@
 
     /**
      * Sets the cookie data.<p>
-     * 
-     * @param pcType the pctype value 
-     * @param username the username value 
+     *
+     * @param pcType the pctype value
+     * @param username the username value
      * @param oufqn the oufqn value
-     *   
-     * @param request the current request 
-     * @param response the current response 
+     *
+     * @param request the current request
+     * @param response the current response
      */
     public static void setCookieData(
         String pcType,
@@ -365,7 +366,7 @@
             ouFqnCookie.setValue(oufqn);
             setCookie(ouFqnCookie, false, request, response);
         } else if (OpenCms.getLoginManager().isEnableSecurity() && PCTYPE_PUBLIC.equals(pcType)) {
-            // delete user name and organizational unit cookies 
+            // delete user name and organizational unit cookies
             Cookie userNameCookie = getCookie(request, COOKIE_USERNAME);
             setCookie(userNameCookie, true, request, response);
             Cookie ouFqnCookie = getCookie(request, COOKIE_OUFQN);
@@ -376,11 +377,11 @@
 
     /**
      * Checks that the user name and password are not empty, and returns an error message if they are.<p>
-     * 
-     * @param username the user name 
+     *
+     * @param username the user name
      * @param password the password
-     * 
-     * @return the error message, or null if the user name and password are OK 
+     *
+     * @return the error message, or null if the user name and password are OK
      */
     public static CmsMessageContainer validateUserAndPasswordNotEmpty(String username, String password) {
 
@@ -400,10 +401,10 @@
 
     /**
      * Returns the cookie with the given name, if not cookie is found a new one is created.<p>
-     * 
-     * @param request the current request 
+     *
+     * @param request the current request
      * @param name the name of the cookie
-     * 
+     *
      * @return the cookie
      */
     protected static Cookie getCookie(HttpServletRequest request, String name) {
@@ -419,11 +420,11 @@
 
     /**
      * Sets the cookie in the response.<p>
-     * 
+     *
      * @param cookie the cookie to set
      * @param delete flag to determine if the cookir should be deleted
      * @param request the current request
-     * @param response the current response 
+     * @param response the current response
      */
     protected static void setCookie(
         Cookie cookie,
@@ -451,9 +452,9 @@
 
     /**
      * Returns the best matching locale for the given request.<p>
-     * 
+     *
      * @param req the request
-     * 
+     *
      * @return the locale
      */
     private static Locale getLocaleForRequest(HttpServletRequest req) {
@@ -605,44 +606,9 @@
                     // the login was successful
                     m_action = ACTION_LOGIN;
 
-<<<<<<< HEAD
                     CmsWorkplaceSettings settings = initSiteAndProject(cms);
                     getRequest().getSession().setAttribute(CmsWorkplaceManager.SESSION_WORKPLACE_SETTINGS, settings);
                     m_directEditPath = getDirectEditPath(cms, settings.getUserSettings());
-=======
-                    CmsWorkplaceSettings workplaceSettings = CmsWorkplace.initWorkplaceSettings(cms, null, false);
-                    String startSite = CmsWorkplace.getStartSiteRoot(cms, workplaceSettings);
-                    // switch to the preferred site
-                    workplaceSettings.setSite(startSite);
-                    cms.getRequestContext().setSiteRoot(startSite);
-                    // store the workplace settings
-                    getRequest().getSession().setAttribute(
-                        CmsWorkplaceManager.SESSION_WORKPLACE_SETTINGS,
-                        workplaceSettings);
-                    CmsUserSettings settings = workplaceSettings.getUserSettings();
-                    // get the direct edit path
-                    m_directEditPath = getDirectEditPath(settings);
-
-                    try {
-                        CmsProject project = cms.readProject(settings.getStartProject());
-                        if (OpenCms.getOrgUnitManager().getAllAccessibleProjects(
-                            cms,
-                            project.getOuFqn(),
-                            false).contains(project)) {
-                            // user has access to the project, set this as current project
-                            workplaceSettings.setProject(project.getUuid());
-                            cms.getRequestContext().setCurrentProject(project);
-                        }
-                    } catch (CmsException e) {
-                        // unable to set the startup project, bad but not critical
-                        LOG.warn(
-                            Messages.get().getBundle().key(
-                                Messages.LOG_LOGIN_NO_STARTUP_PROJECT_2,
-                                m_username,
-                                settings.getStartProject()),
-                            e);
-                    }
->>>>>>> d46a8b9b
                 } else {
                     // there was an error during login
 
@@ -849,42 +815,13 @@
 
     /**
      * Sets the cookie data.<p>
-     * 
-     * @param request the current request 
-     * @param response the current response 
+     *
+     * @param request the current request
+     * @param response the current response
      */
     public void setCookieData(HttpServletRequest request, HttpServletResponse response) {
 
-<<<<<<< HEAD
         setCookieData(m_pcType, m_username, m_oufqn, request, response);
-=======
-        // set the PC type cookie only if security dialog is enabled
-        if (OpenCms.getLoginManager().isEnableSecurity() && CmsStringUtil.isNotEmpty(m_pcType)) {
-            Cookie pcTypeCookie = getCookie(COOKIE_PCTYPE);
-            pcTypeCookie.setValue(m_pcType);
-            setCookie(pcTypeCookie, false);
-        }
-
-        // only store user name and OU cookies on private PC types
-        if (PCTYPE_PRIVATE.equals(m_pcType)) {
-            // set the user name cookie
-            Cookie userNameCookie = getCookie(COOKIE_USERNAME);
-            userNameCookie.setValue(m_username);
-            setCookie(userNameCookie, false);
-
-            // set the organizational unit cookie
-            Cookie ouFqnCookie = getCookie(COOKIE_OUFQN);
-            ouFqnCookie.setValue(m_oufqn);
-            setCookie(ouFqnCookie, false);
-        } else if (OpenCms.getLoginManager().isEnableSecurity() && PCTYPE_PUBLIC.equals(m_pcType)) {
-            // delete user name and organizational unit cookies
-            Cookie userNameCookie = getCookie(COOKIE_USERNAME);
-            setCookie(userNameCookie, true);
-            Cookie ouFqnCookie = getCookie(COOKIE_OUFQN);
-            setCookie(ouFqnCookie, true);
-
-        }
->>>>>>> d46a8b9b
     }
 
     /**
@@ -1615,27 +1552,6 @@
     }
 
     /**
-<<<<<<< HEAD
-=======
-     * Returns the cookie with the given name, if not cookie is found a new one is created.<p>
-     *
-     * @param name the name of the cookie
-     *
-     * @return the cookie
-     */
-    protected Cookie getCookie(String name) {
-
-        Cookie[] cookies = getRequest().getCookies();
-        for (int i = 0; (cookies != null) && (i < cookies.length); i++) {
-            if (name.equalsIgnoreCase(cookies[i].getName())) {
-                return cookies[i];
-            }
-        }
-        return new Cookie(name, "");
-    }
-
-    /**
->>>>>>> d46a8b9b
      * Returns all organizational units in the system.<p>
      *
      * @return a list of {@link CmsOrganizationalUnit} objects
@@ -1667,65 +1583,8 @@
         return (String)getRequest().getAttribute(PARAM_PREDEF_OUFQN);
     }
 
-<<<<<<< HEAD
     private boolean shouldUseNewLogin() {
 
         return false;
-=======
-    /**
-     * Sets the cookie in the response.<p>
-     *
-     * @param cookie the cookie to set
-     * @param delete flag to determine if the cookir should be deleted
-     */
-    protected void setCookie(Cookie cookie, boolean delete) {
-
-        if (getRequest().getAttribute(PARAM_PREDEF_OUFQN) != null) {
-            // prevent the use of cookies if using a direct ou login url
-            return;
-        }
-        int maxAge = 0;
-        if (!delete) {
-            // set the expiration date of the cookie to six months from today
-            GregorianCalendar cal = new GregorianCalendar();
-            cal.add(Calendar.MONTH, 6);
-            maxAge = (int)((cal.getTimeInMillis() - System.currentTimeMillis()) / 1000);
-        }
-        cookie.setMaxAge(maxAge);
-        // set the path
-        cookie.setPath(link("/system/login"));
-        // set the cookie
-        getResponse().addCookie(cookie);
-    }
-
-    /**
-     * Returns the direct edit path from the user settings, or <code>null</code> if not set.<p>
-     *
-     * @param userSettings the user settings
-     *
-     * @return the direct edit path
-     */
-    private String getDirectEditPath(CmsUserSettings userSettings) {
-
-        if (userSettings.getStartView().equals(CmsWorkplace.VIEW_DIRECT_EDIT)) {
-
-            try {
-                CmsObject cloneCms = OpenCms.initCmsObject(getCmsObject());
-                cloneCms.getRequestContext().setSiteRoot(userSettings.getStartSite());
-                String projectName = userSettings.getStartProject();
-                if (CmsStringUtil.isNotEmptyOrWhitespaceOnly(projectName)) {
-                    cloneCms.getRequestContext().setCurrentProject(cloneCms.readProject(projectName));
-                }
-                String folder = userSettings.getStartFolder();
-                CmsResource targetRes = cloneCms.readDefaultFile(folder);
-                if (targetRes != null) {
-                    return cloneCms.getSitePath(targetRes);
-                }
-            } catch (Exception e) {
-                LOG.debug(e);
-            }
-        }
-        return null;
->>>>>>> d46a8b9b
     }
 }