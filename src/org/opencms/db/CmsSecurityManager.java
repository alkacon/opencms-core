/*
 * This library is part of OpenCms -
 * the Open Source Content Management System
 *
 * Copyright (c) Alkacon Software GmbH (http://www.alkacon.com)
 *
 * This library is free software; you can redistribute it and/or
 * modify it under the terms of the GNU Lesser General Public
 * License as published by the Free Software Foundation; either
 * version 2.1 of the License, or (at your option) any later version.
 *
 * This library is distributed in the hope that it will be useful,
 * but WITHOUT ANY WARRANTY; without even the implied warranty of
 * MERCHANTABILITY or FITNESS FOR A PARTICULAR PURPOSE. See the GNU
 * Lesser General Public License for more details.
 *
 * For further information about Alkacon Software GmbH, please see the
 * company website: http://www.alkacon.com
 *
 * For further information about OpenCms, please see the
 * project website: http://www.opencms.org
 *
 * You should have received a copy of the GNU Lesser General Public
 * License along with this library; if not, write to the Free Software
 * Foundation, Inc., 59 Temple Place, Suite 330, Boston, MA  02111-1307  USA
 */

package org.opencms.db;

import org.opencms.configuration.CmsConfigurationManager;
import org.opencms.configuration.CmsSystemConfiguration;
import org.opencms.db.log.CmsLogEntry;
import org.opencms.db.log.CmsLogFilter;
import org.opencms.db.urlname.CmsUrlNameMappingEntry;
import org.opencms.db.urlname.CmsUrlNameMappingFilter;
import org.opencms.file.CmsDataAccessException;
import org.opencms.file.CmsFile;
import org.opencms.file.CmsFolder;
import org.opencms.file.CmsGroup;
import org.opencms.file.CmsObject;
import org.opencms.file.CmsProject;
import org.opencms.file.CmsProperty;
import org.opencms.file.CmsPropertyDefinition;
import org.opencms.file.CmsRequestContext;
import org.opencms.file.CmsResource;
import org.opencms.file.CmsResourceFilter;
import org.opencms.file.CmsUser;
import org.opencms.file.CmsUserSearchParameters;
import org.opencms.file.CmsVfsException;
import org.opencms.file.CmsVfsResourceAlreadyExistsException;
import org.opencms.file.CmsVfsResourceNotFoundException;
import org.opencms.file.history.CmsHistoryPrincipal;
import org.opencms.file.history.CmsHistoryProject;
import org.opencms.file.history.I_CmsHistoryResource;
import org.opencms.file.types.CmsResourceTypeJsp;
import org.opencms.i18n.CmsMessageContainer;
import org.opencms.lock.CmsLock;
import org.opencms.lock.CmsLockException;
import org.opencms.lock.CmsLockFilter;
import org.opencms.lock.CmsLockManager;
import org.opencms.lock.CmsLockType;
import org.opencms.main.CmsEvent;
import org.opencms.main.CmsException;
import org.opencms.main.CmsIllegalArgumentException;
import org.opencms.main.CmsInitException;
import org.opencms.main.CmsLog;
import org.opencms.main.CmsMultiException;
import org.opencms.main.I_CmsEventListener;
import org.opencms.main.OpenCms;
import org.opencms.publish.CmsPublishEngine;
import org.opencms.relations.CmsLink;
import org.opencms.relations.CmsRelation;
import org.opencms.relations.CmsRelationFilter;
import org.opencms.relations.CmsRelationType;
import org.opencms.report.I_CmsReport;
import org.opencms.security.CmsAccessControlEntry;
import org.opencms.security.CmsAccessControlList;
import org.opencms.security.CmsDefaultPermissionHandler;
import org.opencms.security.CmsOrganizationalUnit;
import org.opencms.security.CmsPermissionSet;
import org.opencms.security.CmsPermissionSetCustom;
import org.opencms.security.CmsPermissionViolationException;
import org.opencms.security.CmsPrincipal;
import org.opencms.security.CmsRole;
import org.opencms.security.CmsRoleViolationException;
import org.opencms.security.CmsSecurityException;
import org.opencms.security.I_CmsPermissionHandler;
import org.opencms.security.I_CmsPrincipal;
import org.opencms.util.CmsFileUtil;
import org.opencms.util.CmsStringUtil;
import org.opencms.util.CmsUUID;

import java.util.ArrayList;
import java.util.Collection;
import java.util.Collections;
import java.util.Date;
import java.util.HashMap;
import java.util.HashSet;
import java.util.Iterator;
import java.util.List;
import java.util.Locale;
import java.util.Map;
import java.util.Set;

import org.apache.commons.logging.Log;

/**
 * The OpenCms security manager.<p>
 *
 * The security manager checks the permissions required for a user action invoke by the Cms object. If permissions
 * are granted, the security manager invokes a method on the OpenCms driver manager to access the database.<p>
 *
 * @since 6.0.0
 */
public final class CmsSecurityManager {

    /** The log object for this class. */
    private static final Log LOG = CmsLog.getLog(CmsSecurityManager.class);

    /** The factory to create runtime info objects. */
    protected I_CmsDbContextFactory m_dbContextFactory;

    /** The initialized OpenCms driver manager to access the database. */
    protected CmsDriverManager m_driverManager;

    /** The lock manager. */
    private CmsLockManager m_lockManager;

    /** Permission handler implementation. */
    private I_CmsPermissionHandler m_permissionHandler;

    /**
     * Default constructor.<p>
     */
    private CmsSecurityManager() {

        // intentionally left blank
    }

    /**
     * Creates a new instance of the OpenCms security manager.<p>
     *
     * @param configurationManager the configuration manager
     * @param runtimeInfoFactory the initialized OpenCms runtime info factory
     * @param publishEngine the publish engine
     *
     * @return a new instance of the OpenCms security manager
     *
     * @throws CmsInitException if the security manager could not be initialized
     */
    public static CmsSecurityManager newInstance(
        CmsConfigurationManager configurationManager,
        I_CmsDbContextFactory runtimeInfoFactory,
        CmsPublishEngine publishEngine) throws CmsInitException {

        if (OpenCms.getRunLevel() > OpenCms.RUNLEVEL_2_INITIALIZING) {
            // OpenCms is already initialized
            throw new CmsInitException(org.opencms.main.Messages.get().container(
                org.opencms.main.Messages.ERR_ALREADY_INITIALIZED_0));
        }

        CmsSecurityManager securityManager = new CmsSecurityManager();
        securityManager.init(configurationManager, runtimeInfoFactory, publishEngine);

        return securityManager;
    }

    /**
     * Adds a new relation to a given resource.<p>
     *
     * @param context the request context
     * @param resource the resource to add the relation to
     * @param target the target of the relation
     * @param type the type of the relation
     * @param importCase if importing relations
     *
     * @throws CmsException if something goes wrong
     *
     * @see #deleteRelationsForResource(CmsRequestContext, CmsResource, CmsRelationFilter)
     * @see CmsObject#addRelationToResource(String, String, String)
     */
    public void addRelationToResource(
        CmsRequestContext context,
        CmsResource resource,
        CmsResource target,
        CmsRelationType type,
        boolean importCase) throws CmsException {

        CmsDbContext dbc = m_dbContextFactory.getDbContext(context);
        try {
            checkOfflineProject(dbc);
            checkPermissions(dbc, resource, CmsPermissionSet.ACCESS_WRITE, true, CmsResourceFilter.ALL);
            m_driverManager.addRelationToResource(dbc, resource, target, type, importCase);
        } catch (Exception e) {
            dbc.report(
                null,
                Messages.get().container(
                    Messages.ERR_ADD_RELATION_TO_RESOURCE_3,
                    context.getSitePath(resource),
                    context.getSitePath(target),
                    type),
                e);

        } finally {
            dbc.clear();
        }
    }

    /**
     * Adds a resource to the given organizational unit.<p>
     *
     * @param context the current request context
     * @param orgUnit the organizational unit to add the resource to
     * @param resource the resource that is to be added to the organizational unit
     *
     * @throws CmsException if something goes wrong
     *
     * @see org.opencms.security.CmsOrgUnitManager#addResourceToOrgUnit(CmsObject, String, String)
     * @see org.opencms.security.CmsOrgUnitManager#removeResourceFromOrgUnit(CmsObject, String, String)
     */
    public void addResourceToOrgUnit(CmsRequestContext context, CmsOrganizationalUnit orgUnit, CmsResource resource)
    throws CmsException {

        CmsDbContext dbc = m_dbContextFactory.getDbContext(context);
        try {
            checkOfflineProject(dbc);
            checkRole(dbc, CmsRole.ADMINISTRATOR.forOrgUnit(orgUnit.getName()));
            m_driverManager.addResourceToOrgUnit(dbc, orgUnit, resource);
        } catch (Exception e) {
            dbc.report(
                null,
                Messages.get().container(
                    Messages.ERR_ADD_RESOURCE_TO_ORGUNIT_2,
                    orgUnit.getName(),
                    dbc.removeSiteRoot(resource.getRootPath())),
                e);
        } finally {
            dbc.clear();
        }
    }

    /**
     * Adds a user to a group.<p>
     *
     * @param context the current request context
     * @param username the name of the user that is to be added to the group
     * @param groupname the name of the group
     * @param readRoles if reading roles or groups
     *
     * @throws CmsException if operation was not successful
     */
    public void addUserToGroup(CmsRequestContext context, String username, String groupname, boolean readRoles)
    throws CmsException {

        CmsDbContext dbc = m_dbContextFactory.getDbContext(context);
        try {
            CmsRole role = CmsRole.ACCOUNT_MANAGER.forOrgUnit(getParentOrganizationalUnit(username));
            checkRoleForUserModification(dbc, username, role);
            m_driverManager.addUserToGroup(
                dbc,
                CmsOrganizationalUnit.removeLeadingSeparator(username),
                CmsOrganizationalUnit.removeLeadingSeparator(groupname),
                readRoles);
        } catch (Exception e) {
            dbc.report(null, Messages.get().container(Messages.ERR_ADD_USER_GROUP_FAILED_2, username, groupname), e);
        } finally {
            dbc.clear();
        }
    }

    /**
     * Changes the lock of a resource to the current user, that is "steals" the lock from another user.<p>
     *
     * @param context the current request context
     * @param resource the resource to change the lock for
     *
     * @throws CmsException if something goes wrong
     *
     * @see org.opencms.file.types.I_CmsResourceType#changeLock(CmsObject, CmsSecurityManager, CmsResource)
     */
    public void changeLock(CmsRequestContext context, CmsResource resource) throws CmsException {

        CmsDbContext dbc = m_dbContextFactory.getDbContext(context);
        checkOfflineProject(dbc);
        try {
            m_driverManager.changeLock(dbc, resource, CmsLockType.EXCLUSIVE);
        } catch (Exception e) {
            dbc.report(
                null,
                Messages.get().container(
                    Messages.ERR_CHANGE_LOCK_OF_RESOURCE_2,
                    context.getSitePath(resource),
                    " - " + e.getMessage()),
                e);
        } finally {
            dbc.clear();
        }
    }

    /**
     * Returns a list with all sub resources of a given folder that have set the given property,
     * matching the current property's value with the given old value and replacing it by a given new value.<p>
     *
     * @param context the current request context
     * @param resource the resource on which property definition values are changed
     * @param propertyDefinition the name of the property definition to change the value
     * @param oldValue the old value of the property definition
     * @param newValue the new value of the property definition
     * @param recursive if true, change recursively all property values on sub-resources (only for folders)
     *
     * @return a list with the <code>{@link CmsResource}</code>'s where the property value has been changed
     *
     * @throws CmsVfsException for now only when the search for the old value fails
     * @throws CmsException if operation was not successful
     */
    public synchronized List<CmsResource> changeResourcesInFolderWithProperty(
        CmsRequestContext context,
        CmsResource resource,
        String propertyDefinition,
        String oldValue,
        String newValue,
        boolean recursive) throws CmsException, CmsVfsException {

        CmsDbContext dbc = m_dbContextFactory.getDbContext(context);
        List<CmsResource> result = null;
        try {
            result = m_driverManager.changeResourcesInFolderWithProperty(
                dbc,
                resource,
                propertyDefinition,
                oldValue,
                newValue,
                recursive);
        } catch (Exception e) {
            dbc.report(
                null,
                Messages.get().container(
                    Messages.ERR_CHANGE_RESOURCES_IN_FOLDER_WITH_PROP_4,
                    new Object[] {propertyDefinition, oldValue, newValue, context.getSitePath(resource)}),
                e);
        } finally {
            dbc.clear();
        }
        return result;
    }

    /**
     * Checks if the current user has management access to the given project.<p>
     *
     * @param dbc the current database context
     * @param project the project to check
     *
     * @throws CmsRoleViolationException if the user does not have the required role permissions
     */
    public void checkManagerOfProjectRole(CmsDbContext dbc, CmsProject project) throws CmsRoleViolationException {

        boolean hasRole = false;
        try {
            if (hasRole(dbc, dbc.currentUser(), CmsRole.ROOT_ADMIN)) {
                return;
            }
            hasRole = m_driverManager.getAllManageableProjects(
                dbc,
                m_driverManager.readOrganizationalUnit(dbc, project.getOuFqn()),
                false).contains(project);
        } catch (CmsException e) {
            // should never happen
            if (LOG.isErrorEnabled()) {
                LOG.error(e.getLocalizedMessage(), e);
            }
        }
        if (!hasRole) {
            throw new CmsRoleViolationException(org.opencms.security.Messages.get().container(
                org.opencms.security.Messages.ERR_NOT_MANAGER_OF_PROJECT_2,
                dbc.currentUser().getName(),
                dbc.currentProject().getName()));
        }
    }

    /**
     * Checks if the project in the given database context is not the "Online" project,
     * and throws an Exception if this is the case.<p>
     *
     * This is used to ensure a user is in an "Offline" project
     * before write access to VFS resources is granted.<p>
     *
     * @param dbc the current OpenCms users database context
     *
     * @throws CmsVfsException if the project in the given database context is the "Online" project
     */
    public void checkOfflineProject(CmsDbContext dbc) throws CmsVfsException {

        if (dbc.currentProject().isOnlineProject()) {
            throw new CmsVfsException(org.opencms.file.Messages.get().container(
                org.opencms.file.Messages.ERR_NOT_ALLOWED_IN_ONLINE_PROJECT_0));
        }
    }

    /**
     * Performs a blocking permission check on a resource.<p>
     *
     * If the required permissions are not satisfied by the permissions the user has on the resource,
     * an exception is thrown.<p>
     *
     * @param context the current request context
     * @param resource the resource on which permissions are required
     * @param requiredPermissions the set of permissions required to access the resource
     * @param checkLock if true, the lock status of the resource is also checked
     * @param filter the filter for the resource
     *
     * @throws CmsException in case of any i/o error
     * @throws CmsSecurityException if the required permissions are not satisfied
     *
     * @see #checkPermissions(CmsRequestContext, CmsResource, CmsPermissionSet, I_CmsPermissionHandler.CmsPermissionCheckResult)
     */
    public void checkPermissions(
        CmsRequestContext context,
        CmsResource resource,
        CmsPermissionSet requiredPermissions,
        boolean checkLock,
        CmsResourceFilter filter) throws CmsException, CmsSecurityException {

        CmsDbContext dbc = m_dbContextFactory.getDbContext(context);
        try {
            // check the access permissions
            checkPermissions(dbc, resource, requiredPermissions, checkLock, filter);
        } finally {
            dbc.clear();
        }
    }

    /**
     * Checks if the current user has the permissions to publish the given publish list
     * (which contains the information about the resources / project to publish).<p>
     *
     * @param dbc the current OpenCms users database context
     * @param publishList the publish list to check (contains the information about the resources / project to publish)
     *
     * @throws CmsException if the user does not have the required permissions because of project lock state
     * @throws CmsMultiException if issues occur like a direct publish is attempted on a resource
     *         whose parent folder is new or deleted in the offline project,
     *         or if the current user has no management access to the current project
     */
    public void checkPublishPermissions(CmsDbContext dbc, CmsPublishList publishList)
    throws CmsException, CmsMultiException {

        // is the current project an "offline" project?
        checkOfflineProject(dbc);

        // check if this is a "direct publish" attempt
        if (!publishList.isDirectPublish()) {
            // check if the user is a manager of the current project, in this case he has publish permissions
            checkManagerOfProjectRole(dbc, dbc.getRequestContext().getCurrentProject());
        } else {
            // direct publish, create exception containers
            CmsMultiException resourceIssues = new CmsMultiException();
            CmsMultiException permissionIssues = new CmsMultiException();
            // iterate all resources in the direct publish list
            Iterator<CmsResource> it = publishList.getDirectPublishResources().iterator();
            List<String> parentFolders = new ArrayList<String>();
            while (it.hasNext()) {
                CmsResource res = it.next();
                // the parent folder must not be new or deleted
                String parentFolder = CmsResource.getParentFolder(res.getRootPath());
                if ((parentFolder != null) && !parentFolders.contains(parentFolder)) {
                    // check each parent folder only once
                    CmsResource parent = readResource(dbc, parentFolder, CmsResourceFilter.ALL);
                    if (parent.getState().isDeleted()) {
                        if (!(publishList.isUserPublishList() && publishList.getDeletedFolderList().contains(parent))) {
                            // parent folder is deleted - direct publish not allowed
                            resourceIssues.addException(new CmsVfsException(Messages.get().container(
                                Messages.ERR_DIRECT_PUBLISH_PARENT_DELETED_2,
                                dbc.getRequestContext().removeSiteRoot(res.getRootPath()),
                                parentFolder)));
                        }
                    }
                    if (parent.getState().isNew()) {
                        if (!(publishList.isUserPublishList() && publishList.getFolderList().contains(parent))) {
                            // parent folder is new - direct publish not allowed
                            resourceIssues.addException(new CmsVfsException(Messages.get().container(
                                Messages.ERR_DIRECT_PUBLISH_PARENT_NEW_2,
                                dbc.removeSiteRoot(res.getRootPath()),
                                parentFolder)));
                        }
                    }
                    // add checked parent folder to prevent duplicate checks
                    parentFolders.add(parentFolder);
                }
                // check if the user has the explicit permission to direct publish the selected resource
                if (I_CmsPermissionHandler.PERM_ALLOWED != hasPermissions(
                    dbc.getRequestContext(),
                    res,
                    CmsPermissionSet.ACCESS_DIRECT_PUBLISH,
                    true,
                    CmsResourceFilter.ALL)) {

                    // the user has no "direct publish" permissions on the resource
                    permissionIssues.addException(new CmsSecurityException(Messages.get().container(
                        Messages.ERR_DIRECT_PUBLISH_NO_PERMISSIONS_1,
                        dbc.removeSiteRoot(res.getRootPath()))));
                }
            }
            if (resourceIssues.hasExceptions() || permissionIssues.hasExceptions()) {
                // there are issues, permission check has failed
                resourceIssues.addExceptions(permissionIssues.getExceptions());
                throw resourceIssues;
            }
        }
        // no issues have been found , permissions are granted
    }

    /**
     * Checks if the user of the current database context has permissions to impersonate the given role
     * in the given organizational unit.<p>
     *
     * If the organizational unit is <code>null</code>, this method will check if the
     * given user has the given role for at least one organizational unit.<p>
     *
     * @param dbc the current OpenCms users database context
     * @param role the role to check
     *
     * @throws CmsRoleViolationException if the user does not have the required role permissions
     *
     * @see org.opencms.security.CmsRoleManager#checkRole(CmsObject, CmsRole)
     */
    public void checkRole(CmsDbContext dbc, CmsRole role) throws CmsRoleViolationException {

        if (!hasRole(dbc, dbc.currentUser(), role)) {
            if (role.getOuFqn() != null) {
                throw role.createRoleViolationExceptionForOrgUnit(dbc.getRequestContext(), role.getOuFqn());
            } else {
                throw role.createRoleViolationException(dbc.getRequestContext());
            }
        }
    }

    /**
     * Checks if the user of the current context has permissions to impersonate the given role.<p>
     *
     * If the organizational unit is <code>null</code>, this method will check if the
     * given user has the given role for at least one organizational unit.<p>
     *
     * @param context the current request context
     * @param role the role to check
     *
     * @throws CmsRoleViolationException if the user does not have the required role permissions
     */
    public void checkRole(CmsRequestContext context, CmsRole role) throws CmsRoleViolationException {

        CmsDbContext dbc = m_dbContextFactory.getDbContext(context);
        try {
            checkRole(dbc, role);
        } finally {
            dbc.clear();
        }
    }

    /**
     * Checks if the user of the current database context has permissions to impersonate the given role
     * for the given resource.<p>
     *
     * @param dbc the current OpenCms users database context
     * @param role the role to check
     * @param resource the resource to check the role for
     *
     * @throws CmsRoleViolationException if the user does not have the required role permissions
     *
     * @see org.opencms.security.CmsRoleManager#checkRole(CmsObject, CmsRole)
     */
    public void checkRoleForResource(CmsDbContext dbc, CmsRole role, CmsResource resource)
    throws CmsRoleViolationException {

        if (!hasRoleForResource(dbc, dbc.currentUser(), role, resource)) {
            throw role.createRoleViolationExceptionForResource(dbc.getRequestContext(), resource);
        }
    }

    /**
     * Checks if the user of the current context has permissions to impersonate the given role
     * for the given resource.<p>
     *
     * @param context the current request context
     * @param role the role to check
     * @param resource the resource to check the role for
     *
     * @throws CmsRoleViolationException if the user does not have the required role permissions
     */
    public void checkRoleForResource(CmsRequestContext context, CmsRole role, CmsResource resource)
    throws CmsRoleViolationException {

        CmsDbContext dbc = m_dbContextFactory.getDbContext(context);
        try {
            checkRoleForResource(dbc, role, resource);
        } finally {
            dbc.clear();
        }
    }

    /**
     * Changes the resource flags of a resource.<p>
     *
     * The resource flags are used to indicate various "special" conditions
     * for a resource. Most notably, the "internal only" setting which signals
     * that a resource can not be directly requested with it's URL.<p>
     *
     * @param context the current request context
     * @param resource the resource to change the flags for
     * @param flags the new resource flags for this resource
     *
     * @throws CmsException if something goes wrong
     * @throws CmsSecurityException if the user has insufficient permission for the given resource (({@link CmsPermissionSet#ACCESS_WRITE} required)
     *
     * @see org.opencms.file.types.I_CmsResourceType#chflags(CmsObject, CmsSecurityManager, CmsResource, int)
     */
    public void chflags(CmsRequestContext context, CmsResource resource, int flags)
    throws CmsException, CmsSecurityException {

        CmsDbContext dbc = m_dbContextFactory.getDbContext(context);
        try {
            checkOfflineProject(dbc);
            checkPermissions(dbc, resource, CmsPermissionSet.ACCESS_WRITE, true, CmsResourceFilter.ALL);
            m_driverManager.chflags(dbc, resource, flags);
        } catch (Exception e) {
            dbc.report(
                null,
                Messages.get().container(Messages.ERR_CHANGE_RESOURCE_FLAGS_1, context.getSitePath(resource)),
                e);
        } finally {
            dbc.clear();
        }
    }

    /**
     * Changes the resource type of a resource.<p>
     *
     * OpenCms handles resources according to the resource type,
     * not the file suffix. This is e.g. why a JSP in OpenCms can have the
     * suffix ".html" instead of ".jsp" only. Changing the resource type
     * makes sense e.g. if you want to make a plain text file a JSP resource,
     * or a binary file an image, etc.<p>
     *
     * @param context the current request context
     * @param resource the resource to change the type for
     * @param type the new resource type for this resource
     *
     * @throws CmsException if something goes wrong
     * @throws CmsSecurityException if the user has insufficient permission for the given resource (({@link CmsPermissionSet#ACCESS_WRITE} required))
     *
     * @see org.opencms.file.types.I_CmsResourceType#chtype(CmsObject, CmsSecurityManager, CmsResource, int)
     * @see CmsObject#chtype(String, int)
     */
    public void chtype(CmsRequestContext context, CmsResource resource, int type)
    throws CmsException, CmsSecurityException {

        CmsDbContext dbc = m_dbContextFactory.getDbContext(context);
        try {
            checkOfflineProject(dbc);
            checkPermissions(dbc, resource, CmsPermissionSet.ACCESS_WRITE, true, CmsResourceFilter.ALL);
            if (CmsResourceTypeJsp.isJspTypeId(type)) {
                // security check preventing the creation of a jsp file without permissions
                checkRoleForResource(dbc, CmsRole.DEVELOPER, resource);
            }
            m_driverManager.chtype(dbc, resource, type);
        } catch (Exception e) {
            dbc.report(
                null,
                Messages.get().container(Messages.ERR_CHANGE_RESOURCE_TYPE_1, context.getSitePath(resource)),
                e);
        } finally {
            dbc.clear();
        }
    }

    /**
     * Copies the access control entries of a given resource to a destination resource.<p>
     *
     * Already existing access control entries of the destination resource are removed.<p>
     *
     * @param context the current request context
     * @param source the resource to copy the access control entries from
     * @param destination the resource to which the access control entries are copied
     *
     * @throws CmsException if something goes wrong
     * @throws CmsSecurityException if the user has insufficient permission for the given resource ({@link CmsPermissionSet#ACCESS_CONTROL} required)
     */
    public void copyAccessControlEntries(CmsRequestContext context, CmsResource source, CmsResource destination)
    throws CmsException, CmsSecurityException {

        CmsDbContext dbc = m_dbContextFactory.getDbContext(context);
        try {
            checkOfflineProject(dbc);
            checkPermissions(dbc, source, CmsPermissionSet.ACCESS_READ, true, CmsResourceFilter.ALL);
            checkPermissions(dbc, destination, CmsPermissionSet.ACCESS_CONTROL, true, CmsResourceFilter.ALL);
            m_driverManager.copyAccessControlEntries(dbc, source, destination, true);
        } catch (Exception e) {
            CmsRequestContext rc = context;
            dbc.report(
                null,
                Messages.get().container(
                    Messages.ERR_COPY_ACE_2,
                    rc.removeSiteRoot(source.getRootPath()),
                    rc.removeSiteRoot(destination.getRootPath())),
                e);
        } finally {
            dbc.clear();
        }
    }

    /**
     * Copies a resource.<p>
     *
     * You must ensure that the destination path is an absolute, valid and
     * existing VFS path. Relative paths from the source are currently not supported.<p>
     *
     * The copied resource will always be locked to the current user
     * after the copy operation.<p>
     *
     * In case the target resource already exists, it is overwritten with the
     * source resource.<p>
     *
     * The <code>siblingMode</code> parameter controls how to handle siblings
     * during the copy operation.<br>
     * Possible values for this parameter are: <br>
     * <ul>
     * <li><code>{@link org.opencms.file.CmsResource#COPY_AS_NEW}</code></li>
     * <li><code>{@link org.opencms.file.CmsResource#COPY_AS_SIBLING}</code></li>
     * <li><code>{@link org.opencms.file.CmsResource#COPY_PRESERVE_SIBLING}</code></li>
     * </ul><p>
     *
     * @param context the current request context
     * @param source the resource to copy
     * @param destination the name of the copy destination with complete path
     * @param siblingMode indicates how to handle siblings during copy
     *
     * @throws CmsException if something goes wrong
     * @throws CmsSecurityException if resource could not be copied
     *
     * @see CmsObject#copyResource(String, String, CmsResource.CmsResourceCopyMode)
     * @see org.opencms.file.types.I_CmsResourceType#copyResource(CmsObject, CmsSecurityManager, CmsResource, String, CmsResource.CmsResourceCopyMode)
     */
    public void copyResource(
        CmsRequestContext context,
        CmsResource source,
        String destination,
        CmsResource.CmsResourceCopyMode siblingMode) throws CmsException, CmsSecurityException {

        CmsDbContext dbc = m_dbContextFactory.getDbContext(context);
        try {
            checkOfflineProject(dbc);
            checkPermissions(dbc, source, CmsPermissionSet.ACCESS_READ, true, CmsResourceFilter.ALL);
            if (source.isFolder() && destination.startsWith(source.getRootPath())) {
                throw new CmsVfsException(Messages.get().container(
                    Messages.ERR_RECURSIVE_INCLUSION_2,
                    dbc.removeSiteRoot(source.getRootPath()),
                    dbc.removeSiteRoot(destination)));
            }
            // target permissions will be checked later
            m_driverManager.copyResource(dbc, source, destination, siblingMode);
        } catch (Exception e) {
            dbc.report(
                null,
                Messages.get().container(
                    Messages.ERR_COPY_RESOURCE_2,
                    dbc.removeSiteRoot(source.getRootPath()),
                    dbc.removeSiteRoot(destination)),
                e);
        } finally {
            dbc.clear();
        }
    }

    /**
     * Copies a resource to the current project of the user.<p>
     *
     * @param context the current request context
     * @param resource the resource to apply this operation to
     *
     * @throws CmsException if something goes wrong
     * @throws CmsRoleViolationException if the current user does not have management access to the project
     *
     * @see org.opencms.file.types.I_CmsResourceType#copyResourceToProject(CmsObject, CmsSecurityManager, CmsResource)
     */
    public void copyResourceToProject(CmsRequestContext context, CmsResource resource)
    throws CmsException, CmsRoleViolationException {

        CmsDbContext dbc = m_dbContextFactory.getDbContext(context);
        try {
            checkOfflineProject(dbc);
            checkManagerOfProjectRole(dbc, context.getCurrentProject());

            m_driverManager.copyResourceToProject(dbc, resource);
        } catch (Exception e) {
            dbc.report(
                null,
                Messages.get().container(
                    Messages.ERR_COPY_RESOURCE_TO_PROJECT_2,
                    context.getSitePath(resource),
                    context.getCurrentProject().getName()),
                e);
        } finally {
            dbc.clear();
        }
    }

    /**
     * Counts the locked resources in this project.<p>
     *
     * @param context the current request context
     * @param id the id of the project
     *
     * @return the amount of locked resources in this project
     *
     * @throws CmsException if something goes wrong
     * @throws CmsRoleViolationException if the current user does not have management access to the project
     */
    public int countLockedResources(CmsRequestContext context, CmsUUID id)
    throws CmsException, CmsRoleViolationException {

        CmsDbContext dbc = m_dbContextFactory.getDbContext(context);
        CmsProject project = null;
        int result = 0;
        try {
            project = m_driverManager.readProject(dbc, id);
            checkManagerOfProjectRole(dbc, project);
            result = m_driverManager.countLockedResources(project);
        } catch (Exception e) {
            dbc.report(
                null,
                Messages.get().container(
                    Messages.ERR_COUNT_LOCKED_RESOURCES_PROJECT_2,
                    (project == null) ? "<failed to read>" : project.getName(),
                    id),
                e);
        } finally {
            dbc.clear();
        }
        return result;
    }

    /**
     * Counts the total number of users which match the given search criteria.<p>
     *
     * @param requestContext the request context
     * @param searchParams the search criteria object
     *
     * @return the number of users which match the search criteria
     * @throws CmsException if something goes wrong
     */
    public long countUsers(CmsRequestContext requestContext, CmsUserSearchParameters searchParams) throws CmsException {

        CmsDbContext dbc = m_dbContextFactory.getDbContext(requestContext);
        try {
            return m_driverManager.countUsers(dbc, searchParams);
        } catch (Exception e) {
            dbc.report(null, Messages.get().container(Messages.ERR_COUNT_USERS_0), e);
            return -1;
        } finally {
            dbc.clear();
        }
    }

    /**
     * Creates a new user group.<p>
     *
     * @param context the current request context
     * @param name the name of the new group
     * @param description the description for the new group
     * @param flags the flags for the new group
     * @param parent the name of the parent group (or <code>null</code>)
     *
     * @return a <code>{@link CmsGroup}</code> object representing the newly created group
     *
     * @throws CmsException if operation was not successful.
     * @throws CmsRoleViolationException if the  role {@link CmsRole#ACCOUNT_MANAGER} is not owned by the current user
     */
    public CmsGroup createGroup(CmsRequestContext context, String name, String description, int flags, String parent)
    throws CmsException, CmsRoleViolationException {

        CmsDbContext dbc = m_dbContextFactory.getDbContext(context);

        CmsGroup result = null;
        try {
            checkRole(dbc, CmsRole.ACCOUNT_MANAGER.forOrgUnit(getParentOrganizationalUnit(name)));
            result = m_driverManager.createGroup(dbc, new CmsUUID(), name, description, flags, parent);
        } catch (Exception e) {
            dbc.report(null, Messages.get().container(Messages.ERR_CREATE_GROUP_1, name), e);
        } finally {
            dbc.clear();
        }
        return result;
    }

    /**
     * Creates a new organizational unit.<p>
     *
     * @param context the current request context
     * @param ouFqn the fully qualified name of the new organizational unit
     * @param description the description of the new organizational unit
     * @param flags the flags for the new organizational unit
     * @param resource the first associated resource
     *
     * @return a <code>{@link CmsOrganizationalUnit}</code> object representing
     *          the newly created organizational unit
     *
     * @throws CmsException if operation was not successful
     *
     * @see org.opencms.security.CmsOrgUnitManager#createOrganizationalUnit(CmsObject, String, String, int, String)
     */
    public CmsOrganizationalUnit createOrganizationalUnit(
        CmsRequestContext context,
        String ouFqn,
        String description,
        int flags,
        CmsResource resource) throws CmsException {

        CmsDbContext dbc = m_dbContextFactory.getDbContext(context);
        CmsOrganizationalUnit result = null;
        try {
            checkRole(dbc, CmsRole.ADMINISTRATOR.forOrgUnit(getParentOrganizationalUnit(ouFqn)));
            checkOfflineProject(dbc);
            result = m_driverManager.createOrganizationalUnit(
                dbc,
                CmsOrganizationalUnit.removeLeadingSeparator(ouFqn),
                description,
                flags,
                resource);
        } catch (Exception e) {
            dbc.report(null, Messages.get().container(Messages.ERR_CREATE_ORGUNIT_1, ouFqn), e);
        } finally {
            dbc.clear();
        }
        return result;
    }

    /**
     * Creates a project.<p>
     *
     * @param context the current request context
     * @param name the name of the project to create
     * @param description the description of the project
     * @param groupname the project user group to be set
     * @param managergroupname the project manager group to be set
     * @param projecttype the type of the project
     *
     * @return the created project
     *
     * @throws CmsException if something goes wrong
     * @throws CmsRoleViolationException if the current user does not own the role {@link CmsRole#PROJECT_MANAGER}
     */
    public CmsProject createProject(
        CmsRequestContext context,
        String name,
        String description,
        String groupname,
        String managergroupname,
        CmsProject.CmsProjectType projecttype) throws CmsException, CmsRoleViolationException {

        CmsDbContext dbc = m_dbContextFactory.getDbContext(context);
        CmsProject result = null;
        try {
            checkRole(dbc, CmsRole.PROJECT_MANAGER.forOrgUnit(getParentOrganizationalUnit(name)));
            result = m_driverManager.createProject(
                dbc,
                CmsOrganizationalUnit.removeLeadingSeparator(name),
                description,
                CmsOrganizationalUnit.removeLeadingSeparator(groupname),
                CmsOrganizationalUnit.removeLeadingSeparator(managergroupname),
                projecttype);
        } catch (Exception e) {
            dbc.report(null, Messages.get().container(Messages.ERR_CREATE_PROJECT_1, name), e);
        } finally {
            dbc.clear();
        }
        return result;
    }

    /**
     * Creates a property definition.<p>
     *
     * Property definitions are valid for all resource types.<p>
     *
     * @param context the current request context
     * @param name the name of the property definition to create
     *
     * @return the created property definition
     *
     * @throws CmsException if something goes wrong
     * @throws CmsSecurityException if the current project is online.
     * @throws CmsRoleViolationException if the current user does not own the role {@link CmsRole#WORKPLACE_MANAGER}
     */
    public CmsPropertyDefinition createPropertyDefinition(CmsRequestContext context, String name)
    throws CmsException, CmsSecurityException, CmsRoleViolationException {

        CmsDbContext dbc = m_dbContextFactory.getDbContext(context);
        CmsPropertyDefinition result = null;

        try {
            checkOfflineProject(dbc);
            checkRole(dbc, CmsRole.WORKPLACE_MANAGER.forOrgUnit(null));
            result = m_driverManager.createPropertyDefinition(dbc, name);
        } catch (Exception e) {
            dbc.report(null, Messages.get().container(Messages.ERR_CREATE_PROPDEF_1, name), e);
        } finally {
            dbc.clear();
        }
        return result;
    }

    /**
     * Creates a new resource with the provided content and properties.<p>
     * An exception is thrown if a resource with the given name already exists.<p>
     *
     * @param context the current request context
     * @param resourcePath the name of the resource to create (full path)
     * @param resource the new resource to create
     * @param content the content for the new resource
     * @param properties the properties for the new resource
    *
     * @return the created resource
     *
     * @throws CmsVfsResourceAlreadyExistsException if a resource with the given name already exists
     * @throws CmsVfsException if the project in the given database context is the "Online" project
     * @throws CmsException if something goes wrong
     */
    public CmsResource createResource(
        CmsRequestContext context,
        String resourcePath,
        CmsResource resource,
        byte[] content,
        List<CmsProperty> properties) throws CmsVfsResourceAlreadyExistsException, CmsVfsException, CmsException {

        if (existsResource(context, resourcePath, CmsResourceFilter.IGNORE_EXPIRATION)) {
            // check if the resource already exists by name
            throw new CmsVfsResourceAlreadyExistsException(org.opencms.db.generic.Messages.get().container(
                org.opencms.db.generic.Messages.ERR_RESOURCE_WITH_NAME_ALREADY_EXISTS_1,
                resource.getRootPath()));
        }
        CmsDbContext dbc = m_dbContextFactory.getDbContext(context);
        CmsResource newResource = null;
        try {
            checkOfflineProject(dbc);
            newResource = m_driverManager.createResource(dbc, resourcePath, resource, content, properties, false);
        } catch (Exception e) {
            dbc.report(
                null,
                Messages.get().container(Messages.ERR_IMPORT_RESOURCE_2, context.getSitePath(resource), resourcePath),
                e);
        } finally {
            dbc.clear();
        }
        return newResource;
    }

    /**
     * Creates a new resource of the given resource type with the provided content and properties.<p>
     *
     * If the provided content is null and the resource is not a folder, the content will be set to an empty byte array.<p>
     *
     * @param context the current request context
     * @param resourcename the name of the resource to create (full path)
     * @param type the type of the resource to create
     * @param content the content for the new resource
     * @param properties the properties for the new resource
     *
     * @return the created resource
     *
     * @throws CmsException if something goes wrong
     *
     * @see org.opencms.file.types.I_CmsResourceType#createResource(CmsObject, CmsSecurityManager, String, byte[], List)
     */
    public synchronized CmsResource createResource(
        CmsRequestContext context,
        String resourcename,
        int type,
        byte[] content,
        List<CmsProperty> properties) throws CmsException {

        if (existsResource(context, resourcename, CmsResourceFilter.IGNORE_EXPIRATION)) {
            // check if the resource already exists by name
            throw new CmsVfsResourceAlreadyExistsException(org.opencms.db.generic.Messages.get().container(
                org.opencms.db.generic.Messages.ERR_RESOURCE_WITH_NAME_ALREADY_EXISTS_1,
                resourcename));
        }
        CmsDbContext dbc = m_dbContextFactory.getDbContext(context);
        CmsResource newResource = null;
        try {
            checkOfflineProject(dbc);
            newResource = m_driverManager.createResource(dbc, resourcename, type, content, properties);
        } catch (Exception e) {
            dbc.report(null, Messages.get().container(Messages.ERR_CREATE_RESOURCE_1, resourcename), e);
        } finally {
            dbc.clear();
        }
        return newResource;
    }

    /**
     * Creates a new sibling of the source resource.<p>
     *
     * @param context the current request context
     * @param source the resource to create a sibling for
     * @param destination the name of the sibling to create with complete path
     * @param properties the individual properties for the new sibling
     *
     * @return the new created sibling
     *
     * @throws CmsException if something goes wrong
     *
     * @see org.opencms.file.types.I_CmsResourceType#createSibling(CmsObject, CmsSecurityManager, CmsResource, String, List)
     */
    public CmsResource createSibling(
        CmsRequestContext context,
        CmsResource source,
        String destination,
        List<CmsProperty> properties) throws CmsException {

        CmsDbContext dbc = m_dbContextFactory.getDbContext(context);

        CmsResource sibling = null;
        try {
            checkOfflineProject(dbc);
            sibling = m_driverManager.createSibling(dbc, source, destination, properties);
        } catch (Exception e) {
            dbc.report(
                null,
                Messages.get().container(Messages.ERR_CREATE_SIBLING_1, context.removeSiteRoot(source.getRootPath())),
                e);
        } finally {
            dbc.clear();
        }
        return sibling;
    }

    /**
     * Creates the project for the temporary workplace files.<p>
     *
     * @param context the current request context
     *
     * @return the created project for the temporary workplace files
     *
     * @throws CmsException if something goes wrong
     */
    public CmsProject createTempfileProject(CmsRequestContext context) throws CmsException {

        CmsDbContext dbc = m_dbContextFactory.getDbContext(context);

        CmsProject result = null;
        try {
            checkRole(dbc, CmsRole.PROJECT_MANAGER.forOrgUnit(null));
            result = m_driverManager.createTempfileProject(dbc);
        } catch (Exception e) {
            dbc.report(null, Messages.get().container(Messages.ERR_CREATE_TEMPFILE_PROJECT_0), e);
        } finally {
            dbc.clear();
        }
        return result;
    }

    /**
     * Creates a new user.<p>
     *
     * @param context the current request context
     * @param name the name for the new user
     * @param password the password for the new user
     * @param description the description for the new user
     * @param additionalInfos the additional infos for the user
     *
     * @return the created user
     *
     * @see CmsObject#createUser(String, String, String, Map)
     *
     * @throws CmsException if something goes wrong
     * @throws CmsRoleViolationException if the current user does not own the rule {@link CmsRole#ACCOUNT_MANAGER}
     */
    public CmsUser createUser(
        CmsRequestContext context,
        String name,
        String password,
        String description,
        Map<String, Object> additionalInfos) throws CmsException, CmsRoleViolationException {

        CmsDbContext dbc = m_dbContextFactory.getDbContext(context);

        CmsUser result = null;
        try {
            checkRole(dbc, CmsRole.ACCOUNT_MANAGER.forOrgUnit(getParentOrganizationalUnit(name)));
            result = m_driverManager.createUser(
                dbc,
                CmsOrganizationalUnit.removeLeadingSeparator(name),
                password,
                description,
                additionalInfos);
        } catch (Exception e) {
            dbc.report(null, Messages.get().container(Messages.ERR_CREATE_USER_1, name), e);
        } finally {
            dbc.clear();
        }
        return result;
    }

    /**
     * Deletes all entries in the published resource table.<p>
     *
     * @param context the current request context
     * @param linkType the type of resource deleted (0= non-parameter, 1=parameter)
     *
     * @throws CmsException if something goes wrong
     */
    public void deleteAllStaticExportPublishedResources(CmsRequestContext context, int linkType) throws CmsException {

        CmsDbContext dbc = m_dbContextFactory.getDbContext(context);
        try {
            m_driverManager.deleteAllStaticExportPublishedResources(dbc, linkType);
        } catch (Exception e) {
            dbc.report(null, Messages.get().container(Messages.ERR_DELETE_STATEXP_PUBLISHED_RESOURCES_0), e);
        } finally {
            dbc.clear();
        }
    }

    /**
     * Deletes a group, where all permissions, users and children of the group
     * are transfered to a replacement group.<p>
     *
     * @param context the current request context
     * @param groupId the id of the group to be deleted
     * @param replacementId the id of the group to be transfered, can be <code>null</code>
     *
     * @throws CmsException if operation was not successful
     * @throws CmsSecurityException if the group is a default group.
     * @throws CmsRoleViolationException if the current user does not own the rule {@link CmsRole#ACCOUNT_MANAGER}
     */
    public void deleteGroup(CmsRequestContext context, CmsUUID groupId, CmsUUID replacementId)
    throws CmsException, CmsRoleViolationException, CmsSecurityException {

        CmsGroup group = readGroup(context, groupId);
        if (group.isRole()) {
            throw new CmsSecurityException(Messages.get().container(Messages.ERR_DELETE_ROLE_GROUP_1, group.getName()));
        }
        CmsDbContext dbc = m_dbContextFactory.getDbContext(context);
        try {
            // catch own exception as special cause for general "Error deleting group".
            checkRole(dbc, CmsRole.ACCOUNT_MANAGER.forOrgUnit(getParentOrganizationalUnit(group.getName())));
            // this is needed because
            // I_CmsUserDriver#removeAccessControlEntriesForPrincipal(CmsDbContext, CmsProject, CmsProject, CmsUUID)
            // expects an offline project, if not, data will become inconsistent
            checkProjectForDeletePrincipal(dbc);
            m_driverManager.deleteGroup(dbc, group, replacementId);
        } catch (Exception e) {
            dbc.report(null, Messages.get().container(Messages.ERR_DELETE_GROUP_1, group.getName()), e);
        } finally {
            dbc.clear();
        }
    }

    /**
     * Delete a user group.<p>
     *
     * Only groups that contain no subgroups can be deleted.<p>
     *
     * @param context the current request context
     * @param name the name of the group that is to be deleted
     *
     * @throws CmsException if operation was not successful
     * @throws CmsSecurityException if the group is a default group.
     * @throws CmsRoleViolationException if the current user does not own the rule {@link CmsRole#ACCOUNT_MANAGER}
     */
    public void deleteGroup(CmsRequestContext context, String name)
    throws CmsException, CmsRoleViolationException, CmsSecurityException {

        CmsGroup group = readGroup(context, name);
        if (group.isRole()) {
            throw new CmsSecurityException(Messages.get().container(Messages.ERR_DELETE_ROLE_GROUP_1, name));
        }
        CmsDbContext dbc = m_dbContextFactory.getDbContext(context);
        try {
            // catch own exception as special cause for general "Error deleting group".
            checkRole(dbc, CmsRole.ACCOUNT_MANAGER.forOrgUnit(getParentOrganizationalUnit(name)));
            // this is needed because
            // I_CmsUserDriver#removeAccessControlEntriesForPrincipal(CmsDbContext, CmsProject, CmsProject, CmsUUID)
            // expects an offline project, if not data will become inconsistent
            checkProjectForDeletePrincipal(dbc);
            m_driverManager.deleteGroup(dbc, group, null);
        } catch (Exception e) {
            dbc.report(null, Messages.get().container(Messages.ERR_DELETE_GROUP_1, name), e);
        } finally {
            dbc.clear();
        }
    }

    /**
     * Deletes the versions from the history tables, keeping the given number of versions per resource.<p>
     *
     * @param context the current request context
     * @param versionsToKeep number of versions to keep, is ignored if negative
     * @param versionsDeleted number of versions to keep for deleted resources, is ignored if negative
     * @param timeDeleted deleted resources older than this will also be deleted, is ignored if negative
     * @param report the report for output logging
     *
     * @throws CmsException if operation was not successful
     * @throws CmsRoleViolationException if the current user does not own the role {@link CmsRole#WORKPLACE_MANAGER}
     */
    public void deleteHistoricalVersions(
        CmsRequestContext context,
        int versionsToKeep,
        int versionsDeleted,
        long timeDeleted,
        I_CmsReport report) throws CmsException, CmsRoleViolationException {

        CmsDbContext dbc = m_dbContextFactory.getDbContext(context);
        try {
            CmsFolder root = readFolder(dbc, "/", CmsResourceFilter.ALL);
            checkRole(dbc, CmsRole.WORKPLACE_MANAGER.forOrgUnit(null));
            checkPermissions(dbc, root, CmsPermissionSet.ACCESS_WRITE, false, CmsResourceFilter.ALL);
            m_driverManager.deleteHistoricalVersions(dbc, versionsToKeep, versionsDeleted, timeDeleted, report);
        } catch (Exception e) {
            dbc.report(
                null,
                Messages.get().container(
                    Messages.ERR_DELETE_HISTORY_4,
                    new Object[] {"/", new Integer(versionsToKeep), new Integer(versionsDeleted), new Date(timeDeleted)}),
                e);
        } finally {
            dbc.clear();
        }
    }

    /**
     * Deletes all log entries matching the given filter.<p>
     *
     * @param context the current user context
     * @param filter the filter to use for deletion
     *
     * @throws CmsException if something goes wrong
     *
     * @see #getLogEntries(CmsRequestContext, CmsLogFilter)
     * @see CmsObject#deleteLogEntries(CmsLogFilter)
     */
    public void deleteLogEntries(CmsRequestContext context, CmsLogFilter filter) throws CmsException {

        CmsDbContext dbc = m_dbContextFactory.getDbContext(context);
        try {
            checkRole(dbc, CmsRole.WORKPLACE_MANAGER);
            m_driverManager.deleteLogEntries(dbc, filter);
        } catch (Exception e) {
            dbc.report(null, Messages.get().container(Messages.ERR_DELETE_LOG_0), e);
        } finally {
            dbc.clear();
        }
    }

    /**
     * Deletes an organizational unit.<p>
     *
     * Only organizational units that contain no sub organizational unit can be deleted.<p>
     *
     * The organizational unit can not be delete if it is used in the request context,
     * or if the current user belongs to it.<p>
     *
     * All users and groups in the given organizational unit will be deleted.<p>
     *
     * @param context the current request context
     * @param organizationalUnit the organizational unit to delete
     *
     * @throws CmsException if operation was not successful
     *
     * @see org.opencms.security.CmsOrgUnitManager#deleteOrganizationalUnit(CmsObject, String)
     */
    public void deleteOrganizationalUnit(CmsRequestContext context, CmsOrganizationalUnit organizationalUnit)
    throws CmsException {

        CmsDbContext dbc = m_dbContextFactory.getDbContext(context);
        try {
            // check for root ou
            if (organizationalUnit.getParentFqn() == null) {
                throw new CmsDataAccessException(org.opencms.security.Messages.get().container(
                    org.opencms.security.Messages.ERR_ORGUNIT_ROOT_EDITION_0));
            }

            checkRole(dbc, CmsRole.ADMINISTRATOR.forOrgUnit(getParentOrganizationalUnit(organizationalUnit.getName())));
            checkOfflineProject(dbc);
            m_driverManager.deleteOrganizationalUnit(dbc, organizationalUnit);
        } catch (Exception e) {
            dbc.report(null, Messages.get().container(Messages.ERR_DELETE_ORGUNIT_1, organizationalUnit.getName()), e);
        } finally {
            dbc.clear();
        }
    }

    /**
     * Deletes a project.<p>
     *
     * All modified resources currently inside this project will be reset to their online state.<p>
     *
     * @param context the current request context
     * @param projectId the ID of the project to be deleted
     *
     * @throws CmsException if something goes wrong
     * @throws CmsRoleViolationException if the current user does not own management access to the project
     */
    public void deleteProject(CmsRequestContext context, CmsUUID projectId)
    throws CmsException, CmsRoleViolationException {

        if (projectId.equals(CmsProject.ONLINE_PROJECT_ID)) {
            // online project must not be deleted
            throw new CmsVfsException(org.opencms.file.Messages.get().container(
                org.opencms.file.Messages.ERR_NOT_ALLOWED_IN_ONLINE_PROJECT_0));
        }

        CmsDbContext dbc = m_dbContextFactory.getDbContext(context);
        CmsProject deleteProject = null;
        try {
            // read the project that should be deleted
            deleteProject = m_driverManager.readProject(dbc, projectId);
            checkManagerOfProjectRole(dbc, deleteProject);
            m_driverManager.deleteProject(dbc, deleteProject);
        } catch (Exception e) {
            String projectName = (deleteProject == null ? String.valueOf(projectId) : deleteProject.getName());
            dbc.report(null, Messages.get().container(Messages.ERR_DELETE_PROJECT_1, projectName), e);
        } finally {
            dbc.clear();
        }
    }

    /**
     * Deletes a property definition.<p>
     *
     * @param context the current request context
     * @param name the name of the property definition to delete
     *
     * @throws CmsException if something goes wrong
     * @throws CmsSecurityException if the project to delete is the "Online" project
     * @throws CmsRoleViolationException if the current user does not own the role {@link CmsRole#WORKPLACE_MANAGER}
     */
    public void deletePropertyDefinition(CmsRequestContext context, String name)
    throws CmsException, CmsSecurityException, CmsRoleViolationException {

        CmsDbContext dbc = m_dbContextFactory.getDbContext(context);
        try {
            checkOfflineProject(dbc);
            checkRole(dbc, CmsRole.WORKPLACE_MANAGER.forOrgUnit(null));
            m_driverManager.deletePropertyDefinition(dbc, name);
        } catch (Exception e) {
            dbc.report(null, Messages.get().container(Messages.ERR_DELETE_PROPERTY_1, name), e);
        } finally {
            dbc.clear();
        }
    }

    /**
     * Deletes all relations for the given resource matching the given filter.<p>
     *
     * @param context the current user context
     * @param resource the resource to delete the relations for
     * @param filter the filter to use for deletion
     *
     * @throws CmsException if something goes wrong
     *
     * @see #addRelationToResource(CmsRequestContext, CmsResource, CmsResource, CmsRelationType, boolean)
     * @see CmsObject#deleteRelationsFromResource(String, CmsRelationFilter)
     */
    public void deleteRelationsForResource(CmsRequestContext context, CmsResource resource, CmsRelationFilter filter)
    throws CmsException {

        CmsDbContext dbc = m_dbContextFactory.getDbContext(context);
        try {
            checkOfflineProject(dbc);
            checkPermissions(dbc, resource, CmsPermissionSet.ACCESS_WRITE, true, CmsResourceFilter.ALL);
            m_driverManager.deleteRelationsForResource(dbc, resource, filter);
        } catch (Exception e) {
            dbc.report(
                null,
                Messages.get().container(Messages.ERR_DELETE_RELATIONS_1, dbc.removeSiteRoot(resource.getRootPath())),
                e);
        } finally {
            dbc.clear();
        }
    }

    /**
     * Deletes a resource given its name.<p>
     *
     * The <code>siblingMode</code> parameter controls how to handle siblings
     * during the delete operation.<br>
     * Possible values for this parameter are: <br>
     * <ul>
     * <li><code>{@link CmsResource#DELETE_REMOVE_SIBLINGS}</code></li>
     * <li><code>{@link CmsResource#DELETE_PRESERVE_SIBLINGS}</code></li>
     * </ul><p>
     *
     * @param context the current request context
     * @param resource the name of the resource to delete (full path)
     * @param siblingMode indicates how to handle siblings of the deleted resource
     *
     * @throws CmsException if something goes wrong
     * @throws CmsSecurityException if the user does not have {@link CmsPermissionSet#ACCESS_WRITE} on the given resource
     *
     * @see org.opencms.file.types.I_CmsResourceType#deleteResource(CmsObject, CmsSecurityManager, CmsResource, CmsResource.CmsResourceDeleteMode)
     */
    public void deleteResource(
        CmsRequestContext context,
        CmsResource resource,
        CmsResource.CmsResourceDeleteMode siblingMode) throws CmsException, CmsSecurityException {

        CmsDbContext dbc = m_dbContextFactory.getDbContext(context);
        try {
            checkOfflineProject(dbc);
            checkPermissions(dbc, resource, CmsPermissionSet.ACCESS_WRITE, true, CmsResourceFilter.ALL);
            checkSystemLocks(dbc, resource);

            // check write permissions for subresources in case of deleting a folder
            if (resource.isFolder()) {
                dbc.getRequestContext().setAttribute(I_CmsVfsDriver.REQ_ATTR_CHECK_PERMISSIONS, Boolean.TRUE);
                try {
                    m_driverManager.getVfsDriver(dbc).removeFolder(dbc, dbc.currentProject(), resource);
                } catch (CmsDataAccessException e) {
                    // unwrap the permission violation exception
                    if (e.getCause() instanceof CmsPermissionViolationException) {
                        throw (CmsPermissionViolationException)e.getCause();
                    } else {
                        throw e;
                    }
                }
                dbc.getRequestContext().removeAttribute(I_CmsVfsDriver.REQ_ATTR_CHECK_PERMISSIONS);
            }

            deleteResource(dbc, resource, siblingMode);
        } catch (Exception e) {
            dbc.report(null, Messages.get().container(Messages.ERR_DELETE_RESOURCE_1, context.getSitePath(resource)), e);
        } finally {
            dbc.clear();
        }
    }

    /**
     * Deletes an entry in the published resource table.<p>
     *
     * @param context the current request context
     * @param resourceName The name of the resource to be deleted in the static export
     * @param linkType the type of resource deleted (0= non-parameter, 1=parameter)
     * @param linkParameter the parameters of the resource
     *
     * @throws CmsException if something goes wrong
     */
    public void deleteStaticExportPublishedResource(
        CmsRequestContext context,
        String resourceName,
        int linkType,
        String linkParameter) throws CmsException {

        CmsDbContext dbc = m_dbContextFactory.getDbContext(context);
        try {
            m_driverManager.deleteStaticExportPublishedResource(dbc, resourceName, linkType, linkParameter);
        } catch (Exception e) {
            dbc.report(
                null,
                Messages.get().container(Messages.ERR_DELETE_STATEXP_PUBLISHES_RESOURCE_1, resourceName),
                e);
        } finally {
            dbc.clear();
        }
    }

    /**
     * Deletes a user.<p>
     *
     * @param context the current request context
     * @param userId the Id of the user to be deleted
     *
     * @throws CmsException if something goes wrong
     */
    public void deleteUser(CmsRequestContext context, CmsUUID userId) throws CmsException {

        CmsUser user = readUser(context, userId);
        deleteUser(context, user, null);
    }

    /**
     * Deletes a user, where all permissions and resources attributes of the user
     * were transfered to a replacement user.<p>
     *
     * @param context the current request context
     * @param userId the id of the user to be deleted
     * @param replacementId the id of the user to be transfered
     *
     * @throws CmsException if operation was not successful
     */
    public void deleteUser(CmsRequestContext context, CmsUUID userId, CmsUUID replacementId) throws CmsException {

        CmsUser user = readUser(context, userId);
        CmsUser replacementUser = null;
        if ((replacementId != null) && !replacementId.isNullUUID()) {
            replacementUser = readUser(context, replacementId);
        }
        deleteUser(context, user, replacementUser);
    }

    /**
     * Deletes a user.<p>
     *
     * @param context the current request context
     * @param username the name of the user to be deleted
     *
     * @throws CmsException if something goes wrong
     */
    public void deleteUser(CmsRequestContext context, String username) throws CmsException {

        CmsUser user = readUser(context, username);
        deleteUser(context, user, null);
    }

    /**
     * Destroys this security manager.<p>
     *
     * @throws Throwable if something goes wrong
     */
    public synchronized void destroy() throws Throwable {

        try {
            if (m_driverManager != null) {
                if (m_driverManager.getLockManager() != null) {
                    try {
                        writeLocks();
                    } catch (Throwable t) {
                        if (LOG.isErrorEnabled()) {
                            LOG.error(
                                org.opencms.lock.Messages.get().getBundle().key(
                                    org.opencms.lock.Messages.ERR_WRITE_LOCKS_FINAL_0),
                                t);
                        }
                    }
                }
                m_driverManager.destroy();
            }
        } catch (Throwable t) {
            if (LOG.isErrorEnabled()) {
                LOG.error(Messages.get().getBundle().key(Messages.LOG_ERR_DRIVER_MANAGER_CLOSE_0), t);
            }
        }

        m_driverManager = null;
        m_dbContextFactory = null;

        if (CmsLog.INIT.isInfoEnabled()) {
            CmsLog.INIT.info(Messages.get().getBundle().key(
                Messages.INIT_SECURITY_MANAGER_SHUTDOWN_1,
                this.getClass().getName()));
        }
    }

    /**
     * Checks the availability of a resource in the VFS,
     * using the <code>{@link CmsResourceFilter#DEFAULT}</code> filter.<p>
     *
     * A resource may be of type <code>{@link CmsFile}</code> or
     * <code>{@link CmsFolder}</code>.<p>
     *
     * The specified filter controls what kind of resources should be "found"
     * during the read operation. This will depend on the application. For example,
     * using <code>{@link CmsResourceFilter#DEFAULT}</code> will only return currently
     * "valid" resources, while using <code>{@link CmsResourceFilter#IGNORE_EXPIRATION}</code>
     * will ignore the date release / date expired information of the resource.<p>
     *
     * This method also takes into account the user permissions, so if
     * the given resource exists, but the current user has not the required
     * permissions, then this method will return <code>false</code>.<p>
     *
     * @param context the current request context
     * @param structureId the structure id of the resource to check
     * @param filter the resource filter to use while reading
     *
     * @return <code>true</code> if the resource is available
     *
     * @see CmsObject#existsResource(CmsUUID, CmsResourceFilter)
     * @see CmsObject#existsResource(CmsUUID)
     */
    public boolean existsResource(CmsRequestContext context, CmsUUID structureId, CmsResourceFilter filter) {

        boolean result = false;
        CmsDbContext dbc = m_dbContextFactory.getDbContext(context);
        try {
            readResource(dbc, structureId, filter);
            result = true;
        } catch (Exception e) {
            result = false;
        } finally {
            dbc.clear();
        }
        return result;
    }

    /**
     * Checks the availability of a resource in the VFS,
     * using the <code>{@link CmsResourceFilter#DEFAULT}</code> filter.<p>
     *
     * A resource may be of type <code>{@link CmsFile}</code> or
     * <code>{@link CmsFolder}</code>.<p>
     *
     * The specified filter controls what kind of resources should be "found"
     * during the read operation. This will depend on the application. For example,
     * using <code>{@link CmsResourceFilter#DEFAULT}</code> will only return currently
     * "valid" resources, while using <code>{@link CmsResourceFilter#IGNORE_EXPIRATION}</code>
     * will ignore the date release / date expired information of the resource.<p>
     *
     * This method also takes into account the user permissions, so if
     * the given resource exists, but the current user has not the required
     * permissions, then this method will return <code>false</code>.<p>
     *
     * @param context the current request context
     * @param resourcePath the name of the resource to read (full path)
     * @param filter the resource filter to use while reading
     *
     * @return <code>true</code> if the resource is available
     *
     * @see CmsObject#existsResource(String, CmsResourceFilter)
     * @see CmsObject#existsResource(String)
     */
    public boolean existsResource(CmsRequestContext context, String resourcePath, CmsResourceFilter filter) {

        boolean result = false;
        CmsDbContext dbc = m_dbContextFactory.getDbContext(context);
        try {
            readResource(dbc, resourcePath, filter);
            result = true;
        } catch (Exception e) {
            result = false;
        } finally {
            dbc.clear();
        }
        return result;
    }

    /**
     * Fills the given publish list with the the VFS resources that actually get published.<p>
     *
     * Please refer to the source code of this method for the rules on how to decide whether a
     * new/changed/deleted <code>{@link CmsResource}</code> object can be published or not.<p>
     *
     * @param context the current request context
     * @param publishList must be initialized with basic publish information (Project or direct publish operation)
     *
     * @return the given publish list filled with all new/changed/deleted files from the current (offline) project
     *      that will be published actually
     *
     * @throws CmsException if something goes wrong
     *
     * @see org.opencms.db.CmsPublishList
     */
    public CmsPublishList fillPublishList(CmsRequestContext context, CmsPublishList publishList) throws CmsException {

        CmsDbContext dbc = m_dbContextFactory.getDbContext(context);
        try {
            m_driverManager.fillPublishList(dbc, publishList);
            checkPublishPermissions(dbc, publishList);
        } catch (Exception e) {
            if (publishList.isDirectPublish()) {
                dbc.report(
                    null,
                    Messages.get().container(
                        Messages.ERR_GET_PUBLISH_LIST_DIRECT_1,
                        CmsFileUtil.formatResourceNames(context, publishList.getDirectPublishResources())),
                    e);
            } else {
                dbc.report(
                    null,
                    Messages.get().container(
                        Messages.ERR_GET_PUBLISH_LIST_PROJECT_1,
                        context.getCurrentProject().getName()),
                    e);
            }
        } finally {
            dbc.clear();
        }
        return publishList;
    }

    /**
     * Returns the list of access control entries of a resource given its name.<p>
     *
     * @param context the current request context
     * @param resource the resource to read the access control entries for
     * @param getInherited true if the result should include all access control entries inherited by parent folders
     *
     * @return a list of <code>{@link CmsAccessControlEntry}</code> objects defining all permissions for the given resource
     *
     * @throws CmsException if something goes wrong
     */
    public List<CmsAccessControlEntry> getAccessControlEntries(
        CmsRequestContext context,
        CmsResource resource,
        boolean getInherited) throws CmsException {

        CmsDbContext dbc = m_dbContextFactory.getDbContext(context);
        List<CmsAccessControlEntry> result = null;
        try {
            result = m_driverManager.getAccessControlEntries(dbc, resource, getInherited);
        } catch (Exception e) {
            dbc.report(null, Messages.get().container(Messages.ERR_GET_ACL_ENTRIES_1, context.getSitePath(resource)), e);
        } finally {
            dbc.clear();
        }
        return result;
    }

    /**
     * Returns the access control list (summarized access control entries) of a given resource.<p>
     *
     * If <code>inheritedOnly</code> is set, only inherited access control entries are returned.<p>
     *
     * @param context the current request context
     * @param resource the resource
     * @param inheritedOnly skip non-inherited entries if set
     *
     * @return the access control list of the resource
     *
     * @throws CmsException if something goes wrong
     */
    public CmsAccessControlList getAccessControlList(
        CmsRequestContext context,
        CmsResource resource,
        boolean inheritedOnly) throws CmsException {

        CmsDbContext dbc = m_dbContextFactory.getDbContext(context);
        CmsAccessControlList result = null;
        try {
            result = m_driverManager.getAccessControlList(dbc, resource, inheritedOnly);
        } catch (Exception e) {
            dbc.report(null, Messages.get().container(Messages.ERR_GET_ACL_ENTRIES_1, context.getSitePath(resource)), e);

        } finally {
            dbc.clear();
        }
        return result;
    }

    /**
     * Returns all projects which are owned by the current user or which are
     * accessible for the group of the user.<p>
     *
     * @param context the current request context
     * @param orgUnit the organizational unit to search project in
     * @param includeSubOus if to include sub organizational units
     *
     * @return a list of objects of type <code>{@link CmsProject}</code>
     *
     * @throws CmsException if something goes wrong
     */
    public List<CmsProject> getAllAccessibleProjects(
        CmsRequestContext context,
        CmsOrganizationalUnit orgUnit,
        boolean includeSubOus) throws CmsException {

        CmsDbContext dbc = m_dbContextFactory.getDbContext(context);
        List<CmsProject> result = null;
        try {
            result = m_driverManager.getAllAccessibleProjects(dbc, orgUnit, includeSubOus);
        } catch (Exception e) {
            dbc.report(
                null,
                Messages.get().container(Messages.ERR_GET_ALL_ACCESSIBLE_PROJECTS_1, dbc.currentUser().getName()),
                e);
        } finally {
            dbc.clear();
        }
        return result;
    }

    /**
     * Returns a list with all projects from history.<p>
     *
     * @param context the current request context
     *
     * @return list of <code>{@link CmsHistoryProject}</code> objects
     *           with all projects from history.
     *
     * @throws CmsException if operation was not successful
     */
    public List<CmsHistoryProject> getAllHistoricalProjects(CmsRequestContext context) throws CmsException {

        CmsDbContext dbc = m_dbContextFactory.getDbContext(context);
        List<CmsHistoryProject> result = null;
        try {
            result = m_driverManager.getAllHistoricalProjects(dbc);
        } catch (Exception e) {
            dbc.report(
                null,
                Messages.get().container(Messages.ERR_GET_ALL_ACCESSIBLE_PROJECTS_1, dbc.currentUser().getName()),
                e);
        } finally {
            dbc.clear();
        }
        return result;
    }

    /**
     * Returns all projects which are owned by the current user or which are manageable
     * for the group of the user.<p>
     *
     * @param context the current request context
     * @param orgUnit the organizational unit to search project in
     * @param includeSubOus if to include sub organizational units
     *
     * @return a list of objects of type <code>{@link CmsProject}</code>
     *
     * @throws CmsException if operation was not successful
     */
    public List<CmsProject> getAllManageableProjects(
        CmsRequestContext context,
        CmsOrganizationalUnit orgUnit,
        boolean includeSubOus) throws CmsException {

        CmsDbContext dbc = m_dbContextFactory.getDbContext(context);
        List<CmsProject> result = null;
        try {
            result = m_driverManager.getAllManageableProjects(dbc, orgUnit, includeSubOus);
        } catch (Exception e) {
            dbc.report(
                null,
                Messages.get().container(Messages.ERR_GET_ALL_MANAGEABLE_PROJECTS_1, dbc.currentUser().getName()),
                e);
        } finally {
            dbc.clear();
        }
        return result;
    }

    /**
     * Returns all child groups of a group.<p>
     *
     * This method also returns all sub-child groups of the current group.<p>
     *
     * @param context the current request context
     * @param groupname the name of the group
     * @param includeSubChildren if set also returns all sub-child groups of the given group
     *
     * @return a list of all child <code>{@link CmsGroup}</code> objects or <code>null</code>
     *
     * @throws CmsException if operation was not successful
     */
    public List<CmsGroup> getChildren(CmsRequestContext context, String groupname, boolean includeSubChildren)
    throws CmsException {

        CmsDbContext dbc = m_dbContextFactory.getDbContext(context);
        List<CmsGroup> result = null;
        try {
            result = m_driverManager.getChildren(
                dbc,
                m_driverManager.readGroup(dbc, CmsOrganizationalUnit.removeLeadingSeparator(groupname)),
                includeSubChildren);
        } catch (Exception e) {
            dbc.report(null, Messages.get().container(Messages.ERR_GET_CHILD_GROUPS_TRANSITIVE_1, groupname), e);
        } finally {
            dbc.clear();
        }
        return result;
    }

    /**
     * Returns the date when the resource was last visited by the user.<p>
     *
     * @param context the request context
     * @param poolName the name of the database pool to use
     * @param user the user to check the date
     * @param resource the resource to check the date
     *
     * @return the date when the resource was last visited by the user
     *
     * @throws CmsException if something goes wrong
     */
    public long getDateLastVisitedBy(CmsRequestContext context, String poolName, CmsUser user, CmsResource resource)
    throws CmsException {

        CmsDbContext dbc = m_dbContextFactory.getDbContext(context);
        long result = 0;
        try {
            result = m_driverManager.getDateLastVisitedBy(dbc, poolName, user, resource);
        } catch (Exception e) {
            dbc.report(
                null,
                Messages.get().container(
                    Messages.ERR_GET_DATE_LASTVISITED_2,
                    user.getName(),
                    context.getSitePath(resource)),
                e);
        } finally {
            dbc.clear();
        }
        return result;
    }

    /**
     * Returns all groups of the given organizational unit.<p>
     *
     * @param context the current request context
     * @param orgUnit the organizational unit to get the groups for
     * @param includeSubOus if all groups of sub-organizational units should be retrieved too
     * @param readRoles if to read roles or groups
     *
     * @return all <code>{@link CmsGroup}</code> objects in the organizational unit
     *
     * @throws CmsException if operation was not successful
     *
     * @see org.opencms.security.CmsOrgUnitManager#getResourcesForOrganizationalUnit(CmsObject, String)
     * @see org.opencms.security.CmsOrgUnitManager#getGroups(CmsObject, String, boolean)
     * @see org.opencms.security.CmsOrgUnitManager#getUsers(CmsObject, String, boolean)
     */
    public List<CmsGroup> getGroups(
        CmsRequestContext context,
        CmsOrganizationalUnit orgUnit,
        boolean includeSubOus,
        boolean readRoles) throws CmsException {

        List<CmsGroup> result = null;
        CmsDbContext dbc = m_dbContextFactory.getDbContext(context);
        try {
            result = m_driverManager.getGroups(dbc, orgUnit, includeSubOus, readRoles);
        } catch (Exception e) {
            dbc.report(null, Messages.get().container(Messages.ERR_READ_ORGUNIT_GROUPS_1, orgUnit.getName()), e);
        } finally {
            dbc.clear();
        }
        return result;
    }

    /**
     * Returns the list of groups to which the user directly belongs to.<p>
     *
     * @param context the current request context
     * @param username The name of the user
     * @param ouFqn the fully qualified name of the organizational unit to restrict the result set for
     * @param includeChildOus include groups of child organizational units
     * @param readRoles if to read roles or groups
     * @param directGroupsOnly if set only the direct assigned groups will be returned, if not also indirect roles
     * @param remoteAddress the IP address to filter the groups in the result list
     *
     * @return a list of <code>{@link CmsGroup}</code> objects filtered by the given IP address
     *
     * @throws CmsException if operation was not successful
     */
    public List<CmsGroup> getGroupsOfUser(
        CmsRequestContext context,
        String username,
        String ouFqn,
        boolean includeChildOus,
        boolean readRoles,
        boolean directGroupsOnly,
        String remoteAddress) throws CmsException {

        CmsDbContext dbc = m_dbContextFactory.getDbContext(context);
        List<CmsGroup> result = null;
        try {
            result = m_driverManager.getGroupsOfUser(
                dbc,
                CmsOrganizationalUnit.removeLeadingSeparator(username),
                CmsOrganizationalUnit.removeLeadingSeparator(ouFqn),
                includeChildOus,
                readRoles,
                directGroupsOnly,
                remoteAddress);
        } catch (Exception e) {
            dbc.report(null, Messages.get().container(Messages.ERR_GET_GROUPS_OF_USER_2, username, remoteAddress), e);
        } finally {
            dbc.clear();
        }
        return result;
    }

    /**
     * Returns the lock state of a resource.<p>
     *
     * @param context the current request context
     * @param resource the resource to return the lock state for
     *
     * @return the lock state of the resource
     *
     * @throws CmsException if something goes wrong
     */
    public CmsLock getLock(CmsRequestContext context, CmsResource resource) throws CmsException {

        CmsDbContext dbc = m_dbContextFactory.getDbContext(context);
        CmsLock result = null;
        try {
            result = m_driverManager.getLock(dbc, resource);
        } catch (Exception e) {
            dbc.report(null, Messages.get().container(Messages.ERR_GET_LOCK_1, context.getSitePath(resource)), e);
        } finally {
            dbc.clear();
        }
        return result;
    }

    /**
     * Returns all locked resources in a given folder.<p>
     *
     * @param context the current request context
     * @param resource the folder to search in
     * @param filter the lock filter
     *
     * @return a list of locked resource paths (relative to current site)
     *
     * @throws CmsException if something goes wrong
     */
    public List<String> getLockedResources(CmsRequestContext context, CmsResource resource, CmsLockFilter filter)
    throws CmsException {

        CmsDbContext dbc = m_dbContextFactory.getDbContext(context);
        List<String> result = null;
        try {
            checkOfflineProject(dbc);
            checkPermissions(dbc, resource, CmsPermissionSet.ACCESS_READ, false, CmsResourceFilter.ALL);
            result = m_driverManager.getLockedResources(dbc, resource, filter);
        } catch (Exception e) {
            dbc.report(
                null,
                Messages.get().container(Messages.ERR_COUNT_LOCKED_RESOURCES_FOLDER_1, context.getSitePath(resource)),
                e);
        } finally {
            dbc.clear();
        }
        return result;
    }

    /**
     * Returns all locked resources in a given folder.<p>
     *
     * @param context the current request context
     * @param resource the folder to search in
     * @param filter the lock filter
     *
     * @return a list of locked resource paths (relative to current site)
     *
     * @throws CmsException if something goes wrong
     */
    public List<CmsResource> getLockedResourcesObjects(
        CmsRequestContext context,
        CmsResource resource,
        CmsLockFilter filter) throws CmsException {

        CmsDbContext dbc = m_dbContextFactory.getDbContext(context);
        List<CmsResource> result = null;
        try {
            checkOfflineProject(dbc);
            checkPermissions(dbc, resource, CmsPermissionSet.ACCESS_READ, false, CmsResourceFilter.ALL);
            result = m_driverManager.getLockedResourcesObjects(dbc, resource, filter);
        } catch (Exception e) {
            dbc.report(
                null,
                Messages.get().container(Messages.ERR_COUNT_LOCKED_RESOURCES_FOLDER_1, context.getSitePath(resource)),
                e);
        } finally {
            dbc.clear();
        }
        return result;
    }

    /**
     * Returns all locked resources in a given folder, but uses a cache for resource lookups.<p>
     *
     * @param context the current request context
     * @param resource the folder to search in
     * @param filter the lock filter
     * @param cache the cache to use
     *
     * @return a list of locked resource paths (relative to current site)
     *
     * @throws CmsException if something goes wrong
     */
    public List<CmsResource> getLockedResourcesObjectsWithCache(
        CmsRequestContext context,
        CmsResource resource,
        CmsLockFilter filter,
        Map<String, CmsResource> cache) throws CmsException {

        CmsDbContext dbc = m_dbContextFactory.getDbContext(context);
        List<CmsResource> result = null;
        try {
            checkOfflineProject(dbc);
            checkPermissions(dbc, resource, CmsPermissionSet.ACCESS_READ, false, CmsResourceFilter.ALL);
            result = m_driverManager.getLockedResourcesObjectsWithCache(dbc, resource, filter, cache);
        } catch (Exception e) {
            dbc.report(
                null,
                Messages.get().container(Messages.ERR_COUNT_LOCKED_RESOURCES_FOLDER_1, context.getSitePath(resource)),
                e);
        } finally {
            dbc.clear();
        }
        return result;
    }

    /**
     * Returns the lock manger.<p>
     *
     * @return the lock manager
     */
    public CmsLockManager getLockManager() {

        return m_lockManager;
    }

    /**
     * Returns all log entries matching the given filter.<p>
     *
     * @param context the current user context
     * @param filter the filter to match the log entries
     *
     * @return all log entries matching the given filter
     *
     * @throws CmsException if something goes wrong
     *
     * @see CmsObject#getLogEntries(CmsLogFilter)
     */
    public List<CmsLogEntry> getLogEntries(CmsRequestContext context, CmsLogFilter filter) throws CmsException {

        List<CmsLogEntry> result = null;
        CmsDbContext dbc = m_dbContextFactory.getDbContext(context);
        try {
            result = m_driverManager.getLogEntries(dbc, filter);
        } catch (Exception e) {
            dbc.report(null, Messages.get().container(Messages.ERR_READ_LOG_ENTRIES_0), e);
        } finally {
            dbc.clear();
        }
        return result;
    }

    /**
     * Returns all resources of organizational units for which the current user has
     * the given role role.<p>
     *
     * @param context the current request context
     * @param role the role to check
     *
     * @return a list of {@link org.opencms.file.CmsResource} objects
     *
     * @throws CmsException if something goes wrong
     */
    public List<CmsResource> getManageableResources(CmsRequestContext context, CmsRole role) throws CmsException {

        List<CmsResource> resources;
        CmsDbContext dbc = m_dbContextFactory.getDbContext(context);
        try {
            resources = getManageableResources(dbc, role);
        } finally {
            dbc.clear();
        }
        return resources;
    }

    /**
     * Returns all child organizational units of the given parent organizational unit including
     * hierarchical deeper organization units if needed.<p>
     *
     * @param context the current request context
     * @param parent the parent organizational unit
     * @param includeChildren if hierarchical deeper organization units should also be returned
     *
     * @return a list of <code>{@link CmsOrganizationalUnit}</code> objects
     *
     * @throws CmsException if operation was not successful
     *
     * @see org.opencms.security.CmsOrgUnitManager#getOrganizationalUnits(CmsObject, String, boolean)
     */
    public List<CmsOrganizationalUnit> getOrganizationalUnits(
        CmsRequestContext context,
        CmsOrganizationalUnit parent,
        boolean includeChildren) throws CmsException {

        CmsDbContext dbc = m_dbContextFactory.getDbContext(context);
        List<CmsOrganizationalUnit> result = null;
        try {
            result = m_driverManager.getOrganizationalUnits(dbc, parent, includeChildren);
        } catch (Exception e) {
            dbc.report(null, Messages.get().container(Messages.ERR_GET_ORGUNITS_1, parent.getName()), e);
        } finally {
            dbc.clear();
        }
        return result;
    }

    /**
     * Returns all the organizational units for which the current user has the given role.<p>
     *
     * @param requestContext the current request context
     * @param role the role to check
     * @param includeSubOus if sub organizational units should be included in the search
     *
     * @return a list of {@link org.opencms.security.CmsOrganizationalUnit} objects
     *
     * @throws CmsException if something goes wrong
     */
    public List<CmsOrganizationalUnit> getOrgUnitsForRole(
        CmsRequestContext requestContext,
        CmsRole role,
        boolean includeSubOus) throws CmsException {

        CmsDbContext dbc = m_dbContextFactory.getDbContext(requestContext);
        List<CmsOrganizationalUnit> result = null;
        try {
            result = m_driverManager.getOrgUnitsForRole(dbc, role, includeSubOus);
        } catch (Exception e) {
            dbc.report(
                null,
                Messages.get().container(Messages.ERR_GET_ORGUNITS_ROLE_1, role.getName(requestContext.getLocale())),
                e);
        } finally {
            dbc.clear();
        }
        return result;
    }

    /**
     * Returns the parent group of a group.<p>
     *
     * @param context the current request context
     * @param groupname the name of the group
     *
     * @return group the parent group or <code>null</code>
     *
     * @throws CmsException if operation was not successful
     */
    public CmsGroup getParent(CmsRequestContext context, String groupname) throws CmsException {

        CmsDbContext dbc = m_dbContextFactory.getDbContext(context);
        CmsGroup result = null;
        try {
            result = m_driverManager.getParent(dbc, CmsOrganizationalUnit.removeLeadingSeparator(groupname));
        } catch (Exception e) {
            dbc.report(null, Messages.get().container(Messages.ERR_GET_PARENT_GROUP_1, groupname), e);
        } finally {
            dbc.clear();
        }
        return result;
    }

    /**
     * Returns the set of permissions of the current user for a given resource.<p>
     *
     * @param context the current request context
     * @param resource the resource
     * @param user the user
     *
     * @return bit set with allowed permissions
     *
     * @throws CmsException if something goes wrong
     */
    public CmsPermissionSetCustom getPermissions(CmsRequestContext context, CmsResource resource, CmsUser user)
    throws CmsException {

        CmsDbContext dbc = m_dbContextFactory.getDbContext(context);
        CmsPermissionSetCustom result = null;
        try {
            result = m_driverManager.getPermissions(dbc, resource, user);
        } catch (Exception e) {
            dbc.report(
                null,
                Messages.get().container(Messages.ERR_GET_PERMISSIONS_2, user.getName(), context.getSitePath(resource)),
                e);
        } finally {
            dbc.clear();
        }
        return result;
    }

    /**
     * Returns the uuid id for the given id,
     * remove this method as soon as possible.<p>
     *
     * @param context the current cms context
     * @param id the old project id
     *
     * @return the new uuid for the given id
     *
     * @throws CmsException if something goes wrong
     */
    public CmsUUID getProjectId(CmsRequestContext context, int id) throws CmsException {

        CmsDbContext dbc = m_dbContextFactory.getDbContext(context);
        CmsUUID result = null;
        try {
            result = m_driverManager.getProjectId(dbc, id);
        } catch (CmsException e) {
            dbc.report(null, e.getMessageContainer(), e);
        } finally {
            dbc.clear();
        }
        return result;
    }

    /**
     * Returns a new publish list that contains the unpublished resources related
     * to all resources in the given publish list, the related resources exclude
     * all resources in the given publish list and also locked (by other users) resources.<p>
     *
     * @param context the current cms context
     * @param publishList the publish list to exclude from result
     * @param filter the relation filter to use to get the related resources
     *
     * @return a new publish list that contains the related resources
     *
     * @throws CmsException if something goes wrong
     *
     * @see org.opencms.publish.CmsPublishManager#getRelatedResourcesToPublish(CmsObject, CmsPublishList)
     */
    public CmsPublishList getRelatedResourcesToPublish(
        CmsRequestContext context,
        CmsPublishList publishList,
        CmsRelationFilter filter) throws CmsException {

        if (!publishList.isDirectPublish()) {
            throw new CmsIllegalArgumentException(Messages.get().container(
                Messages.ERR_GET_RELATED_RESOURCES_PUBLISH_PROJECT_0));
        }

        CmsPublishList ret = null;
        CmsDbContext dbc = m_dbContextFactory.getDbContext(context);
        try {
            ret = m_driverManager.getRelatedResourcesToPublish(dbc, publishList, filter);
            checkPublishPermissions(dbc, ret);
        } catch (Exception e) {
            dbc.report(
                null,
                Messages.get().container(
                    Messages.ERR_GET_RELATED_RESOURCES_PUBLISH_DIRECT_1,
                    CmsFileUtil.formatResourceNames(context, publishList.getDirectPublishResources())),
                e);
        } finally {
            dbc.clear();
        }
        return ret;
    }

    /**
     * Returns all relations for the given resource matching the given filter.<p>
     *
     * @param context the current user context
     * @param resource the resource to retrieve the relations for
     * @param filter the filter to match the relation
     *
     * @return all {@link org.opencms.relations.CmsRelation} objects for the given resource matching the given filter
     *
     * @throws CmsException if something goes wrong
     *
     * @see CmsObject#getRelationsForResource(String, CmsRelationFilter)
     */
    public List<CmsRelation> getRelationsForResource(
        CmsRequestContext context,
        CmsResource resource,
        CmsRelationFilter filter) throws CmsException {

        List<CmsRelation> result = null;
        CmsDbContext dbc = m_dbContextFactory.getDbContext(context);
        try {
            // check the access permissions
            if (resource != null) {
                checkPermissions(dbc, resource, CmsPermissionSet.ACCESS_VIEW, false, CmsResourceFilter.ALL);
            }
            result = m_driverManager.getRelationsForResource(dbc, resource, filter);
        } catch (Exception e) {
            dbc.report(
                null,
                Messages.get().container(
                    Messages.ERR_READ_RELATIONS_1,
                    (resource != null) ? context.removeSiteRoot(resource.getRootPath()) : "null"),
                e);
        } finally {
            dbc.clear();
        }
        return result;
    }

    /**
     * Returns all resources of the given organizational unit.<p>
     *
     * @param context the current request context
     * @param orgUnit the organizational unit to get all resources for
     *
     * @return all <code>{@link CmsResource}</code> objects in the organizational unit
     *
     * @throws CmsException if operation was not successful
     *
     * @see org.opencms.security.CmsOrgUnitManager#getResourcesForOrganizationalUnit(CmsObject, String)
     * @see org.opencms.security.CmsOrgUnitManager#getGroups(CmsObject, String, boolean)
     * @see org.opencms.security.CmsOrgUnitManager#getUsers(CmsObject, String, boolean)
     */
    public List<CmsResource> getResourcesForOrganizationalUnit(CmsRequestContext context, CmsOrganizationalUnit orgUnit)
    throws CmsException {

        List<CmsResource> result = null;
        CmsDbContext dbc = m_dbContextFactory.getDbContext(context);
        try {
            result = m_driverManager.getResourcesForOrganizationalUnit(dbc, orgUnit);
        } catch (Exception e) {
            dbc.report(null, Messages.get().container(Messages.ERR_READ_ORGUNIT_RESOURCES_1, orgUnit.getName()), e);
        } finally {
            dbc.clear();
        }
        return result;
    }

    /**
     * Returns all resources associated to a given principal via an ACE with the given permissions.<p>
     *
     * If the <code>includeAttr</code> flag is set it returns also all resources associated to
     * a given principal through some of following attributes.<p>
     *
     * <ul>
     *    <li>User Created</li>
     *    <li>User Last Modified</li>
     * </ul><p>
     *
     * @param context the current request context
     * @param principalId the id of the principal
     * @param permissions a set of permissions to match, can be <code>null</code> for all ACEs
     * @param includeAttr a flag to include resources associated by attributes
     *
     * @return a set of <code>{@link CmsResource}</code> objects
     *
     * @throws CmsException if something goes wrong
     */
    public Set<CmsResource> getResourcesForPrincipal(
        CmsRequestContext context,
        CmsUUID principalId,
        CmsPermissionSet permissions,
        boolean includeAttr) throws CmsException {

        Set<CmsResource> dependencies;
        CmsDbContext dbc = m_dbContextFactory.getDbContext(context);
        try {
            dependencies = m_driverManager.getResourcesForPrincipal(
                dbc,
                dbc.currentProject(),
                principalId,
                permissions,
                includeAttr);
        } catch (Exception e) {
            dbc.report(null, Messages.get().container(Messages.ERR_READ_RESOURCES_FOR_PRINCIPAL_LOG_1, principalId), e);
            dependencies = new HashSet<CmsResource>();
        } finally {
            dbc.clear();
        }
        return dependencies;
    }

    /**
     * Gets the groups which constitute a given role.<p>
     *
     * @param context the request context
     * @param role the role
     * @param directUsersOnly if true, only direct users of the role group will be returned
     *
     * @return the role's groups
     *
     * @throws CmsException if something goes wrong
     */
    public Set<CmsGroup> getRoleGroups(CmsRequestContext context, CmsRole role, boolean directUsersOnly)
    throws CmsException {

        CmsDbContext dbc = m_dbContextFactory.getDbContext(context);
        try {
            return m_driverManager.getRoleGroups(dbc, role.getGroupName(), directUsersOnly);
        } catch (Exception e) {
            dbc.report(null, Messages.get().container(Messages.ERR_GET_ROLE_GROUPS_1, role.toString()), e);
            return null; // will never be executed
        } finally {
            dbc.clear();
        }
    }

    /**
     * Returns all roles the given user has for the given resource.<p>
     *
     * @param context the current request context
     * @param user the user to check
     * @param resource the resource to check the roles for
     *
     * @return a list of {@link CmsRole} objects
     *
     * @throws CmsException is something goes wrong
     */
    public List<CmsRole> getRolesForResource(CmsRequestContext context, CmsUser user, CmsResource resource)
    throws CmsException {

        CmsDbContext dbc = m_dbContextFactory.getDbContext(context);
        List<CmsRole> result = null;
        try {
            result = m_driverManager.getRolesForResource(dbc, user, resource);
        } catch (Exception e) {
            dbc.report(
                null,
                Messages.get().container(
                    Messages.ERR_GET_ROLES_FOR_RESOURCE_2,
                    user.getName(),
                    context.getSitePath(resource)),
                e);
        } finally {
            dbc.clear();
        }
        return result;
    }

    /**
     * Returns an instance of the common sql manager.<p>
     *
     * @return an instance of the common sql manager
     */
    public CmsSqlManager getSqlManager() {

        return m_driverManager.getSqlManager();
    }

    /**
     * Returns all users of the given organizational unit.<p>
     *
     * @param context the current request context
     * @param orgUnit the organizational unit to get the users for
     * @param recursive if all users of sub-organizational units should be retrieved too
     *
     * @return all <code>{@link CmsUser}</code> objects in the organizational unit
     *
     * @throws CmsException if operation was not successful
     *
     * @see org.opencms.security.CmsOrgUnitManager#getResourcesForOrganizationalUnit(CmsObject, String)
     * @see org.opencms.security.CmsOrgUnitManager#getGroups(CmsObject, String, boolean)
     * @see org.opencms.security.CmsOrgUnitManager#getUsers(CmsObject, String, boolean)
     */
    public List<CmsUser> getUsers(CmsRequestContext context, CmsOrganizationalUnit orgUnit, boolean recursive)
    throws CmsException {

        List<CmsUser> result = null;
        CmsDbContext dbc = m_dbContextFactory.getDbContext(context);
        try {
            result = m_driverManager.getUsers(dbc, orgUnit, recursive);
        } catch (Exception e) {
            dbc.report(null, Messages.get().container(Messages.ERR_READ_ORGUNIT_USERS_1, orgUnit.getName()), e);
        } finally {
            dbc.clear();
        }
        return result;
    }

    /**
     * Returns a list of users in a group.<p>
     *
     * @param context the current request context
     * @param groupname the name of the group to list users from
     * @param includeOtherOuUsers include users of other organizational units
     * @param directUsersOnly if set only the direct assigned users will be returned,
     *                          if not also indirect users, ie. members of child groups
     * @param readRoles if to read roles or groups
     *
     * @return all <code>{@link CmsUser}</code> objects in the group
     *
     * @throws CmsException if operation was not successful
     */
    public List<CmsUser> getUsersOfGroup(
        CmsRequestContext context,
        String groupname,
        boolean includeOtherOuUsers,
        boolean directUsersOnly,
        boolean readRoles) throws CmsException {

        CmsDbContext dbc = m_dbContextFactory.getDbContext(context);
        List<CmsUser> result = null;
        try {
            result = m_driverManager.getUsersOfGroup(
                dbc,
                CmsOrganizationalUnit.removeLeadingSeparator(groupname),
                includeOtherOuUsers,
                directUsersOnly,
                readRoles);
        } catch (Exception e) {
            dbc.report(null, Messages.get().container(Messages.ERR_GET_USERS_OF_GROUP_1, groupname), e);
        } finally {
            dbc.clear();
        }
        return result;
    }

    /**
     * Returns the current user's publish list.<p>
     *
     * @param context the request context
     *
     * @return the current user's publish list
     *
     * @throws CmsException if something goes wrong
     */
    public List<CmsResource> getUsersPubList(CmsRequestContext context) throws CmsException {

        List<CmsResource> result = null;
        CmsDbContext dbc = m_dbContextFactory.getDbContext(context);
        try {
            result = m_driverManager.getUsersPubList(dbc, context.getCurrentUser().getId());
        } catch (Exception e) {
            dbc.report(
                null,
                Messages.get().container(Messages.ERR_READ_USER_PUBLIST_1, context.getCurrentUser().getName()),
                e);

        } finally {
            dbc.clear();
        }
        return result;
    }

    /**
     * Returns all users of the given organizational unit.<p>
     *
     * @param context the current request context
     * @param orgUnit the organizational unit to get the users for
     * @param recursive if all users of sub-organizational units should be retrieved too
     *
     * @return all <code>{@link CmsUser}</code> objects in the organizational unit
     *
     * @throws CmsException if operation was not successful
     *
     * @see org.opencms.security.CmsOrgUnitManager#getResourcesForOrganizationalUnit(CmsObject, String)
     * @see org.opencms.security.CmsOrgUnitManager#getGroups(CmsObject, String, boolean)
     * @see org.opencms.security.CmsOrgUnitManager#getUsers(CmsObject, String, boolean)
     */
    public List<CmsUser> getUsersWithoutAdditionalInfo(
        CmsRequestContext context,
        CmsOrganizationalUnit orgUnit,
        boolean recursive) throws CmsException {

        List<CmsUser> result = null;
        CmsDbContext dbc = m_dbContextFactory.getDbContext(context);
        try {
            result = m_driverManager.getUsersWithoutAdditionalInfo(dbc, orgUnit, recursive);
        } catch (Exception e) {
            dbc.report(null, Messages.get().container(Messages.ERR_READ_ORGUNIT_USERS_1, orgUnit.getName()), e);
        } finally {
            dbc.clear();
        }
        return result;
    }

    /**
     * Performs a non-blocking permission check on a resource.<p>
     *
     * This test will not throw an exception in case the required permissions are not
     * available for the requested operation. Instead, it will return one of the
     * following values:<ul>
     * <li><code>{@link I_CmsPermissionHandler#PERM_ALLOWED}</code></li>
     * <li><code>{@link I_CmsPermissionHandler#PERM_FILTERED}</code></li>
     * <li><code>{@link I_CmsPermissionHandler#PERM_DENIED}</code></li></ul><p>
     *
     * @param context the current request context
     * @param resource the resource on which permissions are required
     * @param requiredPermissions the set of permissions required for the operation
     * @param checkLock if true, a lock for the current user is required for
     *      all write operations, if false it's ok to write as long as the resource
     *      is not locked by another user
     * @param filter the resource filter to use
     *
     * @return <code>{@link I_CmsPermissionHandler#PERM_ALLOWED}</code> if the user has sufficient permissions on the resource
     *      for the requested operation
     *
     * @throws CmsException in case of i/o errors (NOT because of insufficient permissions)
     *
     * @see #hasPermissions(CmsDbContext, CmsResource, CmsPermissionSet, boolean, CmsResourceFilter)
     */
    public I_CmsPermissionHandler.CmsPermissionCheckResult hasPermissions(
        CmsRequestContext context,
        CmsResource resource,
        CmsPermissionSet requiredPermissions,
        boolean checkLock,
        CmsResourceFilter filter) throws CmsException {

        I_CmsPermissionHandler.CmsPermissionCheckResult result = null;
        CmsDbContext dbc = m_dbContextFactory.getDbContext(context);
        try {
            result = hasPermissions(dbc, resource, requiredPermissions, checkLock, filter);
        } finally {
            dbc.clear();
        }
        return result;
    }

    /**
     * Checks if the given user has the given role in the given organizational unit.<p>
     *
     * If the organizational unit is <code>null</code>, this method will check if the
     * given user has the given role for at least one organizational unit.<p>
     *
     * @param dbc the current OpenCms users database context
     * @param user the user to check the role for
     * @param role the role to check
     *
     * @return <code>true</code> if the given user has the given role in the given organizational unit
     */
    public boolean hasRole(CmsDbContext dbc, CmsUser user, CmsRole role) {

        // try to read from cache
        String key = user.getName().toString() + role.getGroupName() + role.getOuFqn();
        Boolean result = OpenCms.getMemoryMonitor().getCachedRole(key);
        if (result != null) {
            return result.booleanValue();
        }

        // read all roles of the current user
        List<CmsGroup> roles;
        try {
            roles = m_driverManager.getGroupsOfUser(
                dbc,
                user.getName(),
                "",
                true,
                true,
                false,
                dbc.getRequestContext().getRemoteAddress());
        } catch (CmsException e) {
            if (LOG.isErrorEnabled()) {
                LOG.error(e.getLocalizedMessage(), e);
            }
            // any exception: return false
            return false;
        }

        result = Boolean.valueOf(hasRole(role, roles));
        OpenCms.getMemoryMonitor().cacheRole(key, result.booleanValue());
        return result.booleanValue();
    }

    /**
     * Checks if the given user has the given role in the given organizational unit.<p>
     *
     * If the organizational unit is <code>null</code>, this method will check if the
     * given user has the given role for at least one organizational unit.<p>
     *
     * @param context the current request context
     * @param user the user to check the role for
     * @param role the role to check
     *
     * @return <code>true</code> if the given user has the given role in the given organizational unit
     */
    public boolean hasRole(CmsRequestContext context, CmsUser user, CmsRole role) {

        CmsDbContext dbc = m_dbContextFactory.getDbContext(context);
        boolean result;
        try {
            result = hasRole(dbc, user, role);
        } finally {
            dbc.clear();
        }
        return result;
    }

    /**
     * Checks if the given user has the given role for the given resource.<p>
     *
     * @param dbc the current OpenCms users database context
     * @param user the user to check the role for
     * @param role the role to check
     * @param resource the resource to check the role for
     *
     * @return <code>true</code> if the given user has the given role for the given resource
     */
    public boolean hasRoleForResource(CmsDbContext dbc, CmsUser user, CmsRole role, CmsResource resource) {

        // guest user has no role
        if (user.isGuestUser()) {
            return false;
        }

        // try to read from cache
        String key = user.getId().toString() + role.getGroupName() + resource.getRootPath();
        Boolean result = OpenCms.getMemoryMonitor().getCachedRole(key);
        if (result != null) {
            return result.booleanValue();
        }

        // read all roles of the current user
        List<CmsGroup> roles;
        try {
            roles = new ArrayList<CmsGroup>(m_driverManager.getGroupsOfUser(
                dbc,
                user.getName(),
                "",
                true,
                true,
                true,
                dbc.getRequestContext().getRemoteAddress()));
        } catch (CmsException e) {
            if (LOG.isErrorEnabled()) {
                LOG.error(e.getLocalizedMessage(), e);
            }
            // any exception: return false
            return false;
        }

        // first check the user has the role at all
        if (!hasRole(role.forOrgUnit(null), roles)) {
            result = Boolean.FALSE;
        }

        // then check if one applies to the given resource
        Iterator<CmsGroup> it = roles.iterator();
        while ((result == null) && it.hasNext()) {
            CmsGroup group = it.next();
            CmsRole givenRole = CmsRole.valueOf(group);
            if (hasRole(role.forOrgUnit(null), Collections.singletonList(group))) {
                // we have the same role, now check the resource if needed
                if (CmsStringUtil.isNotEmptyOrWhitespaceOnly(givenRole.getOuFqn())) {
                    try {
                        CmsOrganizationalUnit orgUnit = m_driverManager.readOrganizationalUnit(
                            dbc,
                            givenRole.getOuFqn());
                        Iterator<CmsResource> itResources = m_driverManager.getResourcesForOrganizationalUnit(
                            dbc,
                            orgUnit).iterator();
                        while (itResources.hasNext()) {
                            CmsResource givenResource = itResources.next();
                            if (resource.getRootPath().startsWith(givenResource.getRootPath())) {
                                result = Boolean.TRUE;
                                break;
                            }
                        }
                    } catch (CmsException e) {
                        if (LOG.isErrorEnabled()) {
                            LOG.error(e.getLocalizedMessage(), e);
                        }
                        // ignore
                    }
                } else {
                    result = Boolean.TRUE;
                }
            }
        }

        if (result == null) {
            result = Boolean.FALSE;
        }
        OpenCms.getMemoryMonitor().cacheRole(key, result.booleanValue());
        return result.booleanValue();
    }

    /**
     * Checks if the given user has the given role for the given resource.<p>
     *
     * @param context the current request context
     * @param user the user to check
     * @param role the role to check
     * @param resource the resource to check the role for
     *
     * @return <code>true</code> if the given user has the given role for the given resource
     */
    public boolean hasRoleForResource(CmsRequestContext context, CmsUser user, CmsRole role, CmsResource resource) {

        CmsDbContext dbc = m_dbContextFactory.getDbContext(context);
        boolean result;
        try {
            result = hasRoleForResource(dbc, user, role, resource);
        } finally {
            dbc.clear();
        }
        return result;
    }

    /**
     * Writes a list of access control entries as new access control entries of a given resource.<p>
     *
     * Already existing access control entries of this resource are removed before.<p>
     *
     * Access is granted, if:<p>
     * <ul>
     * <li>the current user has control permission on the resource</li>
     * </ul><p>
     *
     * @param context the current request context
     * @param resource the resource
     * @param acEntries a list of <code>{@link CmsAccessControlEntry}</code> objects
     *
     * @throws CmsException if something goes wrong
     * @throws CmsSecurityException if the required permissions are not satisfied
     */
    public void importAccessControlEntries(
        CmsRequestContext context,
        CmsResource resource,
        List<CmsAccessControlEntry> acEntries) throws CmsException, CmsSecurityException {

        CmsDbContext dbc = m_dbContextFactory.getDbContext(context);
        try {
            checkOfflineProject(dbc);
            checkPermissions(dbc, resource, CmsPermissionSet.ACCESS_CONTROL, true, CmsResourceFilter.ALL);
            m_driverManager.importAccessControlEntries(dbc, resource, acEntries);
        } catch (Exception e) {
            dbc.report(
                null,
                Messages.get().container(Messages.ERR_IMPORT_ACL_ENTRIES_1, context.getSitePath(resource)),
                e);
        } finally {
            dbc.clear();
        }
    }

    /**
     * Creates a new resource with the provided content and properties.<p>
     *
     * The <code>content</code> parameter may be null if the resource id already exists.
     * If so, the created resource will be made a sibling of the existing resource,
     * the existing content will remain unchanged.
     * This is used during file import for import of siblings as the
     * <code>manifest.xml</code> only contains one binary copy per file.
     * If the resource id exists but the <code>content</code> is not null,
     * the created resource will be made a sibling of the existing resource,
     * and both will share the new content.<p>
     *
     * @param context the current request context
     * @param resourcePath the name of the resource to create (full path)
     * @param resource the new resource to create
     * @param content the content for the new resource
     * @param properties the properties for the new resource
     * @param importCase if <code>true</code>, signals that this operation is done while importing resource,
     *                   causing different lock behavior and potential "lost and found" usage
     *
     * @return the created resource
     *
     * @throws CmsException if something goes wrong
     */
    public CmsResource importResource(
        CmsRequestContext context,
        String resourcePath,
        CmsResource resource,
        byte[] content,
        List<CmsProperty> properties,
        boolean importCase) throws CmsException {

        CmsDbContext dbc = m_dbContextFactory.getDbContext(context);
        CmsResource newResource = null;
        try {
            checkOfflineProject(dbc);
            newResource = m_driverManager.createResource(dbc, resourcePath, resource, content, properties, importCase);
        } catch (Exception e) {
            dbc.report(
                null,
                Messages.get().container(Messages.ERR_IMPORT_RESOURCE_2, context.getSitePath(resource), resourcePath),
                e);
        } finally {
            dbc.clear();
        }
        return newResource;
    }

    /**
     * Creates a new user by import.<p>
     *
     * @param context the current request context
     * @param id the id of the user
     * @param name the new name for the user
     * @param password the new password for the user
     * @param firstname the first name of the user
     * @param lastname the last name of the user
     * @param email the email of the user
     * @param flags the flags for a user (for example <code>{@link I_CmsPrincipal#FLAG_ENABLED}</code>)
     * @param dateCreated the creation date
     * @param additionalInfos the additional user infos
     *
     * @return the imported user
     *
     * @throws CmsException if something goes wrong
     * @throws CmsRoleViolationException if the  role {@link CmsRole#ACCOUNT_MANAGER} is not owned by the current user.
     */
    public CmsUser importUser(
        CmsRequestContext context,
        String id,
        String name,
        String password,
        String firstname,
        String lastname,
        String email,
        int flags,
        long dateCreated,
        Map<String, Object> additionalInfos) throws CmsException, CmsRoleViolationException {

        CmsUser newUser = null;

        CmsDbContext dbc = m_dbContextFactory.getDbContext(context);

        try {
            checkRole(dbc, CmsRole.ACCOUNT_MANAGER.forOrgUnit(getParentOrganizationalUnit(name)));
            newUser = m_driverManager.importUser(
                dbc,
                id,
                CmsOrganizationalUnit.removeLeadingSeparator(name),
                password,
                firstname,
                lastname,
                email,
                flags,
                dateCreated,
                additionalInfos);

        } catch (Exception e) {
            dbc.report(
                null,
                Messages.get().container(
                    Messages.ERR_IMPORT_USER_7,
                    new Object[] {
                        id,
                        name,
                        firstname,
                        lastname,
                        email,
                        new Integer(flags),
                        new Date(dateCreated),
                        additionalInfos}),
                e);
        } finally {
            dbc.clear();
        }

        return newUser;
    }

    /**
     * Increments a counter and returns its old value.<p>
     *
     * @param context the request context
     * @param name the name of the counter
     *
     * @return the value of the counter before incrementing
     *
     * @throws CmsException if something goes wrong
     */
    public int incrementCounter(CmsRequestContext context, String name) throws CmsException {

        CmsDbContext dbc = m_dbContextFactory.getDbContext(context);
        try {
            return m_driverManager.incrementCounter(dbc, name);
        } catch (Exception e) {
            dbc.report(null, Messages.get().container(Messages.ERR_INCREMENT_COUNTER_1, name), e);
            return -1; // will never be reached
        } finally {
            dbc.clear();
        }
    }

    /**
     * Initializes this security manager with a given runtime info factory.<p>
     *
     * @param configurationManager the configurationManager
     * @param dbContextFactory the initialized OpenCms runtime info factory
     * @param publishEngine the publish engine
     *
     * @throws CmsInitException if the initialization fails
     */
    public void init(
        CmsConfigurationManager configurationManager,
        I_CmsDbContextFactory dbContextFactory,
        CmsPublishEngine publishEngine) throws CmsInitException {

        if (dbContextFactory == null) {
            throw new CmsInitException(org.opencms.main.Messages.get().container(
                org.opencms.main.Messages.ERR_CRITICAL_NO_DB_CONTEXT_0));
        }

        m_dbContextFactory = dbContextFactory;

        CmsSystemConfiguration systemConfiguration = (CmsSystemConfiguration)configurationManager.getConfiguration(CmsSystemConfiguration.class);

        // create the driver manager
        m_driverManager = CmsDriverManager.newInstance(configurationManager, this, dbContextFactory, publishEngine);

        try {
            // invoke the init method of the driver manager
            m_driverManager.init(configurationManager, dbContextFactory);
            if (CmsLog.INIT.isInfoEnabled()) {
                CmsLog.INIT.info(Messages.get().getBundle().key(Messages.INIT_DRIVER_MANAGER_START_PHASE4_OK_0));
            }
        } catch (Exception exc) {
            CmsMessageContainer message = Messages.get().container(Messages.LOG_ERR_DRIVER_MANAGER_START_0);
            if (LOG.isFatalEnabled()) {
                LOG.fatal(message.key(), exc);
            }
            throw new CmsInitException(message, exc);
        }

        // create a new lock manager
        m_lockManager = m_driverManager.getLockManager();

        // initialize the permission handler
        String permHandlerClassName = systemConfiguration.getPermissionHandler();
        if (permHandlerClassName == null) {
            // use default implementation
            m_permissionHandler = new CmsDefaultPermissionHandler();
        } else {
            // use configured permission handler
            try {
                m_permissionHandler = (I_CmsPermissionHandler)Class.forName(permHandlerClassName).newInstance();
            } catch (Exception e) {
                throw new CmsInitException(org.opencms.main.Messages.get().container(
                    org.opencms.main.Messages.ERR_CRITICAL_CLASS_CREATION_1,
                    permHandlerClassName), e);
            }
        }

        m_permissionHandler.init(m_driverManager, systemConfiguration);

        if (CmsLog.INIT.isInfoEnabled()) {
            CmsLog.INIT.info(Messages.get().getBundle().key(Messages.INIT_SECURITY_MANAGER_INIT_0));
        }
    }

    /**
     * Checks if the specified resource is inside the current project.<p>
     *
     * The project "view" is determined by a set of path prefixes.
     * If the resource starts with any one of this prefixes, it is considered to
     * be "inside" the project.<p>
     *
     * @param context the current request context
     * @param resourcename the specified resource name (full path)
     *
     * @return <code>true</code>, if the specified resource is inside the current project
     */
    public boolean isInsideCurrentProject(CmsRequestContext context, String resourcename) {

        boolean result = false;
        CmsDbContext dbc = m_dbContextFactory.getDbContext(context);
        try {
            result = m_driverManager.isInsideCurrentProject(dbc, resourcename);
        } finally {
            dbc.clear();
        }
        return result;
    }

    /**
     * Checks if the current user has management access to the current project.<p>
     *
     * @param context the current request context
     *
     * @return <code>true</code>, if the user has management access to the current project
     */
    public boolean isManagerOfProject(CmsRequestContext context) {

        try {
            return getAllManageableProjects(
                context,
                readOrganizationalUnit(context, context.getCurrentProject().getOuFqn()),
                false).contains(context.getCurrentProject());
        } catch (CmsException e) {
            // should never happen
            if (LOG.isErrorEnabled()) {
                LOG.error(e.getLocalizedMessage(), e);
            }
            return false;
        }
    }

    /**
     * Checks whether the subscription driver is available.<p>
     *
     * @return true if the subscription driver is available
     */
    public boolean isSubscriptionDriverAvailable() {

        return m_driverManager.isSubscriptionDriverAvailable();
    }

    /**
     * Locks a resource.<p>
     *
     * The <code>type</code> parameter controls what kind of lock is used.<br>
     * Possible values for this parameter are: <br>
     * <ul>
     * <li><code>{@link org.opencms.lock.CmsLockType#EXCLUSIVE}</code></li>
     * <li><code>{@link org.opencms.lock.CmsLockType#TEMPORARY}</code></li>
     * <li><code>{@link org.opencms.lock.CmsLockType#PUBLISH}</code></li>
     * </ul><p>
     *
     * @param context the current request context
     * @param resource the resource to lock
     * @param type type of the lock
     *
     * @throws CmsException if something goes wrong
     *
     * @see CmsObject#lockResource(String)
     * @see CmsObject#lockResourceTemporary(String)
     * @see org.opencms.file.types.I_CmsResourceType#lockResource(CmsObject, CmsSecurityManager, CmsResource, CmsLockType)
     */
    public void lockResource(CmsRequestContext context, CmsResource resource, CmsLockType type) throws CmsException {

        CmsDbContext dbc = m_dbContextFactory.getDbContext(context);
        try {
            checkOfflineProject(dbc);
            checkPermissions(dbc, resource, CmsPermissionSet.ACCESS_WRITE, false, CmsResourceFilter.ALL);
            m_driverManager.lockResource(dbc, resource, type);
        } catch (Exception e) {
            dbc.report(
                null,
                Messages.get().container(Messages.ERR_LOCK_RESOURCE_2, context.getSitePath(resource), type.toString()),
                e);
        } finally {
            dbc.clear();
        }
    }

    /**
     * Attempts to authenticate a user into OpenCms with the given password.<p>
     *
     * @param context the current request context
     * @param username the name of the user to be logged in
     * @param password the password of the user
     * @param remoteAddress the ip address of the request
     *
     * @return the logged in user
     *
     * @throws CmsException if the login was not successful
     */
    public CmsUser loginUser(CmsRequestContext context, String username, String password, String remoteAddress)
    throws CmsException {

        CmsDbContext dbc = m_dbContextFactory.getDbContext(context);
        CmsUser result = null;
        try {
            result = m_driverManager.loginUser(
                dbc,
                CmsOrganizationalUnit.removeLeadingSeparator(username),
                password,
                remoteAddress);
        } finally {
            dbc.clear();
        }
        return result;
    }

    /**
     * Lookup and read the user or group with the given UUID.<p>
     *
     * @param context the current request context
     * @param principalId the UUID of the principal to lookup
     *
     * @return the principal (group or user) if found, otherwise <code>null</code>
     */
    public I_CmsPrincipal lookupPrincipal(CmsRequestContext context, CmsUUID principalId) {

        CmsDbContext dbc = m_dbContextFactory.getDbContext(context);
        I_CmsPrincipal result = null;
        try {
            result = m_driverManager.lookupPrincipal(dbc, principalId);
        } finally {
            dbc.clear();
        }
        return result;
    }

    /**
     * Lookup and read the user or group with the given name.<p>
     *
     * @param context the current request context
     * @param principalName the name of the principal to lookup
     *
     * @return the principal (group or user) if found, otherwise <code>null</code>
     */
    public I_CmsPrincipal lookupPrincipal(CmsRequestContext context, String principalName) {

        CmsDbContext dbc = m_dbContextFactory.getDbContext(context);
        I_CmsPrincipal result = null;
        try {
            result = m_driverManager.lookupPrincipal(dbc, CmsOrganizationalUnit.removeLeadingSeparator(principalName));
        } finally {
            dbc.clear();
        }
        return result;
    }

    /**
     * Mark the given resource as visited by the user.<p>
     *
     * @param context the request context
     * @param poolName the name of the database pool to use
     * @param resource the resource to mark as visited
     * @param user the user that visited the resource
     *
     * @throws CmsException if something goes wrong
     */
    public void markResourceAsVisitedBy(CmsRequestContext context, String poolName, CmsResource resource, CmsUser user)
    throws CmsException {

        CmsDbContext dbc = m_dbContextFactory.getDbContext(context);
        try {
            m_driverManager.markResourceAsVisitedBy(dbc, poolName, resource, user);
        } catch (Exception e) {
            dbc.report(
                null,
                Messages.get().container(
                    Messages.ERR_MARK_RESOURCE_AS_VISITED_2,
                    context.getSitePath(resource),
                    user.getName()),
                e);
        } finally {
            dbc.clear();
        }
    }

    /**
     * Returns a new publish list that contains all resources of both given publish lists.<p>
     *
     * @param context the current request context
     * @param pubList1 the first publish list
     * @param pubList2 the second publish list
     *
     * @return a new publish list that contains all resources of both given publish lists
     *
     * @throws CmsException if something goes wrong
     *
     * @see org.opencms.publish.CmsPublishManager#mergePublishLists(CmsObject, CmsPublishList, CmsPublishList)
     */
    public CmsPublishList mergePublishLists(CmsRequestContext context, CmsPublishList pubList1, CmsPublishList pubList2)
    throws CmsException {

        CmsPublishList ret = null;
        CmsDbContext dbc = m_dbContextFactory.getDbContext(context);
        try {
            // get all resources from the first list
            Set<CmsResource> publishResources = new HashSet<CmsResource>(pubList1.getAllResources());
            // get all resources from the second list
            publishResources.addAll(pubList2.getAllResources());

            // create merged publish list
            ret = new CmsPublishList(
                pubList1.getDirectPublishResources(),
                pubList1.isPublishSiblings(),
                pubList1.isPublishSubResources());
            ret.addAll(publishResources, false); // ignore files that should not be published
            ret.initialize(); // ensure sort order

            checkPublishPermissions(dbc, ret);
        } catch (Exception e) {
            dbc.report(null, Messages.get().container(Messages.ERR_MERGING_PUBLISH_LISTS_0), e);
        } finally {
            dbc.clear();
        }
        return ret;
    }

    /**
     * Moves a resource.<p>
     *
     * You must ensure that the destination path is an absolute, valid and
     * existing VFS path. Relative paths from the source are currently not supported.<p>
     *
     * The moved resource will always be locked to the current user
     * after the move operation.<p>
     *
     * In case the target resource already exists, it is overwritten with the
     * source resource.<p>
     *
     * @param context the current request context
     * @param source the resource to copy
     * @param destination the name of the copy destination with complete path
     *
     * @throws CmsException if something goes wrong
     * @throws CmsSecurityException if resource could not be copied
     *
     * @see CmsObject#moveResource(String, String)
     * @see org.opencms.file.types.I_CmsResourceType#moveResource(CmsObject, CmsSecurityManager, CmsResource, String)
     */
    public void moveResource(CmsRequestContext context, CmsResource source, String destination)
    throws CmsException, CmsSecurityException {

        CmsDbContext dbc = m_dbContextFactory.getDbContext(context);
        try {
            checkOfflineProject(dbc);
            // checking if the destination folder exists and is not marked as deleted
            readResource(context, CmsResource.getParentFolder(destination), CmsResourceFilter.IGNORE_EXPIRATION);
            checkPermissions(dbc, source, CmsPermissionSet.ACCESS_READ, true, CmsResourceFilter.ALL);
            checkPermissions(dbc, source, CmsPermissionSet.ACCESS_WRITE, true, CmsResourceFilter.ALL);

            checkSystemLocks(dbc, source);

            // check write permissions for subresources in case of moving a folder
            if (source.isFolder()) {
                dbc.getRequestContext().setAttribute(I_CmsVfsDriver.REQ_ATTR_CHECK_PERMISSIONS, Boolean.TRUE);
                try {
                    m_driverManager.getVfsDriver(dbc).moveResource(
                        dbc,
                        dbc.currentProject().getUuid(),
                        source,
                        destination);
                } catch (CmsDataAccessException e) {
                    // unwrap the permission violation exception
                    if (e.getCause() instanceof CmsPermissionViolationException) {
                        throw (CmsPermissionViolationException)e.getCause();
                    } else {
                        throw e;
                    }
                }
                dbc.getRequestContext().removeAttribute(I_CmsVfsDriver.REQ_ATTR_CHECK_PERMISSIONS);
            }
            moveResource(dbc, source, destination);
        } catch (Exception e) {
            dbc.report(
                null,
                Messages.get().container(
                    Messages.ERR_MOVE_RESOURCE_2,
                    dbc.removeSiteRoot(source.getRootPath()),
                    dbc.removeSiteRoot(destination)),
                e);
        } finally {
            dbc.clear();
        }
    }

    /**
     * Moves a resource to the "lost and found" folder.<p>
     *
     * The method can also be used to check get the name of a resource
     * in the "lost and found" folder only without actually moving the
     * the resource. To do this, the <code>returnNameOnly</code> flag
     * must be set to <code>true</code>.<p>
     *
     * In general, it is the same name as the given resource has, the only exception is
     * if a resource in the "lost and found" folder with the same name already exists.
     * In such case, a counter is added to the resource name.<p>
     *
     * @param context the current request context
     * @param resource the resource to apply this operation to
     * @param returnNameOnly if <code>true</code>, only the name of the resource in the "lost and found"
     *        folder is returned, the move operation is not really performed
     *
     * @return the name of the resource inside the "lost and found" folder
     *
     * @throws CmsException if something goes wrong
     *
     * @see CmsObject#moveToLostAndFound(String)
     * @see CmsObject#getLostAndFoundName(String)
     */
    public String moveToLostAndFound(CmsRequestContext context, CmsResource resource, boolean returnNameOnly)
    throws CmsException {

        CmsDbContext dbc = m_dbContextFactory.getDbContext(context);
        String result = null;
        try {
            checkOfflineProject(dbc);
            checkPermissions(dbc, resource, CmsPermissionSet.ACCESS_READ, true, CmsResourceFilter.ALL);
            if (!returnNameOnly) {
                checkPermissions(dbc, resource, CmsPermissionSet.ACCESS_WRITE, true, CmsResourceFilter.ALL);
            }
            result = m_driverManager.moveToLostAndFound(dbc, resource, returnNameOnly);
        } catch (Exception e) {
            dbc.report(
                null,
                Messages.get().container(
                    Messages.ERR_MOVE_TO_LOST_AND_FOUND_1,
                    dbc.removeSiteRoot(resource.getRootPath())),
                e);
        } finally {
            dbc.clear();
        }
        return result;
    }

    /**
     * Publishes the resources of a specified publish list.<p>
     *
     * @param cms the current request context
     * @param publishList a publish list
     * @param report an instance of <code>{@link I_CmsReport}</code> to print messages
     *
     * @return the publish history id of the published project
     *
     * @throws CmsException if something goes wrong
     *
     * @see #fillPublishList(CmsRequestContext, CmsPublishList)
     */
    public CmsUUID publishProject(CmsObject cms, CmsPublishList publishList, I_CmsReport report) throws CmsException {

        CmsRequestContext context = cms.getRequestContext();
        CmsDbContext dbc = m_dbContextFactory.getDbContext(context);
        try {
            // check if the current user has the required publish permissions
            checkPublishPermissions(dbc, publishList);
            m_driverManager.publishProject(cms, dbc, publishList, report);
        } finally {
            dbc.clear();
        }
        return publishList.getPublishHistoryId();
    }

    /**
     * Reads the alias with a given path in a given site.<p>
     *
     * @param context the current request context
     * @param siteRoot the site root
     * @param path the site relative alias path
     * @return the alias for the path, or null if no such alias exists
     *
     * @throws CmsException if something goes wrong
     */
    public CmsAlias readAliasByPath(CmsRequestContext context, String siteRoot, String path) throws CmsException {

        CmsDbContext dbc = m_dbContextFactory.getDbContext(context);
        try {
            CmsAlias alias = m_driverManager.readAliasByPath(dbc, context.getCurrentProject(), siteRoot, path);
            return alias;
        } catch (Exception e) {
            dbc.report(null, Messages.get().container(Messages.ERR_DB_OPERATION_0), e);
            return null; // will never be executed
        } finally {
            dbc.clear();
        }
    }

    /**
     * Reads the aliases for a resource with a given structure id.<p>
     *
     * @param context the current request context
     * @param structureId the structure id for which the aliases should be read
     *
     * @return the aliases for the structure id
     *
     * @throws CmsException if something goes wrong
     */
    public List<CmsAlias> readAliasesById(CmsRequestContext context, CmsUUID structureId) throws CmsException {

        CmsDbContext dbc = m_dbContextFactory.getDbContext(context);
        try {
            List<CmsAlias> aliases = m_driverManager.readAliasesByStructureId(
                dbc,
                context.getCurrentProject(),
                structureId);
            return aliases;
        } catch (Exception e) {
            dbc.report(null, Messages.get().container(Messages.ERR_DB_OPERATION_0), e);
            return null; // will never be executed
        } finally {
            dbc.clear();
        }

    }

    /**
     * Reads all historical versions of a resource.<p>
     *
     * The reading excludes the file content, if the resource is a file.<p>
     *
     * @param context the current request context
     * @param resource the resource to be read
     *
     * @return a list of historical versions, as <code>{@link I_CmsHistoryResource}</code> objects
     *
     * @throws CmsException if something goes wrong
     */
    public List<I_CmsHistoryResource> readAllAvailableVersions(CmsRequestContext context, CmsResource resource)
    throws CmsException {

        List<I_CmsHistoryResource> result = null;
        CmsDbContext dbc = m_dbContextFactory.getDbContext(context);
        try {
            result = m_driverManager.readAllAvailableVersions(dbc, resource);
        } catch (Exception e) {
            dbc.report(
                null,
                Messages.get().container(Messages.ERR_READ_ALL_HISTORY_FILE_HEADERS_1, context.getSitePath(resource)),
                e);
        } finally {
            dbc.clear();
        }
        return result;
    }

    /**
     * Reads all property definitions for the given mapping type.<p>
     *
     * @param context the current request context
     *
     * @return a list with the <code>{@link CmsPropertyDefinition}</code> objects (may be empty)
     *
     * @throws CmsException if something goes wrong
     */
    public List<CmsPropertyDefinition> readAllPropertyDefinitions(CmsRequestContext context) throws CmsException {

        CmsDbContext dbc = m_dbContextFactory.getDbContext(context);
        List<CmsPropertyDefinition> result = null;
        try {
            result = m_driverManager.readAllPropertyDefinitions(dbc);
        } catch (Exception e) {
            dbc.report(null, Messages.get().container(Messages.ERR_READ_ALL_PROPDEF_0), e);
        } finally {
            dbc.clear();
        }
        return result;
    }

    /**
     * Returns all resources subscribed by the given user or group.<p>
     *
     * @param context the request context
     * @param poolName the name of the database pool to use
     * @param principal the principal to read the subscribed resources
     *
     * @return all resources subscribed by the given user or group
     *
     * @throws CmsException if something goes wrong
     */
    public List<CmsResource> readAllSubscribedResources(
        CmsRequestContext context,
        String poolName,
        CmsPrincipal principal) throws CmsException {

        List<CmsResource> result = null;
        CmsDbContext dbc = m_dbContextFactory.getDbContext(context);
        try {
            result = m_driverManager.readAllSubscribedResources(dbc, poolName, principal);
        } catch (Exception e) {
            if (principal instanceof CmsUser) {
                dbc.report(
                    null,
                    Messages.get().container(Messages.ERR_READ_SUBSCRIBED_RESOURCES_ALL_USER_1, principal.getName()),
                    e);
            } else {
                dbc.report(
                    null,
                    Messages.get().container(Messages.ERR_READ_SUBSCRIBED_RESOURCES_ALL_GROUP_1, principal.getName()),
                    e);
            }
        } finally {
            dbc.clear();
        }
        return result;
    }

    /**
     * Reads all URL name mapping entries for a given structure id.<p>
     *
     * @param context the request context
     * @param id the structure id
     *
     * @return the list of URL names for the given structure id
     * @throws CmsException if something goes wrong
     */
    public List<String> readAllUrlNameMappingEntries(CmsRequestContext context, CmsUUID id) throws CmsException {

        CmsDbContext dbc = m_dbContextFactory.getDbContext(context);
        try {
            List<CmsUrlNameMappingEntry> entries = m_driverManager.readUrlNameMappingEntries(
                dbc,
                context.getCurrentProject().isOnlineProject(),
                CmsUrlNameMappingFilter.ALL.filterStructureId(id));
            List<String> result = new ArrayList<String>();
            for (CmsUrlNameMappingEntry entry : entries) {
                result.add(entry.getName());
            }
            return result;
        } catch (Exception e) {
            CmsMessageContainer message = Messages.get().container(
                Messages.ERR_READ_NEWEST_URLNAME_FOR_ID_1,
                id.toString());
            dbc.report(null, message, e);
            return null;
        } finally {
            dbc.clear();
        }

    }

    /**
     * Returns the first ancestor folder matching the filter criteria.<p>
     *
     * If no folder matching the filter criteria is found, null is returned.<p>
     *
     * @param context the context of the current request
     * @param resource the resource to start
     * @param filter the resource filter to match while reading the ancestors
     *
     * @return the first ancestor folder matching the filter criteria or <code>null</code> if no folder was found
     *
     * @throws CmsException if something goes wrong
     */
    public CmsFolder readAncestor(CmsRequestContext context, CmsResource resource, CmsResourceFilter filter)
    throws CmsException {

        // get the full folder path of the resource to start from
        String path = CmsResource.getFolderPath(resource.getRootPath());
        do {
            // check if the current folder matches the given filter
            if (existsResource(context, path, filter)) {
                // folder matches, return it
                return readFolder(context, path, filter);
            } else {
                // folder does not match filter criteria, go up one folder
                path = CmsResource.getParentFolder(path);
            }

            if (CmsStringUtil.isEmpty(path) || !path.startsWith(context.getSiteRoot())) {
                // site root or root folder reached and no matching folder found
                return null;
            }
        } while (true);
    }

    /**
     * Reads the newest URL name which is mapped to the given structure id.<p>
     *
     * If the structure id is not mapped to any name, null will be returned.<p>
     *
     * @param context the request context
     * @param id the structure id for which the newest mapped name should be returned
     * @param locale the locale for the mapping
     * @param defaultLocales the default locales to use if there is no URL name mapping for the requested locale
     *
     * @return an URL name or null
     *
     * @throws CmsException if something goes wrong
     */
    public String readBestUrlName(CmsRequestContext context, CmsUUID id, Locale locale, List<Locale> defaultLocales)
    throws CmsException {

        CmsDbContext dbc = m_dbContextFactory.getDbContext(context);
        try {
            return m_driverManager.readBestUrlName(dbc, id, locale, defaultLocales);
        } catch (Exception e) {
            CmsMessageContainer message = Messages.get().container(
                Messages.ERR_READ_NEWEST_URLNAME_FOR_ID_1,
                id.toString());
            dbc.report(null, message, e);
            return null; // will never be reached
        } finally {
            dbc.clear();
        }
    }

    /**
     * Returns the child resources of a resource, that is the resources
     * contained in a folder.<p>
     *
     * With the parameters <code>getFolders</code> and <code>getFiles</code>
     * you can control what type of resources you want in the result list:
     * files, folders, or both.<p>
     *
     * This method is mainly used by the workplace explorer.<p>
     *
     * @param context the current request context
     * @param resource the resource to return the child resources for
     * @param filter the resource filter to use
     * @param getFolders if true the child folders are included in the result
     * @param getFiles if true the child files are included in the result
     *
     * @return a list of all child resources
     *
     * @throws CmsException if something goes wrong
     * @throws CmsSecurityException if the user has insufficient permission for the given resource (read is required)
     *
     */
    public List<CmsResource> readChildResources(
        CmsRequestContext context,
        CmsResource resource,
        CmsResourceFilter filter,
        boolean getFolders,
        boolean getFiles) throws CmsException, CmsSecurityException {

        List<CmsResource> result = null;
        CmsDbContext dbc = m_dbContextFactory.getDbContext(context);
        try {
            // check the access permissions
            checkPermissions(dbc, resource, CmsPermissionSet.ACCESS_READ, true, CmsResourceFilter.ALL);
            result = m_driverManager.readChildResources(dbc, resource, filter, getFolders, getFiles, true);
        } catch (Exception e) {
            dbc.report(
                null,
                Messages.get().container(Messages.ERR_READ_CHILD_RESOURCES_1, context.getSitePath(resource)),
                e);
        } finally {
            dbc.clear();
        }
        return result;
    }

    /**
     * Returns the default file for the given folder.<p>
     *
     * If the given resource is a file, then this file is returned.<p>
     *
     * Otherwise, in case of a folder:<br>
     * <ol>
     *   <li>the {@link CmsPropertyDefinition#PROPERTY_DEFAULT_FILE} is checked, and
     *   <li>if still no file could be found, the configured default files in the
     *       <code>opencms-vfs.xml</code> configuration are iterated until a match is
     *       found, and
     *   <li>if still no file could be found, <code>null</code> is returned
     * </ol><p>
     *
     * @param context the request context
     * @param resource the folder to get the default file for
     * @param resourceFilter the resource filter
     *
     * @return the default file for the given folder
     *
     * @throws CmsSecurityException if the user has no permissions to read the resulting file
     *
     * @see CmsObject#readDefaultFile(String)
     */
    public CmsResource readDefaultFile(CmsRequestContext context, CmsResource resource, CmsResourceFilter resourceFilter)
    throws CmsSecurityException {

        CmsResource result = null;
        CmsDbContext dbc = m_dbContextFactory.getDbContext(context);
        try {
            result = m_driverManager.readDefaultFile(dbc, resource, resourceFilter);
            if (result != null) {
                // check if the user has read access to the resource
                checkPermissions(dbc, result, CmsPermissionSet.ACCESS_READ, true, resourceFilter);
            }
        } catch (CmsSecurityException se) {
            // permissions deny access to the resource
            throw se;
        } catch (CmsException e) {
            // ignore all other exceptions
            LOG.debug(e.getLocalizedMessage(), e);
        } finally {
            dbc.clear();
        }
        return result;
    }

    /**
     * Reads all deleted (historical) resources below the given path,
     * including the full tree below the path, if required.<p>
     *
     * @param context the current request context
     * @param resource the parent resource to read the resources from
     * @param readTree <code>true</code> to read all subresources
     *
     * @return a list of <code>{@link I_CmsHistoryResource}</code> objects
     *
     * @throws CmsException if something goes wrong
     *
     * @see CmsObject#readResource(CmsUUID, int)
     * @see CmsObject#readResources(String, CmsResourceFilter, boolean)
     * @see CmsObject#readDeletedResources(String, boolean)
     */
    public List<I_CmsHistoryResource> readDeletedResources(
        CmsRequestContext context,
        CmsResource resource,
        boolean readTree) throws CmsException {

        CmsDbContext dbc = m_dbContextFactory.getDbContext(context);
        List<I_CmsHistoryResource> result = null;
        try {
            boolean isVfsManager = hasRoleForResource(dbc, dbc.currentUser(), CmsRole.VFS_MANAGER, resource);
            result = m_driverManager.readDeletedResources(dbc, resource, readTree, isVfsManager);
        } catch (CmsException e) {
            dbc.report(
                null,
                Messages.get().container(
                    Messages.ERR_READING_DELETED_RESOURCES_1,
                    dbc.removeSiteRoot(resource.getRootPath())),
                e);
        } finally {
            dbc.clear();
        }
        return result;
    }

    /**
     * Reads a file resource (including it's binary content) from the VFS.<p>
     *
     * In case you do not need the file content,
     * use <code>{@link #readResource(CmsRequestContext, String, CmsResourceFilter)}</code> instead.<p>
     *
     * @param context the current request context
     * @param resource the resource to be read
     *
     * @return the file read from the VFS
     *
     * @throws CmsException if something goes wrong
     */
    public CmsFile readFile(CmsRequestContext context, CmsResource resource) throws CmsException {

        CmsFile result = null;
        CmsDbContext dbc = m_dbContextFactory.getDbContext(context);
        try {
            result = m_driverManager.readFile(dbc, resource);
        } catch (Exception e) {
            if (resource instanceof I_CmsHistoryResource) {
                dbc.report(
                    null,
                    Messages.get().container(
                        Messages.ERR_READ_FILE_HISTORY_2,
                        context.getSitePath(resource),
                        new Integer(resource.getVersion())),
                    e);
            } else {
                dbc.report(null, Messages.get().container(Messages.ERR_READ_FILE_1, context.getSitePath(resource)), e);
            }
        } finally {
            dbc.clear();
        }
        return result;
    }

    /**
     * Reads a folder resource from the VFS,
     * using the specified resource filter.<p>
     *
     * The specified filter controls what kind of resources should be "found"
     * during the read operation. This will depend on the application. For example,
     * using <code>{@link CmsResourceFilter#DEFAULT}</code> will only return currently
     * "valid" resources, while using <code>{@link CmsResourceFilter#IGNORE_EXPIRATION}</code>
     * will ignore the date release / date expired information of the resource.<p>
     *
     * @param context the current request context
     * @param resourcename the name of the folder to read (full path)
     * @param filter the resource filter to use while reading
     *
     * @return the folder that was read
     *
     * @throws CmsException if something goes wrong
     */
    public CmsFolder readFolder(CmsRequestContext context, String resourcename, CmsResourceFilter filter)
    throws CmsException {

        CmsFolder result = null;
        CmsDbContext dbc = m_dbContextFactory.getDbContext(context);
        try {
            result = readFolder(dbc, resourcename, filter);
        } catch (Exception e) {
            dbc.report(null, Messages.get().container(Messages.ERR_READ_FOLDER_2, resourcename, filter), e);
        } finally {
            dbc.clear();
        }
        return result;
    }

    /**
     * Reads the group of a project.<p>
     *
     * @param context the current request context
     * @param project the project to read from
     *
     * @return the group of a resource
     */
    public CmsGroup readGroup(CmsRequestContext context, CmsProject project) {

        CmsDbContext dbc = m_dbContextFactory.getDbContext(context);
        CmsGroup result = null;
        try {
            result = m_driverManager.readGroup(dbc, project);
        } finally {
            dbc.clear();
        }
        return result;
    }

    /**
     * Reads a group based on its id.<p>
     *
     * @param context the current request context
     * @param groupId the id of the group that is to be read
     *
     * @return the requested group
     *
     * @throws CmsException if operation was not successful
     */
    public CmsGroup readGroup(CmsRequestContext context, CmsUUID groupId) throws CmsException {

        CmsDbContext dbc = m_dbContextFactory.getDbContext(context);
        CmsGroup result = null;
        try {
            result = m_driverManager.readGroup(dbc, groupId);
        } catch (Exception e) {
            dbc.report(null, Messages.get().container(Messages.ERR_READ_GROUP_FOR_ID_1, groupId.toString()), e);
        } finally {
            dbc.clear();
        }
        return result;
    }

    /**
     * Reads a group based on its name.<p>
     *
     * @param context the current request context
     * @param groupname the name of the group that is to be read
     *
     * @return the requested group
     *
     * @throws CmsException if operation was not successful
     */
    public CmsGroup readGroup(CmsRequestContext context, String groupname) throws CmsException {

        CmsDbContext dbc = m_dbContextFactory.getDbContext(context);
        CmsGroup result = null;
        try {
            result = m_driverManager.readGroup(dbc, CmsOrganizationalUnit.removeLeadingSeparator(groupname));
        } catch (Exception e) {
            dbc.report(null, Messages.get().container(Messages.ERR_READ_GROUP_FOR_NAME_1, groupname), e);
        } finally {
            dbc.clear();
        }
        return result;
    }

    /**
     * Reads a principal (an user or group) from the historical archive based on its ID.<p>
     *
     * @param context the current request context
     * @param principalId the id of the principal to read
     *
     * @return the historical principal entry with the given id
     *
     * @throws CmsException if something goes wrong, ie. {@link CmsDbEntryNotFoundException}
     *
     * @see CmsObject#readUser(CmsUUID)
     * @see CmsObject#readGroup(CmsUUID)
     * @see CmsObject#readHistoryPrincipal(CmsUUID)
     */
    public CmsHistoryPrincipal readHistoricalPrincipal(CmsRequestContext context, CmsUUID principalId)
    throws CmsException {

        CmsDbContext dbc = m_dbContextFactory.getDbContext(context);
        CmsHistoryPrincipal result = null;
        try {
            result = m_driverManager.readHistoricalPrincipal(dbc, principalId);
        } catch (Exception e) {
            dbc.report(null, Messages.get().container(Messages.ERR_READ_HISTORY_PRINCIPAL_1, principalId), e);
        } finally {
            dbc.clear();
        }
        return result;
    }

    /**
     * Returns the latest historical project entry with the given id.<p>
     *
     * @param context the current request context
     * @param projectId the project id
     *
     * @return the requested historical project entry
     *
     * @throws CmsException if something goes wrong
     */
    public CmsHistoryProject readHistoryProject(CmsRequestContext context, CmsUUID projectId) throws CmsException {

        CmsDbContext dbc = m_dbContextFactory.getDbContext(context);
        CmsHistoryProject result = null;
        try {
            result = m_driverManager.readHistoryProject(dbc, projectId);
        } catch (Exception e) {
            dbc.report(
                null,
                Messages.get().container(Messages.ERR_READ_HISTORY_PROJECT_2, projectId, dbc.currentProject().getName()),
                e);
        } finally {
            dbc.clear();
        }
        return result;
    }

    /**
     * Returns a historical project entry.<p>
     *
     * @param context the current request context
     * @param publishTag the publish tag of the project
     *
     * @return the requested historical project entry
     *
     * @throws CmsException if something goes wrong
     */
    public CmsHistoryProject readHistoryProject(CmsRequestContext context, int publishTag) throws CmsException {

        CmsDbContext dbc = m_dbContextFactory.getDbContext(context);
        CmsHistoryProject result = null;
        try {
            result = m_driverManager.readHistoryProject(dbc, publishTag);
        } catch (Exception e) {
            dbc.report(
                null,
                Messages.get().container(
                    Messages.ERR_READ_HISTORY_PROJECT_2,
                    new Integer(publishTag),
                    dbc.currentProject().getName()),
                e);
        } finally {
            dbc.clear();
        }
        return result;
    }

    /**
     * Reads the list of all <code>{@link CmsProperty}</code> objects that belong to the given historical resource.<p>
     *
     * @param context the current request context
     * @param resource the historical resource entry to read the properties for
     *
     * @return the list of <code>{@link CmsProperty}</code> objects
     *
     * @throws CmsException if something goes wrong
     */
    public List<CmsProperty> readHistoryPropertyObjects(CmsRequestContext context, I_CmsHistoryResource resource)
    throws CmsException {

        List<CmsProperty> result = null;
        CmsDbContext dbc = m_dbContextFactory.getDbContext(context);
        try {
            result = m_driverManager.readHistoryPropertyObjects(dbc, resource);
        } catch (Exception e) {
            dbc.report(
                null,
                Messages.get().container(
                    Messages.ERR_READ_PROPS_FOR_RESOURCE_1,
                    context.getSitePath((CmsResource)resource)),
                e);
        } finally {
            dbc.clear();
        }
        return result;
    }

    /**
     * Reads the structure id which is mapped to the given URL name, or null if the name is not
     * mapped to any structure IDs.<p>
     *
     * @param context the request context
     * @param name an URL name
     *
     * @return the structure ID which is mapped to the given name
     *
     * @throws CmsException if something goes wrong
     */
    public CmsUUID readIdForUrlName(CmsRequestContext context, String name) throws CmsException {

        CmsDbContext dbc = m_dbContextFactory.getDbContext(context);
        try {
            return m_driverManager.readIdForUrlName(dbc, name);
        } catch (Exception e) {
            CmsMessageContainer message = Messages.get().container(Messages.ERR_READ_ID_FOR_URLNAME_1, name);
            dbc.report(null, message, e);
            return null; // will never be reached
        } finally {
            dbc.clear();
        }

    }

    /**
     * Reads the locks that were saved to the database in the previous run of OpenCms.<p>
     *
     * @throws CmsException if something goes wrong
     */
    public void readLocks() throws CmsException {

        CmsDbContext dbc = m_dbContextFactory.getDbContext();
        try {
            m_driverManager.readLocks(dbc);
        } finally {
            dbc.clear();
        }
    }

    /**
     * Reads the manager group of a project.<p>
     *
     * @param context the current request context
     * @param project the project to read from
     *
     * @return the group of a resource
     */
    public CmsGroup readManagerGroup(CmsRequestContext context, CmsProject project) {

        CmsDbContext dbc = m_dbContextFactory.getDbContext(context);
        CmsGroup result = null;
        try {
            result = m_driverManager.readManagerGroup(dbc, project);
        } finally {
            dbc.clear();
        }
        return result;
    }

    /**
     * Reads an organizational Unit based on its fully qualified name.<p>
     *
     * @param context the current request context
     * @param ouFqn the fully qualified name of the organizational Unit to be read
     *
     * @return the organizational Unit that with the provided fully qualified name
     *
     * @throws CmsException if something goes wrong
     */
    public CmsOrganizationalUnit readOrganizationalUnit(CmsRequestContext context, String ouFqn) throws CmsException {

        CmsDbContext dbc = m_dbContextFactory.getDbContext(context);
        CmsOrganizationalUnit result = null;
        try {
            result = m_driverManager.readOrganizationalUnit(dbc, CmsOrganizationalUnit.removeLeadingSeparator(ouFqn));
        } catch (Exception e) {
            dbc.report(null, Messages.get().container(Messages.ERR_READ_ORGUNIT_1, ouFqn), e);
        } finally {
            dbc.clear();
        }
        return result;
    }

    /**
     * Reads the owner of a project from the OpenCms.<p>
     *
     * @param context the current request context
     * @param project the project to get the owner from
     *
     * @return the owner of a resource
     *
     * @throws CmsException if something goes wrong
     */
    public CmsUser readOwner(CmsRequestContext context, CmsProject project) throws CmsException {

        CmsDbContext dbc = m_dbContextFactory.getDbContext(context);
        CmsUser result = null;
        try {
            result = m_driverManager.readOwner(dbc, project);
        } catch (Exception e) {
            dbc.report(
                null,
                Messages.get().container(Messages.ERR_READ_OWNER_FOR_PROJECT_2, project.getName(), project.getUuid()),
                e);
        } finally {
            dbc.clear();
        }
        return result;
    }

    /**
     * Returns the parent folder to the given structure id.<p>
     *
     * @param context the current request context
     * @param structureId the child structure id
     *
     * @return the parent folder <code>{@link CmsResource}</code>
     *
     * @throws CmsException if something goes wrong
     */
    public CmsResource readParentFolder(CmsRequestContext context, CmsUUID structureId) throws CmsException {

        CmsDbContext dbc = m_dbContextFactory.getDbContext(context);
        CmsResource result = null;
        try {
            result = m_driverManager.readParentFolder(dbc, structureId);
        } catch (Exception e) {
            dbc.report(
                null,
                Messages.get().container(Messages.ERR_READ_PARENT_FOLDER_2, dbc.currentProject().getName(), structureId),
                e);
        } finally {
            dbc.clear();
        }
        return result;
    }

    /**
     * Builds a list of resources for a given path.<p>
     *
     * @param context the current request context
     * @param path the requested path
     * @param filter a filter object (only "includeDeleted" information is used!)
     *
     * @return list of <code>{@link CmsResource}</code>s
     *
     * @throws CmsException if something goes wrong
     */
    public List<CmsResource> readPath(CmsRequestContext context, String path, CmsResourceFilter filter)
    throws CmsException {

        CmsDbContext dbc = m_dbContextFactory.getDbContext(context);
        List<CmsResource> result = null;
        try {
            result = m_driverManager.readPath(dbc, path, filter);
        } catch (Exception e) {
            dbc.report(
                null,
                Messages.get().container(Messages.ERR_READ_PATH_2, dbc.currentProject().getName(), path),
                e);
        } finally {
            dbc.clear();
        }
        return result;
    }

    /**
     * Reads a project given the projects id.<p>
     *
     * @param id the id of the project
     *
     * @return the project read
     *
     * @throws CmsException if something goes wrong
     */
    public CmsProject readProject(CmsUUID id) throws CmsException {

        CmsDbContext dbc = m_dbContextFactory.getDbContext();
        CmsProject result = null;
        try {
            result = m_driverManager.readProject(dbc, id);
        } catch (Exception e) {
            dbc.report(null, Messages.get().container(Messages.ERR_READ_PROJECT_FOR_ID_1, id), e);
        } finally {
            dbc.clear();
        }
        return result;
    }

    /**
     * Reads a project.<p>
     *
     * Important: Since a project name can be used multiple times, this is NOT the most efficient
     * way to read the project. This is only a convenience for front end developing.
     * Reading a project by name will return the first project with that name.
     * All core classes must use the id version {@link #readProject(CmsUUID)} to ensure the right project is read.<p>
     *
     * @param name the name of the project
     *
     * @return the project read
     *
     * @throws CmsException if something goes wrong
     */
    public CmsProject readProject(String name) throws CmsException {

        CmsDbContext dbc = m_dbContextFactory.getDbContext();
        CmsProject result = null;
        try {
            result = m_driverManager.readProject(dbc, CmsOrganizationalUnit.removeLeadingSeparator(name));
        } catch (Exception e) {
            dbc.report(null, Messages.get().container(Messages.ERR_READ_PROJECT_FOR_NAME_1, name), e);
        } finally {
            dbc.clear();
        }
        return result;
    }

    /**
     * Returns the list of all resource names that define the "view" of the given project.<p>
     *
     * @param context the current request context
     * @param project the project to get the project resources for
     *
     * @return the list of all resources, as <code>{@link String}</code> objects
     *              that define the "view" of the given project
     *
     * @throws CmsException if something goes wrong
     */
    public List<String> readProjectResources(CmsRequestContext context, CmsProject project) throws CmsException {

        CmsDbContext dbc = m_dbContextFactory.getDbContext(context);
        List<String> result = null;
        try {
            result = m_driverManager.readProjectResources(dbc, project);
        } catch (Exception e) {
            dbc.report(
                null,
                Messages.get().container(Messages.ERR_READ_PROJECT_RESOURCES_2, project.getName(), project.getUuid()),
                e);
        } finally {
            dbc.clear();
        }
        return result;
    }

    /**
     * Reads all resources of a project that match a given state from the VFS.<p>
     *
     * Possible values for the <code>state</code> parameter are:<br>
     * <ul>
     * <li><code>{@link CmsResource#STATE_CHANGED}</code>: Read all "changed" resources in the project</li>
     * <li><code>{@link CmsResource#STATE_NEW}</code>: Read all "new" resources in the project</li>
     * <li><code>{@link CmsResource#STATE_DELETED}</code>: Read all "deleted" resources in the project</li>
     * <li><code>{@link CmsResource#STATE_KEEP}</code>: Read all resources either "changed", "new" or "deleted" in the project</li>
     * </ul><p>
     *
     * @param context the current request context
     * @param projectId the id of the project to read the file resources for
     * @param state the resource state to match
     *
     * @return a list of <code>{@link CmsResource}</code> objects matching the filter criteria
     *
     * @throws CmsException if something goes wrong
     *
     * @see CmsObject#readProjectView(CmsUUID, CmsResourceState)
     */
    public List<CmsResource> readProjectView(CmsRequestContext context, CmsUUID projectId, CmsResourceState state)
    throws CmsException {

        CmsDbContext dbc = m_dbContextFactory.getDbContext(context);
        List<CmsResource> result = null;
        try {
            result = m_driverManager.readProjectView(dbc, projectId, state);
        } catch (Exception e) {
            dbc.report(null, Messages.get().container(Messages.ERR_READ_PROJECT_VIEW_1, projectId), e);
        } finally {
            dbc.clear();
        }
        return result;
    }

    /**
     * Reads a property definition.<p>
     *
     * If no property definition with the given name is found,
     * <code>null</code> is returned.<p>
     *
     * @param context the current request context
     * @param name the name of the property definition to read
     *
     * @return the property definition that was read
     *
     * @throws CmsException a CmsDbEntryNotFoundException is thrown if the property definition does not exist
     */
    public CmsPropertyDefinition readPropertyDefinition(CmsRequestContext context, String name) throws CmsException {

        CmsDbContext dbc = m_dbContextFactory.getDbContext(context);
        CmsPropertyDefinition result = null;
        try {
            result = m_driverManager.readPropertyDefinition(dbc, name);
        } catch (Exception e) {
            dbc.report(null, Messages.get().container(Messages.ERR_READ_PROPDEF_1, name), e);
        } finally {
            dbc.clear();
        }
        return result;
    }

    /**
     * Reads a property object from a resource specified by a property name.<p>
     *
     * Returns <code>{@link CmsProperty#getNullProperty()}</code> if the property is not found.<p>
     *
     * @param context the context of the current request
     * @param resource the resource where the property is mapped to
     * @param key the property key name
     * @param search if <code>true</code>, the property is searched on all parent folders of the resource.
     *      if it's not found attached directly to the resource.
     *
     * @return the required property, or <code>{@link CmsProperty#getNullProperty()}</code> if the property was not found
     *
     * @throws CmsException if something goes wrong
     */
    public CmsProperty readPropertyObject(CmsRequestContext context, CmsResource resource, String key, boolean search)
    throws CmsException {

        CmsProperty result = null;
        CmsDbContext dbc = m_dbContextFactory.getDbContext(context);
        try {
            result = m_driverManager.readPropertyObject(dbc, resource, key, search);
        } catch (Exception e) {
            dbc.report(
                null,
                Messages.get().container(Messages.ERR_READ_PROP_FOR_RESOURCE_2, key, context.getSitePath(resource)),
                e);
        } finally {
            dbc.clear();
        }
        return result;
    }

    /**
     * Reads all property objects from a resource.<p>
     *
     * Returns an empty list if no properties are found.<p>
     *
     * If the <code>search</code> parameter is <code>true</code>, the properties of all
     * parent folders of the resource are also read. The results are merged with the
     * properties directly attached to the resource. While merging, a property
     * on a parent folder that has already been found will be ignored.
     * So e.g. if a resource has a property "Title" attached, and it's parent folder
     * has the same property attached but with a different value, the result list will
     * contain only the property with the value from the resource, not form the parent folder(s).<p>
     *
     * @param context the context of the current request
     * @param resource the resource where the property is mapped to
     * @param search <code>true</code>, if the properties should be searched on all parent folders  if not found on the resource
     *
     * @return a list of <code>{@link CmsProperty}</code> objects
     *
     * @throws CmsException if something goes wrong
     */
    public List<CmsProperty> readPropertyObjects(CmsRequestContext context, CmsResource resource, boolean search)
    throws CmsException {

        List<CmsProperty> result = null;
        CmsDbContext dbc = m_dbContextFactory.getDbContext(context);
        try {
            result = m_driverManager.readPropertyObjects(dbc, resource, search);
        } catch (Exception e) {
            dbc.report(
                null,
                Messages.get().container(Messages.ERR_READ_PROPS_FOR_RESOURCE_1, context.getSitePath(resource)),
                e);
        } finally {
            dbc.clear();
        }
        return result;
    }

    /**
     * Reads the resources that were published in a publish task for a given publish history ID.<p>
     *
     * @param context the current request context
     * @param publishHistoryId unique ID to identify each publish task in the publish history
     *
     * @return a list of <code>{@link org.opencms.db.CmsPublishedResource}</code> objects
     *
     * @throws CmsException if something goes wrong
     */
    public List<CmsPublishedResource> readPublishedResources(CmsRequestContext context, CmsUUID publishHistoryId)
    throws CmsException {

        CmsDbContext dbc = m_dbContextFactory.getDbContext(context);
        List<CmsPublishedResource> result = null;
        try {
            result = m_driverManager.readPublishedResources(dbc, publishHistoryId);
        } catch (Exception e) {
            dbc.report(
                null,
                Messages.get().container(Messages.ERR_READ_PUBLISHED_RESOURCES_FOR_ID_1, publishHistoryId.toString()),
                e);
        } finally {
            dbc.clear();
        }
        return result;
    }

    /**
     * Reads the historical resource entry for the given resource with the given version number.<p>
     *
     * @param context the current request context
     * @param resource the resource to be read the version for
     * @param version the version number to retrieve
     *
     * @return the resource that was read
     *
     * @throws CmsException if the resource could not be read for any reason
     *
     * @see CmsObject#readFile(CmsResource)
     * @see CmsObject#restoreResourceVersion(CmsUUID, int)
     * @see CmsObject#readResource(CmsUUID, int)
     */
    public I_CmsHistoryResource readResource(CmsRequestContext context, CmsResource resource, int version)
    throws CmsException {

        CmsDbContext dbc = m_dbContextFactory.getDbContext(context);
        I_CmsHistoryResource result = null;
        try {
            result = m_driverManager.readResource(dbc, resource, version);
        } catch (CmsException e) {
            dbc.report(
                null,
                Messages.get().container(
                    Messages.ERR_READING_RESOURCE_VERSION_2,
                    dbc.removeSiteRoot(resource.getRootPath()),
                    new Integer(version)),
                e);
        } finally {
            dbc.clear();
        }
        return result;
    }

    /**
     * Reads a resource from the VFS,
     * using the specified resource filter.<p>
     *
     * A resource may be of type <code>{@link CmsFile}</code> or
     * <code>{@link CmsFolder}</code>. In case of
     * a file, the resource will not contain the binary file content. Since reading
     * the binary content is a cost-expensive database operation, it's recommended
     * to work with resources if possible, and only read the file content when absolutely
     * required. To "upgrade" a resource to a file,
     * use <code>{@link CmsObject#readFile(CmsResource)}</code>.<p>
     *
     * The specified filter controls what kind of resources should be "found"
     * during the read operation. This will depend on the application. For example,
     * using <code>{@link CmsResourceFilter#DEFAULT}</code> will only return currently
     * "valid" resources, while using <code>{@link CmsResourceFilter#IGNORE_EXPIRATION}</code>
     * will ignore the date release / date expired information of the resource.<p>
     *
     * @param context the current request context
     * @param structureID the ID of the structure which will be used)
     * @param filter the resource filter to use while reading
     *
     * @return the resource that was read
     *
     * @throws CmsException if the resource could not be read for any reason
     *
     * @see CmsObject#readResource(CmsUUID, CmsResourceFilter)
     * @see CmsObject#readResource(CmsUUID)
     * @see CmsObject#readFile(CmsResource)
     */
    public CmsResource readResource(CmsRequestContext context, CmsUUID structureID, CmsResourceFilter filter)
    throws CmsException {

        CmsResource result = null;
        CmsDbContext dbc = m_dbContextFactory.getDbContext(context);
        try {
            result = readResource(dbc, structureID, filter);
        } catch (Exception e) {
            dbc.report(null, Messages.get().container(Messages.ERR_READ_RESOURCE_FOR_ID_1, structureID), e);
        } finally {
            dbc.clear();
        }
        return result;
    }

    /**
     * Reads a resource from the VFS,
     * using the specified resource filter.<p>
     *
     * A resource may be of type <code>{@link CmsFile}</code> or
     * <code>{@link CmsFolder}</code>. In case of
     * a file, the resource will not contain the binary file content. Since reading
     * the binary content is a cost-expensive database operation, it's recommended
     * to work with resources if possible, and only read the file content when absolutely
     * required. To "upgrade" a resource to a file,
     * use <code>{@link CmsObject#readFile(CmsResource)}</code>.<p>
     *
     * The specified filter controls what kind of resources should be "found"
     * during the read operation. This will depend on the application. For example,
     * using <code>{@link CmsResourceFilter#DEFAULT}</code> will only return currently
     * "valid" resources, while using <code>{@link CmsResourceFilter#IGNORE_EXPIRATION}</code>
     * will ignore the date release / date expired information of the resource.<p>
     *
     * @param context the current request context
     * @param resourcePath the name of the resource to read (full path)
     * @param filter the resource filter to use while reading
     *
     * @return the resource that was read
     *
     * @throws CmsException if the resource could not be read for any reason
     *
     * @see CmsObject#readResource(String, CmsResourceFilter)
     * @see CmsObject#readResource(String)
     * @see CmsObject#readFile(CmsResource)
     */
    public CmsResource readResource(CmsRequestContext context, String resourcePath, CmsResourceFilter filter)
    throws CmsException {

        CmsResource result = null;
        CmsDbContext dbc = m_dbContextFactory.getDbContext(context);
        try {
            result = readResource(dbc, resourcePath, filter);
        } catch (Exception e) {
            dbc.report(
                null,
                Messages.get().container(Messages.ERR_READ_RESOURCE_1, dbc.removeSiteRoot(resourcePath)),
                e);
        } finally {
            dbc.clear();
        }
        return result;
    }

    /**
     * Reads all resources below the given path matching the filter criteria,
     * including the full tree below the path only in case the <code>readTree</code>
     * parameter is <code>true</code>.<p>
     *
     * @param context the current request context
     * @param parent the parent path to read the resources from
     * @param filter the filter
     * @param readTree <code>true</code> to read all subresources
     *
     * @return a list of <code>{@link CmsResource}</code> objects matching the filter criteria
     *
     * @throws CmsSecurityException if the user has insufficient permission for the given resource (read is required)
     * @throws CmsException if something goes wrong
     *
     */
    public List<CmsResource> readResources(
        CmsRequestContext context,
        CmsResource parent,
        CmsResourceFilter filter,
        boolean readTree) throws CmsException, CmsSecurityException {

        List<CmsResource> result = null;
        CmsDbContext dbc = m_dbContextFactory.getDbContext(context);
        try {
            // check the access permissions
            checkPermissions(dbc, parent, CmsPermissionSet.ACCESS_READ, true, CmsResourceFilter.ALL);
            result = m_driverManager.readResources(dbc, parent, filter, readTree);
        } catch (Exception e) {
            dbc.report(
                null,
                Messages.get().container(Messages.ERR_READ_RESOURCES_1, context.removeSiteRoot(parent.getRootPath())),
                e);
        } finally {
            dbc.clear();
        }
        return result;
    }

    /**
     * Returns the resources that were visited by a user set in the filter.<p>
     *
     * @param context the request context
     * @param poolName the name of the database pool to use
     * @param filter the filter that is used to get the visited resources
     *
     * @return the resources that were visited by a user set in the filter
     *
     * @throws CmsException if something goes wrong
     */
    public List<CmsResource> readResourcesVisitedBy(
        CmsRequestContext context,
        String poolName,
        CmsVisitedByFilter filter) throws CmsException {

        List<CmsResource> result = null;
        CmsDbContext dbc = m_dbContextFactory.getDbContext(context);
        try {
            result = m_driverManager.readResourcesVisitedBy(dbc, poolName, filter);
        } catch (Exception e) {
            dbc.report(null, Messages.get().container(Messages.ERR_READ_VISITED_RESOURCES_1, filter.toString()), e);
        } finally {
            dbc.clear();
        }
        return result;
    }

    /**
     * Reads all resources that have a value (containing the specified value) set
     * for the specified property (definition) in the given path.<p>
     *
     * If the <code>value</code> parameter is <code>null</code>, all resources having the
     * given property set are returned.<p>
     *
     * Both individual and shared properties of a resource are checked.<p>
     *
     * @param context the current request context
     * @param folder the folder to get the resources with the property from
     * @param propertyDefinition the name of the property (definition) to check for
     * @param value the string to search in the value of the property
     * @param filter the resource filter to apply to the result set
     *
     * @return a list of all <code>{@link CmsResource}</code> objects
     *          that have a value set for the specified property.
     *
     * @throws CmsException if something goes wrong
     */
    public List<CmsResource> readResourcesWithProperty(
        CmsRequestContext context,
        CmsResource folder,
        String propertyDefinition,
        String value,
        CmsResourceFilter filter) throws CmsException {

        CmsDbContext dbc = m_dbContextFactory.getDbContext(context);
        List<CmsResource> result = null;
        try {
            result = m_driverManager.readResourcesWithProperty(dbc, folder, propertyDefinition, value, filter);
        } catch (Exception e) {
            dbc.report(
                null,
                Messages.get().container(
                    Messages.ERR_READ_RESOURCES_FOR_PROP_VALUE_3,
                    context.removeSiteRoot(folder.getRootPath()),
                    propertyDefinition,
                    value),
                e);
        } finally {
            dbc.clear();
        }
        return result;
    }

    /**
     * Returns a set of users that are responsible for a specific resource.<p>
     *
     * @param context the current request context
     * @param resource the resource to get the responsible users from
     *
     * @return the set of users that are responsible for a specific resource
     *
     * @throws CmsException if something goes wrong
     */
    public Set<I_CmsPrincipal> readResponsiblePrincipals(CmsRequestContext context, CmsResource resource)
    throws CmsException {

        Set<I_CmsPrincipal> result = null;
        CmsDbContext dbc = m_dbContextFactory.getDbContext(context);
        try {
            result = m_driverManager.readResponsiblePrincipals(dbc, resource);
        } catch (Exception e) {
            dbc.report(null, Messages.get().container(Messages.ERR_READ_RESPONSIBLE_USERS_1, resource.getRootPath()), e);
        } finally {
            dbc.clear();
        }
        return result;
    }

    /**
     * Returns a set of users that are responsible for a specific resource.<p>
     *
     * @param context the current request context
     * @param resource the resource to get the responsible users from
     *
     * @return the set of users that are responsible for a specific resource
     *
     * @throws CmsException if something goes wrong
     */
    public Set<CmsUser> readResponsibleUsers(CmsRequestContext context, CmsResource resource) throws CmsException {

        Set<CmsUser> result = null;
        CmsDbContext dbc = m_dbContextFactory.getDbContext(context);
        try {
            result = m_driverManager.readResponsibleUsers(dbc, resource);
        } catch (Exception e) {
            dbc.report(null, Messages.get().container(Messages.ERR_READ_RESPONSIBLE_USERS_1, resource.getRootPath()), e);
        } finally {
            dbc.clear();
        }
        return result;
    }

    /**
     * Returns a List of all siblings of the specified resource,
     * the specified resource being always part of the result set.<p>
     *
     * @param context the request context
     * @param resource the specified resource
     * @param filter a filter object
     *
     * @return a list of <code>{@link CmsResource}</code>s that
     *          are siblings to the specified resource,
     *          including the specified resource itself
     *
     * @throws CmsException if something goes wrong
     */
    public List<CmsResource> readSiblings(CmsRequestContext context, CmsResource resource, CmsResourceFilter filter)
    throws CmsException {

        List<CmsResource> result = null;
        CmsDbContext dbc = m_dbContextFactory.getDbContext(context);
        try {
            result = m_driverManager.readSiblings(dbc, resource, filter);
        } catch (Exception e) {
            dbc.report(null, Messages.get().container(Messages.ERR_READ_SIBLINGS_1, context.getSitePath(resource)), e);
        } finally {
            dbc.clear();
        }
        return result;
    }

    /**
     * Returns the parameters of a resource in the table of all published template resources.<p>
     *
     * @param context the current request context
     * @param rfsName the rfs name of the resource
     *
     * @return the parameter string of the requested resource
     *
     * @throws CmsException if something goes wrong
     */
    public String readStaticExportPublishedResourceParameters(CmsRequestContext context, String rfsName)
    throws CmsException {

        CmsDbContext dbc = m_dbContextFactory.getDbContext(context);
        String result = null;
        try {
            result = m_driverManager.readStaticExportPublishedResourceParameters(dbc, rfsName);
        } catch (Exception e) {
            dbc.report(
                null,
                Messages.get().container(Messages.ERR_READ_STATEXP_PUBLISHED_RESOURCE_PARAMS_1, rfsName),
                e);
        } finally {
            dbc.clear();
        }
        return result;
    }

    /**
     * Returns a list of all template resources which must be processed during a static export.<p>
     *
     * @param context the current request context
     * @param parameterResources flag for reading resources with parameters (1) or without (0)
     * @param timestamp for reading the data from the db
     *
     * @return a list of template resources as <code>{@link String}</code> objects
     *
     * @throws CmsException if something goes wrong
     */
    public List<String> readStaticExportResources(CmsRequestContext context, int parameterResources, long timestamp)
    throws CmsException {

        CmsDbContext dbc = m_dbContextFactory.getDbContext(context);
        List<String> result = null;
        try {
            result = m_driverManager.readStaticExportResources(dbc, parameterResources, timestamp);
        } catch (Exception e) {
            dbc.report(null, Messages.get().container(Messages.ERR_READ_STATEXP_RESOURCES_1, new Date(timestamp)), e);
        } finally {
            dbc.clear();
        }
        return result;
    }

    /**
     * Returns the subscribed history resources that were deleted.<p>
     *
     * @param context the request context
     * @param poolName the name of the database pool to use
     * @param user the user that subscribed to the resource
     * @param groups the groups to check subscribed resources for
     * @param parent the parent resource (folder) of the deleted resources, if <code>null</code> all deleted resources will be returned
     * @param includeSubFolders indicates if the sub folders of the specified folder path should be considered, too
     * @param deletedFrom the time stamp from which the resources should have been deleted
     *
     * @return the subscribed history resources that were deleted
     *
     * @throws CmsException if something goes wrong
     */
    public List<I_CmsHistoryResource> readSubscribedDeletedResources(
        CmsRequestContext context,
        String poolName,
        CmsUser user,
        List<CmsGroup> groups,
        CmsResource parent,
        boolean includeSubFolders,
        long deletedFrom) throws CmsException {

        List<I_CmsHistoryResource> result = null;
        CmsDbContext dbc = m_dbContextFactory.getDbContext(context);
        try {
            result = m_driverManager.readSubscribedDeletedResources(
                dbc,
                poolName,
                user,
                groups,
                parent,
                includeSubFolders,
                deletedFrom);
        } catch (Exception e) {
            dbc.report(
                null,
                Messages.get().container(Messages.ERR_READ_SUBSCRIBED_DELETED_RESOURCES_1, user.getName()),
                e);
        } finally {
            dbc.clear();
        }
        return result;
    }

    /**
     * Returns the resources that were subscribed by a user or group set in the filter.<p>
     *
     * @param context the request context
     * @param poolName the name of the database pool to use
     * @param filter the filter that is used to get the subscribed resources
     *
     * @return the resources that were subscribed by a user or group set in the filter
     *
     * @throws CmsException if something goes wrong
     */
    public List<CmsResource> readSubscribedResources(
        CmsRequestContext context,
        String poolName,
        CmsSubscriptionFilter filter) throws CmsException {

        List<CmsResource> result = null;
        CmsDbContext dbc = m_dbContextFactory.getDbContext(context);
        try {
            result = m_driverManager.readSubscribedResources(dbc, poolName, filter);
        } catch (Exception e) {
            dbc.report(null, Messages.get().container(Messages.ERR_READ_SUBSCRIBED_RESOURCES_1, filter.toString()), e);
        } finally {
            dbc.clear();
        }
        return result;
    }

    /**
     * Reads the newest URL names of a structure id for all locales.<p>
     *
     * @param context the current context
     * @param id a structure id
     *
     * @return the list of URL names for all
     * @throws CmsException if something goes wrong
     */
    public List<String> readUrlNamesForAllLocales(CmsRequestContext context, CmsUUID id) throws CmsException {

        CmsDbContext dbc = m_dbContextFactory.getDbContext(context);
        try {
            return m_driverManager.readUrlNamesForAllLocales(dbc, id);
        } catch (Exception e) {
            CmsMessageContainer message = Messages.get().container(
                Messages.ERR_READ_NEWEST_URLNAME_FOR_ID_1,
                id.toString());
            dbc.report(null, message, e);
            return null; // will never be reached
        } finally {
            dbc.clear();
        }
    }

    /**
     * Returns a user object based on the id of a user.<p>
     *
     * @param context the current request context
     * @param id the id of the user to read
     *
     * @return the user read
     *
     * @throws CmsException if something goes wrong
     */
    public CmsUser readUser(CmsRequestContext context, CmsUUID id) throws CmsException {

        CmsDbContext dbc = m_dbContextFactory.getDbContext(context);
        CmsUser result = null;
        try {
            result = m_driverManager.readUser(dbc, id);
        } catch (Exception e) {
            dbc.report(null, Messages.get().container(Messages.ERR_READ_USER_FOR_ID_1, id.toString()), e);
        } finally {
            dbc.clear();
        }
        return result;
    }

    /**
     * Returns a user object.<p>
     *
     * @param context the current request context
     * @param username the name of the user that is to be read
     *
     * @return user read form the cms
     *
     * @throws CmsException if operation was not successful
     */
    public CmsUser readUser(CmsRequestContext context, String username) throws CmsException {

        CmsDbContext dbc = m_dbContextFactory.getDbContext(context);
        CmsUser result = null;
        try {
            result = m_driverManager.readUser(dbc, CmsOrganizationalUnit.removeLeadingSeparator(username));
        } catch (Exception e) {
            dbc.report(null, Messages.get().container(Messages.ERR_READ_USER_FOR_NAME_1, username), e);
        } finally {
            dbc.clear();
        }
        return result;
    }

    /**
     * Returns a user object if the password for the user is correct.<p>
     *
     * If the user/password pair is not valid a <code>{@link CmsException}</code> is thrown.<p>
     *
     * @param context the current request context
     * @param username the user name of the user that is to be read
     * @param password the password of the user that is to be read
     *
     * @return user read
     *
     * @throws CmsException if operation was not successful
     */
    public CmsUser readUser(CmsRequestContext context, String username, String password) throws CmsException {

        CmsDbContext dbc = m_dbContextFactory.getDbContext(context);
        CmsUser result = null;
        try {
            result = m_driverManager.readUser(dbc, CmsOrganizationalUnit.removeLeadingSeparator(username), password);
        } catch (Exception e) {
            dbc.report(null, Messages.get().container(Messages.ERR_READ_USER_FOR_NAME_1, username), e);
        } finally {
            dbc.clear();
        }
        return result;
    }

    /**
     * Removes an access control entry for a given resource and principal.<p>
     *
     * @param context the current request context
     * @param resource the resource
     * @param principal the id of the principal to remove the the access control entry for
     *
     * @throws CmsException if something goes wrong
     * @throws CmsSecurityException if the user has insufficient permission for the given resource (control of access control is required).
     *
     */
    public void removeAccessControlEntry(CmsRequestContext context, CmsResource resource, CmsUUID principal)
    throws CmsException, CmsSecurityException {

        CmsDbContext dbc = m_dbContextFactory.getDbContext(context);
        try {
            checkOfflineProject(dbc);
            checkPermissions(dbc, resource, CmsPermissionSet.ACCESS_CONTROL, true, CmsResourceFilter.ALL);
            m_driverManager.removeAccessControlEntry(dbc, resource, principal);
        } catch (Exception e) {
            dbc.report(
                null,
                Messages.get().container(
                    Messages.ERR_REMOVE_ACL_ENTRY_2,
                    context.getSitePath(resource),
                    principal.toString()),
                e);
        } finally {
            dbc.clear();
        }
    }

    /**
     * Removes a resource from the given organizational unit.<p>
     *
     * @param context the current request context
     * @param orgUnit the organizational unit to remove the resource from
     * @param resource the resource that is to be removed from the organizational unit
     *
     * @throws CmsException if something goes wrong
     *
     * @see org.opencms.security.CmsOrgUnitManager#addResourceToOrgUnit(CmsObject, String, String)
     * @see org.opencms.security.CmsOrgUnitManager#addResourceToOrgUnit(CmsObject, String, String)
     */
    public void removeResourceFromOrgUnit(CmsRequestContext context, CmsOrganizationalUnit orgUnit, CmsResource resource)
    throws CmsException {

        CmsDbContext dbc = m_dbContextFactory.getDbContext(context);
        try {
            checkRole(dbc, CmsRole.ADMINISTRATOR.forOrgUnit(orgUnit.getName()));
            checkOfflineProject(dbc);
            m_driverManager.removeResourceFromOrgUnit(dbc, orgUnit, resource);
        } catch (Exception e) {
            dbc.report(
                null,
                Messages.get().container(
                    Messages.ERR_REMOVE_RESOURCE_FROM_ORGUNIT_2,
                    orgUnit.getName(),
                    dbc.removeSiteRoot(resource.getRootPath())),
                e);
        } finally {
            dbc.clear();
        }
    }

    /**
     * Removes a resource from the current project of the user.<p>
     *
     * @param context the current request context
     * @param resource the resource to apply this operation to
     *
     * @throws CmsException if something goes wrong
     * @throws CmsRoleViolationException if the current user does not have management access to the project
     *
     * @see org.opencms.file.types.I_CmsResourceType#copyResourceToProject(CmsObject, CmsSecurityManager, CmsResource)
     */
    public void removeResourceFromProject(CmsRequestContext context, CmsResource resource)
    throws CmsException, CmsRoleViolationException {

        CmsDbContext dbc = m_dbContextFactory.getDbContext(context);
        try {
            checkOfflineProject(dbc);
            checkManagerOfProjectRole(dbc, context.getCurrentProject());

            m_driverManager.removeResourceFromProject(dbc, resource);
        } catch (Exception e) {
            dbc.report(
                null,
                Messages.get().container(
                    Messages.ERR_COPY_RESOURCE_TO_PROJECT_2,
                    context.getSitePath(resource),
                    context.getCurrentProject().getName()),
                e);
        } finally {
            dbc.clear();
        }
    }

    /**
     * Removes the given resource to the given user's publish list.<p>
     *
     * @param context the request context
     * @param structureIds the collection of structure IDs to remove
     *
     * @throws CmsException if something goes wrong
     */
    public void removeResourceFromUsersPubList(CmsRequestContext context, Collection<CmsUUID> structureIds)
    throws CmsException {

        CmsDbContext dbc = m_dbContextFactory.getDbContext(context);
        try {
            m_driverManager.removeResourceFromUsersPubList(dbc, context.getCurrentUser().getId(), structureIds);
        } catch (Exception e) {
            dbc.report(
                null,
                Messages.get().container(
                    Messages.ERR_REMOVE_RESOURCE_FROM_PUBLIST_2,
                    context.getCurrentUser().getName(),
                    structureIds),
                e);

        } finally {
            dbc.clear();
        }
    }

    /**
     * Removes a user from a group.<p>
     *
     * @param context the current request context
     * @param username the name of the user that is to be removed from the group
     * @param groupname the name of the group
     * @param readRoles if to read roles or groups
     *
     * @throws CmsException if operation was not successful
     * @throws CmsRoleViolationException if the current user does not own the rule {@link CmsRole#ACCOUNT_MANAGER}
     *
     */
    public void removeUserFromGroup(CmsRequestContext context, String username, String groupname, boolean readRoles)
    throws CmsException, CmsRoleViolationException {

        CmsDbContext dbc = m_dbContextFactory.getDbContext(context);
        try {
            CmsRole role = CmsRole.ACCOUNT_MANAGER.forOrgUnit(getParentOrganizationalUnit(groupname));
            checkRoleForUserModification(dbc, username, role);
            m_driverManager.removeUserFromGroup(
                dbc,
                CmsOrganizationalUnit.removeLeadingSeparator(username),
                CmsOrganizationalUnit.removeLeadingSeparator(groupname),
                readRoles);
        } catch (Exception e) {
            dbc.report(null, Messages.get().container(Messages.ERR_REMOVE_USER_FROM_GROUP_2, username, groupname), e);
        } finally {
            dbc.clear();
        }
    }

    /**
     * Replaces the content, type and properties of a resource.<p>
     *
     * @param context the current request context
     * @param resource the name of the resource to apply this operation to
     * @param type the new type of the resource
     * @param content the new content of the resource
     * @param properties the new properties of the resource
     *
     * @throws CmsException if something goes wrong
     * @throws CmsSecurityException if the user has insufficient permission for the given resource (write access permission is required)
     *
     * @see CmsObject#replaceResource(String, int, byte[], List)
     * @see org.opencms.file.types.I_CmsResourceType#replaceResource(CmsObject, CmsSecurityManager, CmsResource, int, byte[], List)
     */
    public void replaceResource(
        CmsRequestContext context,
        CmsResource resource,
        int type,
        byte[] content,
        List<CmsProperty> properties) throws CmsException, CmsSecurityException {

        CmsDbContext dbc = m_dbContextFactory.getDbContext(context);
        try {
            checkOfflineProject(dbc);
            checkPermissions(dbc, resource, CmsPermissionSet.ACCESS_WRITE, true, CmsResourceFilter.ALL);
            if (CmsResourceTypeJsp.isJspTypeId(type)) {
                // security check preventing the creation of a jsp file without permissions
                checkRoleForResource(dbc, CmsRole.DEVELOPER, resource);
            }
            m_driverManager.replaceResource(dbc, resource, type, content, properties);
        } catch (Exception e) {
            dbc.report(
                null,
                Messages.get().container(Messages.ERR_REPLACE_RESOURCE_1, context.getSitePath(resource)),
                e);
        } finally {
            dbc.clear();
        }
    }

    /**
     * Resets the password for a specified user.<p>
     *
     * @param context the current request context
     * @param username the name of the user
     * @param oldPassword the old password
     * @param newPassword the new password
     *
     * @throws CmsException if the user data could not be read from the database
     * @throws CmsSecurityException if the specified user name and old password could not be verified
     */
    public void resetPassword(CmsRequestContext context, String username, String oldPassword, String newPassword)
    throws CmsException, CmsSecurityException {

        CmsDbContext dbc = m_dbContextFactory.getDbContext(context);
        try {
            m_driverManager.resetPassword(
                dbc,
                CmsOrganizationalUnit.removeLeadingSeparator(username),
                oldPassword,
                newPassword);
        } catch (Exception e) {
            dbc.report(null, Messages.get().container(Messages.ERR_RESET_PASSWORD_1, username), e);
        } finally {
            dbc.clear();
        }
    }

    /**
     * Returns the original path of given resource, that is the online path for the resource.<p>
     *
     * If it differs from the offline path, the resource has been moved.<p>
     *
     * @param context the current request context
     * @param resource the resource to get the path for
     *
     * @return the online path
     *
     * @throws CmsException if something goes wrong
     *
     * @see org.opencms.workplace.commons.CmsUndoChanges#resourceOriginalPath(CmsObject, String)
     */
    public String resourceOriginalPath(CmsRequestContext context, CmsResource resource) throws CmsException {

        CmsDbContext dbc = m_dbContextFactory.getDbContext(context);
        String result = null;
        try {
            checkOfflineProject(dbc);
            result = m_driverManager.getVfsDriver(dbc).readResource(
                dbc,
                CmsProject.ONLINE_PROJECT_ID,
                resource.getStructureId(),
                true).getRootPath();
        } catch (Exception e) {
            dbc.report(
                null,
                Messages.get().container(Messages.ERR_TEST_MOVED_RESOURCE_1, dbc.removeSiteRoot(resource.getRootPath())),
                e);
        } finally {
            dbc.clear();
        }
        return result;
    }

    /**
     * Restores a deleted resource identified by its structure id from the historical archive.<p>
     *
     * @param context the current request context
     * @param structureId the structure id of the resource to restore
     *
     * @throws CmsException if something goes wrong
     *
     * @see CmsObject#restoreDeletedResource(CmsUUID)
     */
    public void restoreDeletedResource(CmsRequestContext context, CmsUUID structureId) throws CmsException {

        CmsDbContext dbc = m_dbContextFactory.getDbContext(context);
        try {
            checkOfflineProject(dbc);
            // write permissions on parent folder are checked later
            m_driverManager.restoreDeletedResource(dbc, structureId);
        } catch (Exception e) {
            dbc.report(null, Messages.get().container(Messages.ERR_RESTORE_DELETED_RESOURCE_1, structureId), e);
        } finally {
            dbc.clear();
        }
    }

    /**
     * Restores a resource in the current project with the given version from the historical archive.<p>
     *
     * @param context the current request context
     * @param resource the resource to restore from the archive
     * @param version the version number to restore
     *
     * @throws CmsException if something goes wrong
     * @throws CmsSecurityException if the user has insufficient permission for the given resource (write access permission is required)
     *
     * @see CmsObject#restoreResourceVersion(CmsUUID, int)
     * @see org.opencms.file.types.I_CmsResourceType#restoreResource(CmsObject, CmsSecurityManager, CmsResource, int)
     */
    public void restoreResource(CmsRequestContext context, CmsResource resource, int version)
    throws CmsException, CmsSecurityException {

        CmsDbContext dbc = m_dbContextFactory.getDbContext(context);
        try {
            checkOfflineProject(dbc);
            checkPermissions(dbc, resource, CmsPermissionSet.ACCESS_WRITE, true, CmsResourceFilter.ALL);
            m_driverManager.restoreResource(dbc, resource, version);
        } catch (Exception e) {
            dbc.report(
                null,
                Messages.get().container(
                    Messages.ERR_RESTORE_RESOURCE_2,
                    context.getSitePath(resource),
                    new Integer(version)),
                e);
<<<<<<< HEAD
=======
        } finally {
            dbc.clear();
        }
    }

    /**
     * Saves the aliases for a given resource.<p>
     *
     * This method completely replaces any existing aliases for the same structure id.
     *
     * @param context the request context
     * @param resource the resource for which the aliases should be written
     * @param aliases the list of aliases to write, where all aliases must have the same structure id as the resource
     *
     * @throws CmsException if something goes wrong
     */
    public void saveAliases(CmsRequestContext context, CmsResource resource, List<CmsAlias> aliases)
    throws CmsException {

        CmsDbContext dbc = m_dbContextFactory.getDbContext(context);
        try {
            if ((aliases.size() > 0) && !(resource.getStructureId().equals(aliases.get(0).getStructureId()))) {
                throw new IllegalArgumentException("Resource does not match aliases!");
            }
            checkPermissions(context, resource, CmsPermissionSet.ACCESS_WRITE, false, CmsResourceFilter.ALL);
            m_driverManager.saveAliases(dbc, context.getCurrentProject(), resource.getStructureId(), aliases);
            Map<String, Object> eventData = new HashMap<String, Object>();
            eventData.put(I_CmsEventListener.KEY_RESOURCE, resource);
            eventData.put(I_CmsEventListener.KEY_CHANGE, new Integer(CmsDriverManager.CHANGED_RESOURCE));
            OpenCms.fireCmsEvent(new CmsEvent(I_CmsEventListener.EVENT_RESOURCE_MODIFIED, eventData));
        } catch (Exception e) {
            dbc.report(null, Messages.get().container(Messages.ERR_DB_OPERATION_0), e);
>>>>>>> 4d37fee1
        } finally {
            dbc.clear();
        }
    }

    /**
     * Searches users by search criteria.<p>
     *
     * @param requestContext the request context
     * @param searchParams the search criteria object
     *
     * @return a list of users
     * @throws CmsException if something goes wrong
     */
    public List<CmsUser> searchUsers(CmsRequestContext requestContext, CmsUserSearchParameters searchParams)
    throws CmsException {

        CmsDbContext dbc = m_dbContextFactory.getDbContext(requestContext);
        try {
            return m_driverManager.searchUsers(dbc, searchParams);
        } catch (Exception e) {
            dbc.report(null, Messages.get().container(Messages.ERR_SEARCH_USERS_0), e);
            return null;
        } finally {
            dbc.clear();
        }
    }

    /**
     * Changes the "expire" date of a resource.<p>
     *
     * @param context the current request context
     * @param resource the resource to touch
     * @param dateExpired the new expire date of the changed resource
     *
     * @throws CmsException if something goes wrong
     * @throws CmsSecurityException if the user has insufficient permission for the given resource (write access permission is required)
     *
     * @see CmsObject#setDateExpired(String, long, boolean)
     * @see org.opencms.file.types.I_CmsResourceType#setDateExpired(CmsObject, CmsSecurityManager, CmsResource, long, boolean)
     */
    public void setDateExpired(CmsRequestContext context, CmsResource resource, long dateExpired)
    throws CmsException, CmsSecurityException {

        CmsDbContext dbc = m_dbContextFactory.getDbContext(context);
        try {
            checkOfflineProject(dbc);
            checkPermissions(dbc, resource, CmsPermissionSet.ACCESS_WRITE, true, CmsResourceFilter.IGNORE_EXPIRATION);
            m_driverManager.setDateExpired(dbc, resource, dateExpired);
        } catch (Exception e) {
            dbc.report(
                null,
                Messages.get().container(
                    Messages.ERR_SET_DATE_EXPIRED_2,
                    new Object[] {new Date(dateExpired), context.getSitePath(resource)}),
                e);
        } finally {
            dbc.clear();
        }
    }

    /**
     * Changes the "last modified" time stamp of a resource.<p>
     *
     * @param context the current request context
     * @param resource the resource to touch
     * @param dateLastModified the new time stamp of the changed resource
     *
     * @throws CmsException if something goes wrong
     * @throws CmsSecurityException if the user has insufficient permission for the given resource (write access permission is required)
     *
     * @see CmsObject#setDateLastModified(String, long, boolean)
     * @see org.opencms.file.types.I_CmsResourceType#setDateLastModified(CmsObject, CmsSecurityManager, CmsResource, long, boolean)
     */
    public void setDateLastModified(CmsRequestContext context, CmsResource resource, long dateLastModified)
    throws CmsException, CmsSecurityException {

        CmsDbContext dbc = m_dbContextFactory.getDbContext(context);
        try {
            checkOfflineProject(dbc);
            checkPermissions(dbc, resource, CmsPermissionSet.ACCESS_WRITE, true, CmsResourceFilter.IGNORE_EXPIRATION);
            m_driverManager.setDateLastModified(dbc, resource, dateLastModified);
        } catch (Exception e) {
            dbc.report(
                null,
                Messages.get().container(
                    Messages.ERR_SET_DATE_LAST_MODIFIED_2,
                    new Object[] {new Date(dateLastModified), context.getSitePath(resource)}),
                e);
        } finally {
            dbc.clear();
        }
    }

    /**
     * Changes the "release" date of a resource.<p>
     *
     * @param context the current request context
     * @param resource the resource to touch
     * @param dateReleased the new release date of the changed resource
     *
     * @throws CmsException if something goes wrong
     * @throws CmsSecurityException if the user has insufficient permission for the given resource (write access permission is required)
     *
     * @see CmsObject#setDateReleased(String, long, boolean)
     * @see org.opencms.file.types.I_CmsResourceType#setDateReleased(CmsObject, CmsSecurityManager, CmsResource, long, boolean)
     */
    public void setDateReleased(CmsRequestContext context, CmsResource resource, long dateReleased)
    throws CmsException, CmsSecurityException {

        CmsDbContext dbc = m_dbContextFactory.getDbContext(context);
        try {
            checkOfflineProject(dbc);
            checkPermissions(dbc, resource, CmsPermissionSet.ACCESS_WRITE, true, CmsResourceFilter.IGNORE_EXPIRATION);
            m_driverManager.setDateReleased(dbc, resource, dateReleased);
        } catch (Exception e) {
            dbc.report(
                null,
                Messages.get().container(
                    Messages.ERR_SET_DATE_RELEASED_2,
                    new Object[] {new Date(dateReleased), context.getSitePath(resource)}),
                e);
        } finally {
            dbc.clear();
        }
    }

    /**
     * Sets a new parent-group for an already existing group.<p>
     *
     * @param context the current request context
     * @param groupName the name of the group that should be written
     * @param parentGroupName the name of the parent group to set,
     *                      or <code>null</code> if the parent
     *                      group should be deleted.
     *
     * @throws CmsException if operation was not successful
     * @throws CmsRoleViolationException if the current user does not own the rule {@link CmsRole#ACCOUNT_MANAGER}
     *
     */
    public void setParentGroup(CmsRequestContext context, String groupName, String parentGroupName)
    throws CmsException, CmsRoleViolationException {

        CmsDbContext dbc = m_dbContextFactory.getDbContext(context);

        try {
            checkRole(dbc, CmsRole.ACCOUNT_MANAGER.forOrgUnit(getParentOrganizationalUnit(groupName)));
            m_driverManager.setParentGroup(
                dbc,
                CmsOrganizationalUnit.removeLeadingSeparator(groupName),
                CmsOrganizationalUnit.removeLeadingSeparator(parentGroupName));
        } catch (Exception e) {
            dbc.report(null, Messages.get().container(Messages.ERR_SET_PARENT_GROUP_2, parentGroupName, groupName), e);
        } finally {
            dbc.clear();
        }
    }

    /**
     * Sets the password for a user.<p>
     *
     * @param context the current request context
     * @param username the name of the user
     * @param newPassword the new password
     *
     * @throws CmsException if operation was not successful
     * @throws CmsRoleViolationException if the current user does not own the rule {@link CmsRole#ACCOUNT_MANAGER}
     */
    public void setPassword(CmsRequestContext context, String username, String newPassword)
    throws CmsException, CmsRoleViolationException {

        CmsDbContext dbc = m_dbContextFactory.getDbContext(context);
        try {
            CmsRole role = CmsRole.ACCOUNT_MANAGER.forOrgUnit(getParentOrganizationalUnit(username));
            checkRoleForUserModification(dbc, username, role);
            m_driverManager.setPassword(dbc, CmsOrganizationalUnit.removeLeadingSeparator(username), newPassword);
        } catch (Exception e) {
            dbc.report(null, Messages.get().container(Messages.ERR_SET_PASSWORD_1, username), e);
        } finally {
            dbc.clear();
        }
    }

    /**
     * Marks a subscribed resource as deleted.<p>
     *
     * @param context the request context
     * @param poolName the name of the database pool to use
     * @param resource the subscribed resource to mark as deleted
     *
     * @throws CmsException if something goes wrong
     */
    public void setSubscribedResourceAsDeleted(CmsRequestContext context, String poolName, CmsResource resource)
    throws CmsException {

        CmsDbContext dbc = m_dbContextFactory.getDbContext(context);
        try {
            m_driverManager.setSubscribedResourceAsDeleted(dbc, poolName, resource);
        } catch (Exception e) {

            dbc.report(
                null,
                Messages.get().container(
                    Messages.ERR_SET_SUBSCRIBED_RESOURCE_AS_DELETED_1,
                    context.getSitePath(resource)),
                e);

        } finally {
            dbc.clear();
        }
    }

    /**
     * Moves an user to the given organizational unit.<p>
     *
     * @param context the current request context
     * @param orgUnit the organizational unit to add the principal to
     * @param user the user that is to be move to the organizational unit
     *
     * @throws CmsException if something goes wrong
     *
     * @see org.opencms.security.CmsOrgUnitManager#setUsersOrganizationalUnit(CmsObject, String, String)
     */
    public void setUsersOrganizationalUnit(CmsRequestContext context, CmsOrganizationalUnit orgUnit, CmsUser user)
    throws CmsException {

        CmsDbContext dbc = m_dbContextFactory.getDbContext(context);
        try {
            checkRole(dbc, CmsRole.ADMINISTRATOR.forOrgUnit(orgUnit.getName()));
            checkOfflineProject(dbc);
            m_driverManager.setUsersOrganizationalUnit(dbc, orgUnit, user);
        } catch (Exception e) {
            dbc.report(
                null,
                Messages.get().container(Messages.ERR_SET_USERS_ORGUNIT_2, orgUnit.getName(), user.getName()),
                e);
        } finally {
            dbc.clear();
        }
    }

    /**
     * Subscribes the user or group to the resource.<p>
     *
     * @param context the request context
     * @param poolName the name of the database pool to use
     * @param principal the principal that subscribes to the resource
     * @param resource the resource to subscribe to
     *
     * @throws CmsException if something goes wrong
     */
    public void subscribeResourceFor(
        CmsRequestContext context,
        String poolName,
        CmsPrincipal principal,
        CmsResource resource) throws CmsException {

        CmsDbContext dbc = m_dbContextFactory.getDbContext(context);
        try {
            m_driverManager.subscribeResourceFor(dbc, poolName, principal, resource);
        } catch (Exception e) {
            if (principal instanceof CmsUser) {
                dbc.report(
                    null,
                    Messages.get().container(
                        Messages.ERR_SUBSCRIBE_RESOURCE_FOR_USER_2,
                        context.getSitePath(resource),
                        principal.getName()),
                    e);
            } else {
                dbc.report(
                    null,
                    Messages.get().container(
                        Messages.ERR_SUBSCRIBE_RESOURCE_FOR_GROUP_2,
                        context.getSitePath(resource),
                        principal.getName()),
                    e);
            }
        } finally {
            dbc.clear();
        }
    }

    /**
     * Undelete the resource by resetting it's state.<p>
     *
     * @param context the current request context
     * @param resource the name of the resource to apply this operation to
     *
     * @throws CmsException if something goes wrong
     *
     * @see CmsObject#undeleteResource(String, boolean)
     * @see org.opencms.file.types.I_CmsResourceType#undelete(CmsObject, CmsSecurityManager, CmsResource, boolean)
     */
    public void undelete(CmsRequestContext context, CmsResource resource) throws CmsException {

        CmsDbContext dbc = m_dbContextFactory.getDbContext(context);
        try {
            checkOfflineProject(dbc);
            checkPermissions(dbc, resource, CmsPermissionSet.ACCESS_WRITE, true, CmsResourceFilter.ALL);
            checkSystemLocks(dbc, resource);

            m_driverManager.undelete(dbc, resource);
        } catch (Exception e) {
            dbc.report(
                null,
                Messages.get().container(Messages.ERR_UNDELETE_FOR_RESOURCE_1, context.getSitePath(resource)),
                e);
        } finally {
            dbc.clear();
        }
    }

    /**
     * Undos all changes in the resource by restoring the version from the
     * online project to the current offline project.<p>
     *
     * @param context the current request context
     * @param resource the name of the resource to apply this operation to
     * @param mode the undo mode, one of the <code>{@link CmsResource}#UNDO_XXX</code> constants
     *
     * @throws CmsException if something goes wrong
     * @throws CmsSecurityException if the user has insufficient permission for the given resource (write access permission is required)
     *
     * @see CmsObject#undoChanges(String, CmsResource.CmsResourceUndoMode)
     * @see org.opencms.file.types.I_CmsResourceType#undoChanges(CmsObject, CmsSecurityManager, CmsResource, CmsResource.CmsResourceUndoMode)
     */
    public void undoChanges(CmsRequestContext context, CmsResource resource, CmsResource.CmsResourceUndoMode mode)
    throws CmsException, CmsSecurityException {

        CmsDbContext dbc = m_dbContextFactory.getDbContext(context);
        try {
            checkOfflineProject(dbc);
            checkPermissions(dbc, resource, CmsPermissionSet.ACCESS_WRITE, true, CmsResourceFilter.ALL);
            checkSystemLocks(dbc, resource);

            m_driverManager.undoChanges(dbc, resource, mode);
        } catch (Exception e) {
            dbc.report(
                null,
                Messages.get().container(Messages.ERR_UNDO_CHANGES_FOR_RESOURCE_1, context.getSitePath(resource)),
                e);
        } finally {
            dbc.clear();
        }
    }

    /**
     * Unlocks all resources in this project.<p>
     *
     * @param context the current request context
     * @param projectId the id of the project to be published
     *
     * @throws CmsException if something goes wrong
     * @throws CmsRoleViolationException if the current user does not own the required permissions
     */
    public void unlockProject(CmsRequestContext context, CmsUUID projectId)
    throws CmsException, CmsRoleViolationException {

        CmsDbContext dbc = m_dbContextFactory.getDbContext(context);
        CmsProject project = m_driverManager.readProject(dbc, projectId);

        try {
            checkManagerOfProjectRole(dbc, project);
            m_driverManager.unlockProject(project);
        } catch (Exception e) {
            dbc.report(
                null,
                Messages.get().container(Messages.ERR_UNLOCK_PROJECT_2, projectId, dbc.currentUser().getName()),
                e);
        } finally {
            dbc.clear();
        }
    }

    /**
     * Unlocks a resource.<p>
     *
     * @param context the current request context
     * @param resource the resource to unlock
     *
     * @throws CmsException if something goes wrong
     * @throws CmsSecurityException if the user has insufficient permission for the given resource (write access permission is required)
     *
     * @see CmsObject#unlockResource(String)
     * @see org.opencms.file.types.I_CmsResourceType#unlockResource(CmsObject, CmsSecurityManager, CmsResource)
     */
    public void unlockResource(CmsRequestContext context, CmsResource resource)
    throws CmsException, CmsSecurityException {

        CmsDbContext dbc = m_dbContextFactory.getDbContext(context);
        try {
            checkOfflineProject(dbc);
            checkPermissions(dbc, resource, CmsPermissionSet.ACCESS_WRITE, true, CmsResourceFilter.ALL);
            m_driverManager.unlockResource(dbc, resource, false, false);
        } catch (CmsException e) {
            dbc.report(
                null,
                Messages.get().container(
                    Messages.ERR_UNLOCK_RESOURCE_3,
                    context.getSitePath(resource),
                    dbc.currentUser().getName(),
                    e.getLocalizedMessage(dbc.getRequestContext().getLocale())),
                e);
        } finally {
            dbc.clear();
        }
    }

    /**
     * Unsubscribes all deleted resources that were deleted before the specified time stamp.<p>
     *
     * @param context the request context
     * @param poolName the name of the database pool to use
     * @param deletedTo the time stamp to which the resources have been deleted
     *
     * @throws CmsException if something goes wrong
     */
    public void unsubscribeAllDeletedResources(CmsRequestContext context, String poolName, long deletedTo)
    throws CmsException {

        CmsDbContext dbc = m_dbContextFactory.getDbContext(context);
        try {
            m_driverManager.unsubscribeAllDeletedResources(dbc, poolName, deletedTo);
        } catch (Exception e) {

            dbc.report(null, Messages.get().container(Messages.ERR_UNSUBSCRIBE_ALL_DELETED_RESOURCES_USER_0), e);

        } finally {
            dbc.clear();
        }
    }

    /**
     * Unsubscribes the user or group from all resources.<p>
     *
     * @param context the request context
     * @param poolName the name of the database pool to use
     * @param principal the principal that unsubscribes from all resources
     *
     * @throws CmsException if something goes wrong
     */
    public void unsubscribeAllResourcesFor(CmsRequestContext context, String poolName, CmsPrincipal principal)
    throws CmsException {

        CmsDbContext dbc = m_dbContextFactory.getDbContext(context);
        try {
            m_driverManager.unsubscribeAllResourcesFor(dbc, poolName, principal);
        } catch (Exception e) {
            if (principal instanceof CmsUser) {
                dbc.report(
                    null,
                    Messages.get().container(Messages.ERR_UNSUBSCRIBE_ALL_RESOURCES_USER_1, principal.getName()),
                    e);
            } else {
                dbc.report(
                    null,
                    Messages.get().container(Messages.ERR_UNSUBSCRIBE_ALL_RESOURCES_GROUP_1, principal.getName()),
                    e);
            }
        } finally {
            dbc.clear();
        }
    }

    /**
     * Unsubscribes the principal from the resource.<p>
     *
     * @param context the request context
     * @param poolName the name of the database pool to use
     * @param principal the principal that unsubscribes from the resource
     * @param resource the resource to unsubscribe from
     *
     * @throws CmsException if something goes wrong
     */
    public void unsubscribeResourceFor(
        CmsRequestContext context,
        String poolName,
        CmsPrincipal principal,
        CmsResource resource) throws CmsException {

        CmsDbContext dbc = m_dbContextFactory.getDbContext(context);
        try {
            m_driverManager.unsubscribeResourceFor(dbc, poolName, principal, resource);
        } catch (Exception e) {
            dbc.report(
                null,
                Messages.get().container(
                    Messages.ERR_UNSUBSCRIBE_RESOURCE_FOR_GROUP_2,
                    context.getSitePath(resource),
                    principal.getName()),
                e);
        } finally {
            dbc.clear();
        }
    }

    /**
     * Unsubscribes all groups and users from the resource.<p>
     *
     * @param context the request context
     * @param poolName the name of the database pool to use
     * @param resource the resource to unsubscribe all groups and users from
     *
     * @throws CmsException if something goes wrong
     */
    public void unsubscribeResourceForAll(CmsRequestContext context, String poolName, CmsResource resource)
    throws CmsException {

        CmsDbContext dbc = m_dbContextFactory.getDbContext(context);
        try {
            m_driverManager.unsubscribeResourceForAll(dbc, poolName, resource);
        } catch (Exception e) {
            dbc.report(
                null,
                Messages.get().container(Messages.ERR_UNSUBSCRIBE_RESOURCE_ALL_1, context.getSitePath(resource)),
                e);
        } finally {
            dbc.clear();
        }
    }

    /**
     * Logs everything that has not been written to DB jet.<p>
     *
     * @throws CmsException if something goes wrong
     */
    public void updateLog() throws CmsException {

        if (m_dbContextFactory == null) {
            // already shutdown
            return;
        }
        CmsDbContext dbc = m_dbContextFactory.getDbContext();
        try {
            m_driverManager.updateLog(dbc);
        } finally {
            dbc.clear();
        }
    }

    /**
     * Updates/Creates the relations for the given resource.<p>
     *
     * @param context the current user context
     * @param resource the resource to update the relations for
     * @param relations the relations to update
     *
     * @throws CmsException if something goes wrong
     *
     * @see CmsDriverManager#updateRelationsForResource(CmsDbContext, CmsResource, List)
     */
    public void updateRelationsForResource(CmsRequestContext context, CmsResource resource, List<CmsLink> relations)
    throws CmsException {

        CmsDbContext dbc = m_dbContextFactory.getDbContext(context);
        try {
            m_driverManager.updateRelationsForResource(dbc, resource, relations);
        } catch (Exception e) {
            dbc.report(
                null,
                Messages.get().container(Messages.ERR_UPDATE_RELATIONS_1, dbc.removeSiteRoot(resource.getRootPath())),
                e);
        } finally {
            dbc.clear();
        }
    }

    /**
     * Tests if a user is member of the given group.<p>
     *
     * @param context the current request context
     * @param username the name of the user to check
     * @param groupname the name of the group to check
     *
     * @return <code>true</code>, if the user is in the group; or <code>false</code> otherwise
     *
     * @throws CmsException if operation was not successful
     */
    public boolean userInGroup(CmsRequestContext context, String username, String groupname) throws CmsException {

        CmsDbContext dbc = m_dbContextFactory.getDbContext(context);
        boolean result = false;
        try {
            result = m_driverManager.userInGroup(
                dbc,
                CmsOrganizationalUnit.removeLeadingSeparator(username),
                CmsOrganizationalUnit.removeLeadingSeparator(groupname),
                false);
        } catch (Exception e) {
            dbc.report(null, Messages.get().container(Messages.ERR_USER_IN_GROUP_2, username, groupname), e);
        } finally {
            dbc.clear();
        }
        return result;
    }

    /**
     * Checks if a new password follows the rules for
     * new passwords, which are defined by a Class implementing the
     * <code>{@link org.opencms.security.I_CmsPasswordHandler}</code>
     * interface and configured in the opencms.properties file.<p>
     *
     * If this method throws no exception the password is valid.<p>
     *
     * @param password the new password that has to be checked
     *
     * @throws CmsSecurityException if the password is not valid
     */
    public void validatePassword(String password) throws CmsSecurityException {

        m_driverManager.validatePassword(password);
    }

    /**
     * Validates the relations for the given resources.<p>
     *
     * @param context the current request context
     * @param publishList the resources to validate during publishing
     * @param report a report to write the messages to
     *
     * @return a map with lists of invalid links
     *          (<code>{@link org.opencms.relations.CmsRelation}}</code> objects)
     *          keyed by root paths
     *
     * @throws Exception if something goes wrong
     */
    public Map<String, List<CmsRelation>> validateRelations(
        CmsRequestContext context,
        CmsPublishList publishList,
        I_CmsReport report) throws Exception {

        Map<String, List<CmsRelation>> result = null;
        CmsDbContext dbc = m_dbContextFactory.getDbContext(context);
        try {
            result = m_driverManager.validateRelations(dbc, publishList, report);
        } catch (Exception e) {
            dbc.report(null, Messages.get().container(Messages.ERR_VALIDATE_RELATIONS_0), e);
        } finally {
            dbc.clear();
        }
        return result;
    }

    /**
     * Writes an access control entries to a given resource.<p>
     *
     * @param context the current request context
     * @param resource the resource
     * @param ace the entry to write
     *
     * @throws CmsSecurityException if the user has insufficient permission for the given resource ({@link CmsPermissionSet#ACCESS_CONTROL} required)
     * @throws CmsException if something goes wrong
     */
    public void writeAccessControlEntry(CmsRequestContext context, CmsResource resource, CmsAccessControlEntry ace)
    throws CmsException, CmsSecurityException {

        CmsDbContext dbc = m_dbContextFactory.getDbContext(context);
        try {
            checkOfflineProject(dbc);
            checkPermissions(dbc, resource, CmsPermissionSet.ACCESS_CONTROL, true, CmsResourceFilter.ALL);
            if (ace.getPrincipal().equals(CmsAccessControlEntry.PRINCIPAL_OVERWRITE_ALL_ID)) {
                // only vfs managers can set the overwrite all ACE
                checkRoleForResource(dbc, CmsRole.VFS_MANAGER, resource);
            }
            m_driverManager.writeAccessControlEntry(dbc, resource, ace);
        } catch (Exception e) {
            dbc.report(null, Messages.get().container(Messages.ERR_WRITE_ACL_ENTRY_1, context.getSitePath(resource)), e);
        } finally {
            dbc.clear();
        }
    }

    /**
     * Writes a resource to the OpenCms VFS, including it's content.<p>
     *
     * Applies only to resources of type <code>{@link CmsFile}</code>
     * i.e. resources that have a binary content attached.<p>
     *
     * Certain resource types might apply content validation or transformation rules
     * before the resource is actually written to the VFS. The returned result
     * might therefore be a modified version from the provided original.<p>
     *
     * @param context the current request context
     * @param resource the resource to apply this operation to
     *
     * @return the written resource (may have been modified)
     *
     * @throws CmsSecurityException if the user has insufficient permission for the given resource ({@link CmsPermissionSet#ACCESS_WRITE} required)
     * @throws CmsException if something goes wrong
     *
     * @see CmsObject#writeFile(CmsFile)
     * @see org.opencms.file.types.I_CmsResourceType#writeFile(CmsObject, CmsSecurityManager, CmsFile)
     */
    public CmsFile writeFile(CmsRequestContext context, CmsFile resource) throws CmsException, CmsSecurityException {

        CmsDbContext dbc = m_dbContextFactory.getDbContext(context);
        CmsFile result = null;
        try {
            checkOfflineProject(dbc);
            checkPermissions(dbc, resource, CmsPermissionSet.ACCESS_WRITE, true, CmsResourceFilter.ALL);
            result = m_driverManager.writeFile(dbc, resource);
        } catch (Exception e) {
            dbc.report(null, Messages.get().container(Messages.ERR_WRITE_FILE_1, context.getSitePath(resource)), e);
        } finally {
            dbc.clear();
        }
        return result;
    }

    /**
     * Writes an already existing group.<p>
     *
     * The group id has to be a valid OpenCms group id.<br>
     *
     * The group with the given id will be completely overridden
     * by the given data.<p>
     *
     * @param context the current request context
     * @param group the group that should be written
     *
     * @throws CmsRoleViolationException if the current user does not own the role {@link CmsRole#ACCOUNT_MANAGER} for the current project
     * @throws CmsException if operation was not successful
     */
    public void writeGroup(CmsRequestContext context, CmsGroup group) throws CmsException, CmsRoleViolationException {

        CmsDbContext dbc = m_dbContextFactory.getDbContext(context);
        try {
            checkRole(dbc, CmsRole.ACCOUNT_MANAGER.forOrgUnit(getParentOrganizationalUnit(group.getName())));
            m_driverManager.writeGroup(dbc, group);
        } catch (Exception e) {
            dbc.report(null, Messages.get().container(Messages.ERR_WRITE_GROUP_1, group.getName()), e);
        } finally {
            dbc.clear();
        }
    }

    /**
     * Creates a historical entry of the current project.<p>
     *
     * @param context the current request context
     * @param publishTag the correlative publish tag
     * @param publishDate the date of publishing
     *
     * @throws CmsException if operation was not successful
     */
    public void writeHistoryProject(CmsRequestContext context, int publishTag, long publishDate) throws CmsException {

        CmsDbContext dbc = m_dbContextFactory.getDbContext(context);
        try {
            m_driverManager.writeHistoryProject(dbc, publishTag, publishDate);
        } catch (Exception e) {
            dbc.report(
                null,
                Messages.get().container(
                    Messages.ERR_HISTORY_PROJECT_4,
                    new Object[] {
                        new Integer(publishTag),
                        dbc.currentProject().getName(),
                        dbc.currentProject().getUuid(),
                        new Long(publishDate)}),
                e);
        } finally {
            dbc.clear();
        }
    }

    /**
     * Writes the locks that are currently stored in-memory to the database to allow restoring them in
     * later startups.<p>
     *
     * This overwrites the locks previously stored in the underlying database table.<p>
     *
     * @throws CmsException if something goes wrong
     */
    public void writeLocks() throws CmsException {

        if (m_dbContextFactory == null) {
            // already shutdown
            return;
        }
        CmsDbContext dbc = m_dbContextFactory.getDbContext();
        try {
            m_driverManager.writeLocks(dbc);
        } finally {
            dbc.clear();
        }
    }

    /**
     * Writes an already existing organizational unit.<p>
     *
     * The organizational unit id has to be a valid OpenCms organizational unit id.<p>
     *
     * The organizational unit with the given id will be completely overridden
     * by the given data.<p>
     *
     * @param context the current request context
     * @param organizationalUnit the organizational unit that should be written
     *
     * @throws CmsException if operation was not successful
     *
     * @see org.opencms.security.CmsOrgUnitManager#writeOrganizationalUnit(CmsObject, CmsOrganizationalUnit)
     */
    public void writeOrganizationalUnit(CmsRequestContext context, CmsOrganizationalUnit organizationalUnit)
    throws CmsException {

        CmsDbContext dbc = m_dbContextFactory.getDbContext(context);
        try {
            checkRole(dbc, CmsRole.ADMINISTRATOR.forOrgUnit(organizationalUnit.getName()));
            checkOfflineProject(dbc);
            m_driverManager.writeOrganizationalUnit(dbc, organizationalUnit);
        } catch (Exception e) {
            dbc.report(null, Messages.get().container(Messages.ERR_WRITE_ORGUNIT_1, organizationalUnit.getName()), e);
        } finally {
            dbc.clear();
        }
    }

    /**
     * Writes an already existing project.<p>
     *
     * The project id has to be a valid OpenCms project id.<br>
     *
     * The project with the given id will be completely overridden
     * by the given data.<p>
     *
     * @param project the project that should be written
     * @param context the current request context
     *
     * @throws CmsRoleViolationException if the current user does not own the required permissions
     * @throws CmsException if operation was not successful
     */
    public void writeProject(CmsRequestContext context, CmsProject project)
    throws CmsRoleViolationException, CmsException {

        CmsDbContext dbc = m_dbContextFactory.getDbContext(context);
        try {
            checkManagerOfProjectRole(dbc, project);
            m_driverManager.writeProject(dbc, project);
        } catch (Exception e) {
            dbc.report(null, Messages.get().container(Messages.ERR_WRITE_PROJECT_1, project.getName()), e);
        } finally {
            dbc.clear();
        }
    }

    /**
     * Writes a property for a specified resource.<p>
     *
     * @param context the current request context
     * @param resource the resource to write the property for
     * @param property the property to write
     *
     * @throws CmsException if something goes wrong
     * @throws CmsSecurityException if the user has insufficient permission for the given resource ({@link CmsPermissionSet#ACCESS_WRITE} required)
     *
     * @see CmsObject#writePropertyObject(String, CmsProperty)
     * @see org.opencms.file.types.I_CmsResourceType#writePropertyObject(CmsObject, CmsSecurityManager, CmsResource, CmsProperty)
     */
    public void writePropertyObject(CmsRequestContext context, CmsResource resource, CmsProperty property)
    throws CmsException, CmsSecurityException {

        CmsDbContext dbc = m_dbContextFactory.getDbContext(context);
        try {
            checkOfflineProject(dbc);
            checkPermissions(dbc, resource, CmsPermissionSet.ACCESS_WRITE, true, CmsResourceFilter.IGNORE_EXPIRATION);
            m_driverManager.writePropertyObject(dbc, resource, property);
        } catch (Exception e) {
            dbc.report(
                null,
                Messages.get().container(Messages.ERR_WRITE_PROP_2, property.getName(), context.getSitePath(resource)),
                e);
        } finally {
            dbc.clear();
        }
    }

    /**
     * Writes a list of properties for a specified resource.<p>
     *
     * Code calling this method has to ensure that the no properties
     * <code>a, b</code> are contained in the specified list so that <code>a.equals(b)</code>,
     * otherwise an exception is thrown.<p>
     *
     * @param context the current request context
     * @param resource the resource to write the properties for
     * @param properties the list of properties to write
     *
     * @throws CmsException if something goes wrong
     * @throws CmsSecurityException if the user has insufficient permission for the given resource ({@link CmsPermissionSet#ACCESS_WRITE} required)
     *
     * @see CmsObject#writePropertyObjects(String, List)
     * @see org.opencms.file.types.I_CmsResourceType#writePropertyObjects(CmsObject, CmsSecurityManager, CmsResource, List)
     */
    public void writePropertyObjects(CmsRequestContext context, CmsResource resource, List<CmsProperty> properties)
    throws CmsException, CmsSecurityException {

        CmsDbContext dbc = m_dbContextFactory.getDbContext(context);
        try {
            checkOfflineProject(dbc);
            checkPermissions(dbc, resource, CmsPermissionSet.ACCESS_WRITE, true, CmsResourceFilter.IGNORE_EXPIRATION);
            // write the properties
            m_driverManager.writePropertyObjects(dbc, resource, properties, true);
        } catch (Exception e) {
            dbc.report(null, Messages.get().container(Messages.ERR_WRITE_PROPS_1, context.getSitePath(resource)), e);
        } finally {
            dbc.clear();
        }
    }

    /**
     * Writes a resource to the OpenCms VFS.<p>
     *
     * @param context the current request context
     * @param resource the resource to write
     *
     * @throws CmsSecurityException if the user has insufficient permission for the given resource ({@link CmsPermissionSet#ACCESS_WRITE} required)
     * @throws CmsException if something goes wrong
     */
    public void writeResource(CmsRequestContext context, CmsResource resource)
    throws CmsException, CmsSecurityException {

        CmsDbContext dbc = m_dbContextFactory.getDbContext(context);
        try {
            checkOfflineProject(dbc);
            checkPermissions(dbc, resource, CmsPermissionSet.ACCESS_WRITE, true, CmsResourceFilter.ALL);
            m_driverManager.writeResource(dbc, resource);
        } catch (Exception e) {
            dbc.report(null, Messages.get().container(Messages.ERR_WRITE_RESOURCE_1, context.getSitePath(resource)), e);
        } finally {
            dbc.clear();
        }
    }

    /**
     * Writes the 'projectlastmodified' field of a resource record.<p>
<<<<<<< HEAD
     * 
     * @param context the current database context 
     * @param resource the resource which should be modified 
     * @param project the project whose project id should be written into the resource record 
     * 
=======
     *
     * @param context the current database context
     * @param resource the resource which should be modified
     * @param project the project whose project id should be written into the resource record
     *
>>>>>>> 4d37fee1
     * @throws CmsException if something goes wrong
     */
    public void writeResourceProjectLastModified(CmsRequestContext context, CmsResource resource, CmsProject project)
    throws CmsException {

        CmsDbContext dbc = m_dbContextFactory.getDbContext(context);
        try {
            checkOfflineProject(dbc);
            checkPermissions(dbc, resource, CmsPermissionSet.ACCESS_WRITE, true, CmsResourceFilter.ALL);
            m_driverManager.writeProjectLastModified(dbc, resource, project.getUuid());
        } catch (Exception e) {
            dbc.report(null, Messages.get().container(Messages.ERR_WRITE_RESOURCE_1, context.getSitePath(resource)), e);
        } finally {
            dbc.clear();
        }
    }

    /**
     * Inserts an entry in the published resource table.<p>
     *
     * This is done during static export.<p>
     *
     * @param context the current request context
     * @param resourceName The name of the resource to be added to the static export
     * @param linkType the type of resource exported (0= non-parameter, 1=parameter)
     * @param linkParameter the parameters added to the resource
     * @param timestamp a time stamp for writing the data into the db
     *
     * @throws CmsException if something goes wrong
     */
    public void writeStaticExportPublishedResource(
        CmsRequestContext context,
        String resourceName,
        int linkType,
        String linkParameter,
        long timestamp) throws CmsException {

        CmsDbContext dbc = m_dbContextFactory.getDbContext(context);
        try {
            m_driverManager.writeStaticExportPublishedResource(dbc, resourceName, linkType, linkParameter, timestamp);
        } catch (Exception e) {
            dbc.report(
                null,
                Messages.get().container(
                    Messages.ERR_WRITE_STATEXP_PUBLISHED_RESOURCES_3,
                    resourceName,
                    linkParameter,
                    new Date(timestamp)),
                e);
        } finally {
            dbc.clear();
        }
    }

    /**
     * Writes a new URL name mapping for a given resource.<p>
     *
     * The first name from the given sequence which is not already mapped to another resource will be used for
     * the URL name mapping.<p>
     *
     * @param context the request context
     * @param nameSeq the sequence of URL name candidates
     * @param structureId the structure id which should be mapped to the name
     * @param locale the locale for the mapping
     *
     * @return the name which was actually mapped to the structure id
     *
     * @throws CmsException if something goes wrong
     */
    public String writeUrlNameMapping(
        CmsRequestContext context,
        Iterator<String> nameSeq,
        CmsUUID structureId,
        String locale) throws CmsException {

        CmsDbContext dbc = m_dbContextFactory.getDbContext(context);
        try {
            return m_driverManager.writeUrlNameMapping(dbc, nameSeq, structureId, locale);
        } catch (Exception e) {
            CmsMessageContainer message = Messages.get().container(
                Messages.ERR_ADD_URLNAME_MAPPING_2,
                nameSeq.toString(),
                structureId.toString());
            dbc.report(null, message, e);
            return null;
        } finally {
            dbc.clear();
        }
    }

    /**
     * Updates the user information. <p>
     *
     * The user id has to be a valid OpenCms user id.<br>
     *
     * The user with the given id will be completely overridden
     * by the given data.<p>
     *
     * @param context the current request context
     * @param user the user to be updated
     *
     * @throws CmsRoleViolationException if the current user does not own the rule {@link CmsRole#ACCOUNT_MANAGER} for the current project
     * @throws CmsException if operation was not successful
     */
    public void writeUser(CmsRequestContext context, CmsUser user) throws CmsException, CmsRoleViolationException {

        CmsDbContext dbc = m_dbContextFactory.getDbContext(context);
        try {
            CmsRole role = CmsRole.ACCOUNT_MANAGER.forOrgUnit(getParentOrganizationalUnit(user.getName()));
            checkRoleForUserModification(dbc, user.getName(), role);
            m_driverManager.writeUser(dbc, user);
        } catch (Exception e) {
            dbc.report(null, Messages.get().container(Messages.ERR_WRITE_USER_1, user.getName()), e);
        } finally {
            dbc.clear();
        }
    }

    /**
     * Performs a blocking permission check on a resource.<p>
     *
     * If the required permissions are not satisfied by the permissions the user has on the resource,
     * an exception is thrown.<p>
     *
     * @param dbc the current database context
     * @param resource the resource on which permissions are required
     * @param requiredPermissions the set of permissions required to access the resource
     * @param checkLock if true, the lock status of the resource is also checked
     * @param filter the filter for the resource
     *
     * @throws CmsException in case of any i/o error
     * @throws CmsSecurityException if the required permissions are not satisfied
     *
     * @see #hasPermissions(CmsRequestContext, CmsResource, CmsPermissionSet, boolean, CmsResourceFilter)
     */
    protected void checkPermissions(
        CmsDbContext dbc,
        CmsResource resource,
        CmsPermissionSet requiredPermissions,
        boolean checkLock,
        CmsResourceFilter filter) throws CmsException, CmsSecurityException {

        // get the permissions
        I_CmsPermissionHandler.CmsPermissionCheckResult permissions = hasPermissions(
            dbc,
            resource,
            requiredPermissions,
            checkLock,
            filter);
        if (!permissions.isAllowed()) {
            checkPermissions(dbc.getRequestContext(), resource, requiredPermissions, permissions);
        }
    }

    /**
     * Applies the permission check result of a previous call
     * to {@link #hasPermissions(CmsRequestContext, CmsResource, CmsPermissionSet, boolean, CmsResourceFilter)}.<p>
     *
     * @param context the current request context
     * @param resource the resource on which permissions are required
     * @param requiredPermissions the set of permissions required to access the resource
     * @param permissions the permissions to check
     *
     * @throws CmsSecurityException if the required permissions are not satisfied
     * @throws CmsLockException if the lock status is not as required
     * @throws CmsVfsResourceNotFoundException if the required resource has been filtered
     */
    protected void checkPermissions(
        CmsRequestContext context,
        CmsResource resource,
        CmsPermissionSet requiredPermissions,
        I_CmsPermissionHandler.CmsPermissionCheckResult permissions)
    throws CmsSecurityException, CmsLockException, CmsVfsResourceNotFoundException {

        if (permissions == I_CmsPermissionHandler.PERM_FILTERED) {
            throw new CmsVfsResourceNotFoundException(Messages.get().container(
                Messages.ERR_PERM_FILTERED_1,
                context.getSitePath(resource)));
        }
        if (permissions == I_CmsPermissionHandler.PERM_DENIED) {
            throw new CmsPermissionViolationException(Messages.get().container(
                Messages.ERR_PERM_DENIED_2,
                context.getSitePath(resource),
                requiredPermissions.getPermissionString()));
        }
        if (permissions == I_CmsPermissionHandler.PERM_NOTLOCKED) {
            throw new CmsLockException(Messages.get().container(
                Messages.ERR_PERM_NOTLOCKED_2,
                context.getSitePath(resource),
                context.getCurrentUser().getName()));
        }
    }

    /**
     * Checks that the current user has enough permissions to modify the given user.<p>
     *
     * @param dbc the database context
     * @param username the name of the user to modify
     * @param role the needed role
<<<<<<< HEAD
     * 
=======
     *
>>>>>>> 4d37fee1
     * @throws CmsDataAccessException if something goes wrong accessing the database
     * @throws CmsRoleViolationException if the user has not the needed permissions
     */
    protected void checkRoleForUserModification(CmsDbContext dbc, String username, CmsRole role)
    throws CmsDataAccessException, CmsRoleViolationException {

        CmsUser userToModify = m_driverManager.readUser(dbc, CmsOrganizationalUnit.removeLeadingSeparator(username));
        if (dbc.currentUser().equals(userToModify)) {
            // a user is allowed to write his own data
            return;
<<<<<<< HEAD
        }
        if (hasRole(dbc, dbc.currentUser(), CmsRole.ROOT_ADMIN)) {
            // a user with the ROOT_ADMIN role may change any other user
            return;
        }
=======
        }
        if (hasRole(dbc, dbc.currentUser(), CmsRole.ROOT_ADMIN)) {
            // a user with the ROOT_ADMIN role may change any other user
            return;
        }
>>>>>>> 4d37fee1
        if (hasRole(dbc, userToModify, CmsRole.ADMINISTRATOR)) {
            // check the user that is going to do the modification is administrator
            checkRole(dbc, CmsRole.ADMINISTRATOR);
        } else {
            // check the user that is going to do the modification has the given role
            checkRole(dbc, role);
        }

    }

    /**
     * Checks if the given resource contains a resource that has a system lock.<p>
     *
     * @param dbc the current database context
     * @param resource the resource to check
     *
     * @throws CmsException in case there is a system lock contained in the given resource
     */
    protected void checkSystemLocks(CmsDbContext dbc, CmsResource resource) throws CmsException {

        if (m_lockManager.hasSystemLocks(dbc, resource)) {
            throw new CmsLockException(Messages.get().container(
                Messages.ERR_RESOURCE_SYSTEM_LOCKED_1,
                dbc.removeSiteRoot(resource.getRootPath())));
        }
    }

    /**
     * Internal recursive method for deleting a resource.<p>
     *
     * @param dbc the db context
     * @param resource the name of the resource to delete (full path)
     * @param siblingMode indicates how to handle siblings of the deleted resource
     *
     * @throws CmsException if something goes wrong
     */
    protected void deleteResource(CmsDbContext dbc, CmsResource resource, CmsResource.CmsResourceDeleteMode siblingMode)
    throws CmsException {

        if (resource.isFolder()) {
            // collect all resources in the folder (but exclude deleted ones)
            List<CmsResource> resources = m_driverManager.readChildResources(
                dbc,
                resource,
                CmsResourceFilter.IGNORE_EXPIRATION,
                true,
                true,
                false);

            Set<CmsUUID> deletedResources = new HashSet<CmsUUID>();
            // now walk through all sub-resources in the folder
            for (int i = 0; i < resources.size(); i++) {
                CmsResource childResource = resources.get(i);
                if ((siblingMode == CmsResource.DELETE_REMOVE_SIBLINGS)
                    && deletedResources.contains(childResource.getResourceId())) {
                    // sibling mode is "delete all siblings" and another sibling of the current child resource has already
                    // been deleted- do nothing and continue with the next child resource.
                    continue;
                }
                if (childResource.isFolder()) {
                    // recurse into this method for subfolders
                    deleteResource(dbc, childResource, siblingMode);
                } else {
                    // handle child resources
                    m_driverManager.deleteResource(dbc, childResource, siblingMode);
                }
                deletedResources.add(childResource.getResourceId());
            }
            deletedResources.clear();
        }
        // handle the resource itself
        m_driverManager.deleteResource(dbc, resource, siblingMode);
    }

    /**
     * Deletes a user, where all permissions and resources attributes of the user
     * were transfered to a replacement user, if given.<p>
     *
     * @param context the current request context
     * @param user the user to be deleted
     * @param replacement the user to be transfered, can be <code>null</code>
     *
     * @throws CmsRoleViolationException if the current user does not own the rule {@link CmsRole#ACCOUNT_MANAGER}
     * @throws CmsSecurityException in case the user is a default user
     * @throws CmsException if something goes wrong
     */
    protected void deleteUser(CmsRequestContext context, CmsUser user, CmsUser replacement)
    throws CmsException, CmsSecurityException, CmsRoleViolationException {

        if (OpenCms.getDefaultUsers().isDefaultUser(user.getName())) {
            throw new CmsSecurityException(org.opencms.security.Messages.get().container(
                org.opencms.security.Messages.ERR_CANT_DELETE_DEFAULT_USER_1,
                user.getName()));
        }
        if (context.getCurrentUser().equals(user)) {
            throw new CmsSecurityException(Messages.get().container(Messages.ERR_USER_CANT_DELETE_ITSELF_USER_0));
        }
        CmsDbContext dbc = m_dbContextFactory.getDbContext(context);
        try {
            CmsRole role = CmsRole.ACCOUNT_MANAGER.forOrgUnit(getParentOrganizationalUnit(user.getName()));
            checkRoleForUserModification(dbc, user.getName(), role);
            // this is needed because
            // I_CmsUserDriver#removeAccessControlEntriesForPrincipal(CmsDbContext, CmsProject, CmsProject, CmsUUID)
            // expects an offline project, if not data will become inconsistent
            checkProjectForDeletePrincipal(dbc);
            if (replacement == null) {
                m_driverManager.deleteUser(dbc, context.getCurrentProject(), user.getName(), null);
            } else {
                m_driverManager.deleteUser(dbc, context.getCurrentProject(), user.getName(), replacement.getName());
            }
        } catch (Exception e) {
            dbc.report(null, Messages.get().container(Messages.ERR_DELETE_USER_1, user.getName()), e);
        } finally {
            dbc.clear();
        }
    }

    /**
     * Returns all resources of organizational units for which the current user has
     * the given role role.<p>
     *
     * @param dbc the current database context
     * @param role the role to check
     *
     * @return a list of {@link org.opencms.file.CmsResource} objects
     *
     * @throws CmsException if something goes wrong
     */
    protected List<CmsResource> getManageableResources(CmsDbContext dbc, CmsRole role) throws CmsException {

        CmsOrganizationalUnit ou = m_driverManager.readOrganizationalUnit(dbc, role.getOuFqn());
        if (hasRole(dbc, dbc.currentUser(), role)) {
            return m_driverManager.getResourcesForOrganizationalUnit(dbc, ou);
        }
        List<CmsResource> resources = new ArrayList<CmsResource>();
        Iterator<CmsOrganizationalUnit> it = m_driverManager.getOrganizationalUnits(dbc, ou, false).iterator();
        while (it.hasNext()) {
            CmsOrganizationalUnit orgUnit = it.next();
            resources.addAll(getManageableResources(dbc, role.forOrgUnit(orgUnit.getName())));
        }
        return resources;
    }

    /**
     * Returns the organizational unit for the parent of the given fully qualified name.<p>
     *
     * @param fqn the fully qualified name to get the parent organizational unit for
     *
     * @return the parent organizational unit for the fully qualified name
     */
    protected String getParentOrganizationalUnit(String fqn) {

        String ouFqn = CmsOrganizationalUnit.getParentFqn(CmsOrganizationalUnit.removeLeadingSeparator(fqn));
        if (ouFqn == null) {
            ouFqn = "";
        }
        return ouFqn;
    }

    /**
     * Performs a non-blocking permission check on a resource.<p>
     *
     * This test will not throw an exception in case the required permissions are not
     * available for the requested operation. Instead, it will return one of the
     * following values:<ul>
     * <li><code>{@link I_CmsPermissionHandler#PERM_ALLOWED}</code></li>
     * <li><code>{@link I_CmsPermissionHandler#PERM_FILTERED}</code></li>
     * <li><code>{@link I_CmsPermissionHandler#PERM_DENIED}</code></li></ul><p>
     *
     * @param dbc the current database context
     * @param resource the resource on which permissions are required
     * @param requiredPermissions the set of permissions required for the operation
     * @param checkLock if true, a lock for the current user is required for
     *      all write operations, if false it's ok to write as long as the resource
     *      is not locked by another user
     * @param filter the resource filter to use
     *
     * @return <code>{@link I_CmsPermissionHandler#PERM_ALLOWED}</code> if the user has sufficient permissions on the resource
     *      for the requested operation
     *
     * @throws CmsException in case of i/o errors (NOT because of insufficient permissions)
     */
    protected I_CmsPermissionHandler.CmsPermissionCheckResult hasPermissions(
        CmsDbContext dbc,
        CmsResource resource,
        CmsPermissionSet requiredPermissions,
        boolean checkLock,
        CmsResourceFilter filter) throws CmsException {

        return m_permissionHandler.hasPermissions(dbc, resource, requiredPermissions, checkLock, filter);
    }

    /**
     * Returns <code>true</code> if at least one of the given group names is equal to a group name
     * of the given role in the given organizational unit.<p>
     *
     * This checks the given list against the group of the given role as well as against the role group
     * of all parent roles.<p>
     *
     * If the organizational unit is <code>null</code>, this method will check if the
     * given user has the given role for at least one organizational unit.<p>
     *
     * @param role the role to check
     * @param roles the groups to match the role groups against
     *
     * @return <code>true</code> if at last one of the given group names is equal to a group name
     *      of this role
     */
    protected boolean hasRole(CmsRole role, List<CmsGroup> roles) {

        // iterates the roles the user are in
        Iterator<CmsGroup> itGroups = roles.iterator();
        while (itGroups.hasNext()) {
            String groupName = (itGroups.next()).getName();
            // iterate the role hierarchy
            Iterator<String> itDistinctGroupNames = role.getDistinctGroupNames().iterator();
            while (itDistinctGroupNames.hasNext()) {
                String distictGroupName = itDistinctGroupNames.next();
                if (distictGroupName.startsWith(CmsOrganizationalUnit.SEPARATOR)) {
                    // this is a ou independent role
                    // we need an exact match, and we ignore the ou parameter
                    if (groupName.equals(distictGroupName.substring(1))) {
                        return true;
                    }
                } else {
                    // first check if the user has the role at all
                    if (groupName.endsWith(CmsOrganizationalUnit.SEPARATOR + distictGroupName)
                        || groupName.equals(distictGroupName)) {
                        // this is a ou dependent role
                        if (role.getOuFqn() == null) {
                            // ou parameter is null, so the user needs to have the role in at least one ou does not matter which
                            return true;
                        } else {
                            // the user needs to have the role in the given ou or in a parent ou
                            // now check that the ou matches
                            String groupFqn = CmsOrganizationalUnit.getParentFqn(groupName);
                            if (role.getOuFqn().startsWith(groupFqn)) {
                                return true;
                            }
                        }
                    }
                }
            }
        }
        return false;
    }

    /**
     * Internal recursive method to move a resource.<p>
     *
     * @param dbc the db context
     * @param source the source resource
     * @param destination the destination path
     *
     * @throws CmsException if something goes wrong
     */
    protected void moveResource(CmsDbContext dbc, CmsResource source, String destination) throws CmsException {

        List<CmsResource> resources = null;

        if (source.isFolder()) {
            if (!CmsResource.isFolder(destination)) {
                // ensure folder name end's with a /
                destination = destination.concat("/");
            }
            // collect all resources in the folder without checking permissions
            resources = m_driverManager.readChildResources(dbc, source, CmsResourceFilter.ALL, true, true, false);
        }

        // target permissions will be checked later
        m_driverManager.moveResource(dbc, source, destination, false);

        // make sure lock is set
        CmsResource destinationResource = m_driverManager.readResource(dbc, destination, CmsResourceFilter.ALL);
        try {
            // the destination must always get a new lock
            m_driverManager.lockResource(dbc, destinationResource, CmsLockType.EXCLUSIVE);
        } catch (Exception e) {
            // could happen with with shared locks on single files
            if (LOG.isWarnEnabled()) {
                LOG.warn(e);
            }
        }

        if (resources != null) {
            // now walk through all sub-resources in the folder
            for (int i = 0; i < resources.size(); i++) {
                CmsResource childResource = resources.get(i);
                String childDestination = destination.concat(childResource.getName());
                // recurse with child resource
                moveResource(dbc, childResource, childDestination);
            }
        }
    }

    /**
     * Reads a folder from the VFS, using the specified resource filter.<p>
     *
     * @param dbc the current database context
     * @param resourcename the name of the folder to read (full path)
     * @param filter the resource filter to use while reading
     *
     * @return the folder that was read
     *
     * @throws CmsException if something goes wrong
     */
    protected CmsFolder readFolder(CmsDbContext dbc, String resourcename, CmsResourceFilter filter) throws CmsException {

        CmsResource resource = readResource(dbc, resourcename, filter);
        return m_driverManager.convertResourceToFolder(resource);
    }

    /**
     * Reads a resource from the OpenCms VFS, using the specified resource filter.<p>
     *
     * @param dbc the current database context
     * @param structureID the ID of the structure to read
     * @param filter the resource filter to use while reading
     *
     * @return the resource that was read
     *
     * @throws CmsException if something goes wrong
     *
     * @see CmsObject#readResource(CmsUUID, CmsResourceFilter)
     * @see CmsObject#readResource(CmsUUID)
     * @see CmsObject#readFile(CmsResource)
     */
    protected CmsResource readResource(CmsDbContext dbc, CmsUUID structureID, CmsResourceFilter filter)
    throws CmsException {

        // read the resource from the VFS
        CmsResource resource = m_driverManager.readResource(dbc, structureID, filter);

        // check if the user has read access to the resource
        checkPermissions(dbc, resource, CmsPermissionSet.ACCESS_READ, true, filter);

        // access was granted - return the resource
        return resource;
    }

    /**
     * Reads a resource from the OpenCms VFS, using the specified resource filter.<p>
     *
     * @param dbc the current database context
     * @param resourcePath the name of the resource to read (full path)
     * @param filter the resource filter to use while reading
     *
     * @return the resource that was read
     *
     * @throws CmsException if something goes wrong
     *
     * @see CmsObject#readResource(String, CmsResourceFilter)
     * @see CmsObject#readResource(String)
     * @see CmsObject#readFile(CmsResource)
     */
    protected CmsResource readResource(CmsDbContext dbc, String resourcePath, CmsResourceFilter filter)
    throws CmsException {

        // read the resource from the VFS
        CmsResource resource = m_driverManager.readResource(dbc, resourcePath, filter);

        // check if the user has read access to the resource
        checkPermissions(dbc, resource, CmsPermissionSet.ACCESS_READ, true, filter);

        // access was granted - return the resource
        return resource;
    }

    /**
     * Checks if the current project allows deletion of a principal.<p>
<<<<<<< HEAD
     * 
     * @param dbc the database context
     * 
=======
     *
     * @param dbc the database context
     *
>>>>>>> 4d37fee1
     * @throws CmsDataAccessException if the current project can not be used to delete a principal
     */
    private void checkProjectForDeletePrincipal(CmsDbContext dbc) throws CmsDataAccessException {

        CmsProject currentProject = dbc.currentProject();
        // principal modifications are allowed if the current project is not the online project
        if (currentProject.isOnlineProject()) {
            try {
                // if the current project is the online project, check if there is a valid offline project at all
                List<CmsProject> projects = m_driverManager.getProjectDriver(dbc).readProjects(dbc, "");
                for (CmsProject project : projects) {
                    if (!project.isOnlineProject()) {
                        CmsResource root = null;
                        try {
                            dbc.setProjectId(project.getUuid());
                            root = m_driverManager.readResource(dbc, "/", CmsResourceFilter.ALL);
                        } catch (Exception e) {
                            // ignore
                        }
                        if (root != null) {
                            throw new CmsVfsException(org.opencms.file.Messages.get().container(
                                org.opencms.file.Messages.ERR_NOT_ALLOWED_IN_ONLINE_PROJECT_0));
                        }
                    }
                }
            } finally {
                dbc.setProjectId(currentProject.getUuid());
            }
        }
    }

}<|MERGE_RESOLUTION|>--- conflicted
+++ resolved
@@ -5483,8 +5483,6 @@
                     context.getSitePath(resource),
                     new Integer(version)),
                 e);
-<<<<<<< HEAD
-=======
         } finally {
             dbc.clear();
         }
@@ -5517,7 +5515,6 @@
             OpenCms.fireCmsEvent(new CmsEvent(I_CmsEventListener.EVENT_RESOURCE_MODIFIED, eventData));
         } catch (Exception e) {
             dbc.report(null, Messages.get().container(Messages.ERR_DB_OPERATION_0), e);
->>>>>>> 4d37fee1
         } finally {
             dbc.clear();
         }
@@ -6455,19 +6452,11 @@
 
     /**
      * Writes the 'projectlastmodified' field of a resource record.<p>
-<<<<<<< HEAD
-     * 
-     * @param context the current database context 
-     * @param resource the resource which should be modified 
-     * @param project the project whose project id should be written into the resource record 
-     * 
-=======
      *
      * @param context the current database context
      * @param resource the resource which should be modified
      * @param project the project whose project id should be written into the resource record
      *
->>>>>>> 4d37fee1
      * @throws CmsException if something goes wrong
      */
     public void writeResourceProjectLastModified(CmsRequestContext context, CmsResource resource, CmsProject project)
@@ -6667,11 +6656,7 @@
      * @param dbc the database context
      * @param username the name of the user to modify
      * @param role the needed role
-<<<<<<< HEAD
-     * 
-=======
-     *
->>>>>>> 4d37fee1
+     *
      * @throws CmsDataAccessException if something goes wrong accessing the database
      * @throws CmsRoleViolationException if the user has not the needed permissions
      */
@@ -6682,19 +6667,11 @@
         if (dbc.currentUser().equals(userToModify)) {
             // a user is allowed to write his own data
             return;
-<<<<<<< HEAD
         }
         if (hasRole(dbc, dbc.currentUser(), CmsRole.ROOT_ADMIN)) {
             // a user with the ROOT_ADMIN role may change any other user
             return;
         }
-=======
-        }
-        if (hasRole(dbc, dbc.currentUser(), CmsRole.ROOT_ADMIN)) {
-            // a user with the ROOT_ADMIN role may change any other user
-            return;
-        }
->>>>>>> 4d37fee1
         if (hasRole(dbc, userToModify, CmsRole.ADMINISTRATOR)) {
             // check the user that is going to do the modification is administrator
             checkRole(dbc, CmsRole.ADMINISTRATOR);
@@ -7065,15 +7042,9 @@
 
     /**
      * Checks if the current project allows deletion of a principal.<p>
-<<<<<<< HEAD
-     * 
+     *
      * @param dbc the database context
-     * 
-=======
-     *
-     * @param dbc the database context
-     *
->>>>>>> 4d37fee1
+     *
      * @throws CmsDataAccessException if the current project can not be used to delete a principal
      */
     private void checkProjectForDeletePrincipal(CmsDbContext dbc) throws CmsDataAccessException {
