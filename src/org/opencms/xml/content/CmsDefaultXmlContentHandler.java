--- conflicted
+++ resolved
@@ -491,123 +491,6 @@
     /** The principal list separator. */
     private static final String PRINCIPAL_LIST_SEPARATOR = ",";
 
-    /** The set of allowed templates. */
-    protected CmsDefaultSet<String> m_allowedTemplates = new CmsDefaultSet<String>();
-
-    /** A map from attribute name to complex widgets. */
-    protected Map<String, I_CmsComplexWidget> m_complexWidgets = new HashMap<String, I_CmsComplexWidget>();
-
-    /** The configuration values for the element widgets (as defined in the annotations). */
-    protected Map<String, String> m_configurationValues;
-
-    /** The CSS resources to include into the html-page head. */
-    protected Set<String> m_cssHeadIncludes;
-
-    /** The default values for the elements (as defined in the annotations). */
-    protected Map<String, String> m_defaultValues;
-
-    /** The element mappings (as defined in the annotations). */
-    protected Map<String, List<String>> m_elementMappings;
-
-    /** The widgets used for the elements (as defined in the annotations). */
-    protected Map<String, I_CmsWidget> m_elementWidgets;
-
-    /** The formatter configuration. */
-    protected CmsFormatterConfiguration m_formatterConfiguration;
-
-    /** The list of formatters from the XSD. */
-    protected List<CmsFormatterBean> m_formatters;
-
-    /** The java-script resources to include into the html-page head. */
-    protected Set<String> m_jsHeadIncludes;
-
-    /** The resource bundle name to be used for localization of this content handler. */
-    protected List<String> m_messageBundleNames;
-
-    /** The folder containing the model file(s) for the content. */
-    protected String m_modelFolder;
-
-    /** The preview location (as defined in the annotations). */
-    protected String m_previewLocation;
-
-    /** The relation check rules. */
-    protected Map<String, Boolean> m_relationChecks;
-
-    /** The relation check rules. */
-    protected Map<String, CmsRelationType> m_relations;
-
-    /** The Solr field configurations. */
-    protected Map<String, CmsSearchField> m_searchFields;
-
-    /** The Solr field configurations added to the container pages contents are on. */
-    protected Map<String, CmsSearchField> m_searchFieldsPage;
-
-    /** The search settings. */
-    protected Map<String, Boolean> m_searchSettings;
-
-    /** The configured settings for the formatters (as defined in the annotations). */
-    protected Map<String, CmsXmlContentProperty> m_settings;
-
-    /** The configured locale synchronization elements. */
-    protected List<String> m_synchronizations;
-
-    /** The configured tabs. */
-    protected List<CmsXmlContentTab> m_tabs;
-
-    /** The list of mappings to the "Title" property. */
-    protected List<String> m_titleMappings;
-
-    /** Flag which controls whether the Acacia editor should be disabled for this type. */
-    protected boolean m_useAcacia = true;
-
-    /** The messages for the error validation rules. */
-    protected Map<String, String> m_validationErrorMessages;
-
-    /** The validation rules that cause an error (as defined in the annotations). */
-    protected Map<String, String> m_validationErrorRules;
-
-    /** The messages for the warning validation rules. */
-    protected Map<String, String> m_validationWarningMessages;
-
-    /** The validation rules that cause a warning (as defined in the annotations). */
-    protected Map<String, String> m_validationWarningRules;
-
-    /** The container page only flag, indicating if this XML content should be indexed on container pages only. */
-    private boolean m_containerPageOnly;
-
-    /** The default complex widget class name. */
-    private String m_defaultWidget;
-
-    /** The default complex widget configuration. */
-    private String m_defaultWidgetConfig;
-
-    /** The default complex widget for this type. */
-    private I_CmsComplexWidget m_defaultWidgetInstance;
-
-    /** The elements to display in ncompact view. */
-    private HashMap<String, DisplayType> m_displayTypes;
-
-    /** The editor change handlers. */
-    private List<I_CmsXmlContentEditorChangeHandler> m_editorChangeHandlers;
-
-    /** A set of keys identifying the mappings which should use default values if the corresponding values are not set in the XML content. */
-    private Set<String> m_mappingsUsingDefault = new HashSet<String>();
-
-    /** Message key fallback handler for the editor. */
-    private CmsMultiMessages.I_KeyFallbackHandler m_messageKeyHandler = new CmsMultiMessages.I_KeyFallbackHandler() {
-
-        public Optional<String> getFallbackKey(String key) {
-
-            return Optional.absent();
-        }
-    };
-
-    /** The paths of values for which no macros should be resolved when getting the default value. */
-    private Set<String> m_nonMacroResolvableDefaults = new HashSet<String>();
-
-    /** The visibility configurations by element path. */
-    private Map<String, VisibilityConfiguration> m_visibilityConfigurations;
-
     /**
      * Static initializer for caching the default appinfo validation schema.<p>
      */
@@ -641,6 +524,123 @@
         }
         CmsXmlEntityResolver.cacheSystemId(APPINFO_SCHEMA_SYSTEM_ID, appinfoSchema);
     }
+
+    /** The set of allowed templates. */
+    protected CmsDefaultSet<String> m_allowedTemplates = new CmsDefaultSet<String>();
+
+    /** A map from attribute name to complex widgets. */
+    protected Map<String, I_CmsComplexWidget> m_complexWidgets = new HashMap<String, I_CmsComplexWidget>();
+
+    /** The configuration values for the element widgets (as defined in the annotations). */
+    protected Map<String, String> m_configurationValues;
+
+    /** The CSS resources to include into the html-page head. */
+    protected Set<String> m_cssHeadIncludes;
+
+    /** The default values for the elements (as defined in the annotations). */
+    protected Map<String, String> m_defaultValues;
+
+    /** The element mappings (as defined in the annotations). */
+    protected Map<String, List<String>> m_elementMappings;
+
+    /** The widgets used for the elements (as defined in the annotations). */
+    protected Map<String, I_CmsWidget> m_elementWidgets;
+
+    /** The formatter configuration. */
+    protected CmsFormatterConfiguration m_formatterConfiguration;
+
+    /** The list of formatters from the XSD. */
+    protected List<CmsFormatterBean> m_formatters;
+
+    /** The java-script resources to include into the html-page head. */
+    protected Set<String> m_jsHeadIncludes;
+
+    /** The resource bundle name to be used for localization of this content handler. */
+    protected List<String> m_messageBundleNames;
+
+    /** The folder containing the model file(s) for the content. */
+    protected String m_modelFolder;
+
+    /** The preview location (as defined in the annotations). */
+    protected String m_previewLocation;
+
+    /** The relation check rules. */
+    protected Map<String, Boolean> m_relationChecks;
+
+    /** The relation check rules. */
+    protected Map<String, CmsRelationType> m_relations;
+
+    /** The Solr field configurations. */
+    protected Map<String, CmsSearchField> m_searchFields;
+
+    /** The Solr field configurations added to the container pages contents are on. */
+    protected Map<String, CmsSearchField> m_searchFieldsPage;
+
+    /** The search settings. */
+    protected Map<String, Boolean> m_searchSettings;
+
+    /** The configured settings for the formatters (as defined in the annotations). */
+    protected Map<String, CmsXmlContentProperty> m_settings;
+
+    /** The configured locale synchronization elements. */
+    protected List<String> m_synchronizations;
+
+    /** The configured tabs. */
+    protected List<CmsXmlContentTab> m_tabs;
+
+    /** The list of mappings to the "Title" property. */
+    protected List<String> m_titleMappings;
+
+    /** Flag which controls whether the Acacia editor should be disabled for this type. */
+    protected boolean m_useAcacia = true;
+
+    /** The messages for the error validation rules. */
+    protected Map<String, String> m_validationErrorMessages;
+
+    /** The validation rules that cause an error (as defined in the annotations). */
+    protected Map<String, String> m_validationErrorRules;
+
+    /** The messages for the warning validation rules. */
+    protected Map<String, String> m_validationWarningMessages;
+
+    /** The validation rules that cause a warning (as defined in the annotations). */
+    protected Map<String, String> m_validationWarningRules;
+
+    /** The container page only flag, indicating if this XML content should be indexed on container pages only. */
+    private boolean m_containerPageOnly;
+
+    /** The default complex widget class name. */
+    private String m_defaultWidget;
+
+    /** The default complex widget configuration. */
+    private String m_defaultWidgetConfig;
+
+    /** The default complex widget for this type. */
+    private I_CmsComplexWidget m_defaultWidgetInstance;
+
+    /** The elements to display in ncompact view. */
+    private HashMap<String, DisplayType> m_displayTypes;
+
+    /** The editor change handlers. */
+    private List<I_CmsXmlContentEditorChangeHandler> m_editorChangeHandlers;
+
+    /** A set of keys identifying the mappings which should use default values if the corresponding values are not set in the XML content. */
+    private Set<String> m_mappingsUsingDefault = new HashSet<String>();
+
+    /** Message key fallback handler for the editor. */
+    private CmsMultiMessages.I_KeyFallbackHandler m_messageKeyHandler = new CmsMultiMessages.I_KeyFallbackHandler() {
+
+        public Optional<String> getFallbackKey(String key) {
+
+            return Optional.absent();
+        }
+    };
+
+    /** The paths of values for which no macros should be resolved when getting the default value. */
+    private Set<String> m_nonMacroResolvableDefaults = new HashSet<String>();
+
+    /** The visibility configurations by element path. */
+    private Map<String, VisibilityConfiguration> m_visibilityConfigurations;
 
     /**
      * Creates a new instance of the default XML content handler.<p>
@@ -3375,7 +3375,6 @@
         return result;
     }
 
-<<<<<<< HEAD
     private void initMessageKeyHandler(Element element) {
 
         String className = element.attributeValue(APPINFO_ATTR_CLASS);
@@ -3388,8 +3387,6 @@
         }
     }
 
-=======
->>>>>>> d46a8b9b
     /**
      * Checks if the given mapping has the 'useDefault' flag set to true.<p>
      *
