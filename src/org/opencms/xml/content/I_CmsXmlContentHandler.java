--- conflicted
+++ resolved
@@ -280,20 +280,16 @@
     List<String> getMappings(String elementName);
 
     /**
-<<<<<<< HEAD
      * Gets the message key fallback handler.<p>
-     * 
+     *
      * This is used to automatically provide fallbacks for missing message keys in the editor.<p>
-     *  
-     * @return the message key fallback handler 
+     *
+     * @return the message key fallback handler
      */
     I_KeyFallbackHandler getMessageKeyHandler();
 
     /**
-     * Returns the {@link CmsMessages} that are used to resolve localized keys 
-=======
      * Returns the {@link CmsMessages} that are used to resolve localized keys
->>>>>>> d46a8b9b
      * for the given locale in this content handler.<p>
      *
      * If no localized messages are configured for this content handler,
