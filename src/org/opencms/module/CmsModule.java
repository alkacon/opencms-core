--- conflicted
+++ resolved
@@ -186,10 +186,7 @@
      * @param group the group of this module
      * @param actionClass the (optional) module class name
      * @param importScript the script to execute when the module is imported
-<<<<<<< HEAD
-     * @param importSite the site root into which this module should be imported  
-=======
->>>>>>> d46a8b9b
+     * @param importSite the site root into which this module should be imported
      * @param description the description of this module
      * @param version the version of this module
      * @param authorName the name of the author of this module
@@ -565,9 +562,9 @@
 
     /**
      * Gets the import site.<p>
-     * 
+     *
      * If this is not empty, then it will be used as the site root for importing and exporting this module.<p>
-     * 
+     *
      * @return the import site
      */
     public String getImportSite() {
@@ -597,10 +594,10 @@
         return m_niceName;
     }
 
-    /** 
+    /**
      * Gets the timestamp of this object's creation time.<p>
-     * 
-     * @return the object creation timestamp 
+     *
+     * @return the object creation timestamp
      */
     public long getObjectCreateTime() {
 
@@ -1054,8 +1051,8 @@
 
     /**
      * Sets the import site.<p>
-     * 
-     * @param importSite the import site 
+     *
+     * @param importSite the import site
      */
     public void setImportSite(String importSite) {
 
