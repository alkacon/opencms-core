--- conflicted
+++ resolved
@@ -59,12 +59,9 @@
     /** The has navigation flag. */
     private Boolean m_hasNav;
 
-<<<<<<< HEAD
-=======
     /** Flag indicating whether this is a hidden navigation entry. */
     private Boolean m_isHiddenNavigationEntry;
 
->>>>>>> 4d37fee1
     /** The navigation tree level. */
     private int m_navTreeLevel = Integer.MIN_VALUE;
 
