--- conflicted
+++ resolved
@@ -63,11 +63,8 @@
     final I_CmsSearchControllerMain m_controller;
     /** Map from field facet names to the facets as given by the search result. */
     private Map<String, FacetField> m_fieldFacetMap;
-<<<<<<< HEAD
-=======
     /** Map from facet names to the facet entries checked, but not part of the result. */
     private Map<String, List<String>> m_missingFacetEntryMap;
->>>>>>> 18af6d20
     /** Map with the facet items of the query facet and their counts. */
     private Map<String, Integer> m_facetQuery;
     /** CmsObject. */
