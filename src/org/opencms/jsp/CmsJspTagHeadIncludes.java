--- conflicted
+++ resolved
@@ -19,7 +19,7 @@
  *
  * For further information about OpenCms, please see the
  * project website: http://www.opencms.org
- * 
+ *
  * You should have received a copy of the GNU Lesser General Public
  * License along with this library; if not, write to the Free Software
  * Foundation, Inc., 59 Temple Place, Suite 330, Boston, MA  02111-1307  USA
@@ -73,10 +73,10 @@
 
 /**
  * This tag includes required CSS or JavaScript resources that are to be places in the HTML head.<p>
- * 
+ *
  * Required resources can be configured in the resource type schema.
  * Set attribute type to 'css' to include css resources or to 'javascript' to include JavaScript resources.<p>
- * 
+ *
  * @since 8.0
  */
 public class CmsJspTagHeadIncludes extends BodyTagSupport implements I_CmsJspTagParamParent {
@@ -113,12 +113,12 @@
 
     /**
      * Adds parameters to a parameter Map that can be used for a http request.<p>
-     * 
+     *
      * @param parameters the Map to add the parameters to
      * @param name the name to add
      * @param value the value to add
      * @param overwrite if <code>true</code>, a parameter in the map will be overwritten by
-     *      a parameter with the same name, otherwise the request will have multiple parameters 
+     *      a parameter with the same name, otherwise the request will have multiple parameters
      *      with the same name (which is possible in http requests)
      */
     public static void addParameter(Map<String, String[]> parameters, String name, String value, boolean overwrite) {
@@ -145,11 +145,11 @@
 
     /**
      * Gets the head includes for the given formatter bean.<p>
-     * 
-     * @param formatter the formatter bean 
-     * @param type the head include type 
-     * 
-     * @return the list of head includes 
+     *
+     * @param formatter the formatter bean
+     * @param type the head include type
+     *
+     * @return the list of head includes
      */
     protected static List<String> getHeadIncludes(I_CmsFormatterBean formatter, String type) {
 
@@ -163,11 +163,11 @@
 
     /**
      * Gets the inline CSS/Javascrip for the given formatter bean.<p>
-     * 
-     * @param formatter the formatter bean 
-     * @param type the type (CSS or Javascript) 
-     * 
-     * @return the inline data for the given formatter bean 
+     *
+     * @param formatter the formatter bean
+     * @param type the type (CSS or Javascript)
+     *
+     * @return the inline data for the given formatter bean
      */
     protected static String getInlineData(I_CmsFormatterBean formatter, String type) {
 
@@ -200,9 +200,9 @@
 
     /**
      * @return <code>EVAL_PAGE</code>
-     * 
+     *
      * @see javax.servlet.jsp.tagext.Tag#doEndTag()
-     * 
+     *
      * @throws JspException by interface default
      */
     @Override
@@ -229,9 +229,9 @@
 
     /**
      * Returns <code>{@link #EVAL_BODY_BUFFERED}</code>.<p>
-     * 
+     *
      * @return <code>{@link #EVAL_BODY_BUFFERED}</code>
-     * 
+     *
      * @see javax.servlet.jsp.tagext.Tag#doStartTag()
      */
     @Override
@@ -282,8 +282,8 @@
 
     /**
      * Sets the value of the closetags attribute.<p>
-     * 
-     * @param closeTags the value of the closetags attribute 
+     *
+     * @param closeTags the value of the closetags attribute
      */
     public void setClosetags(String closeTags) {
 
@@ -332,8 +332,8 @@
 
     /**
      * Returns true if the headincludes tag should be closed.<p>
-     * 
-     * @return true if the headincludes tag should be closed 
+     *
+     * @return true if the headincludes tag should be closed
      */
     public boolean shouldCloseTags() {
 
@@ -345,10 +345,10 @@
 
     /**
      * Action to include the CSS resources.<p>
-     * 
+     *
      * @param cms the current cms context
      * @param req the current request
-     * 
+     *
      * @throws CmsException if something goes wrong reading the resources
      * @throws IOException if something goes wrong writing to the response out
      */
@@ -368,72 +368,7 @@
                 cssIncludes.add(defaults[i]);
             }
         }
-<<<<<<< HEAD
-        if ((containerPage != null) && (containerPage.getElements() != null)) {
-            Map<CmsUUID, I_CmsFormatterBean> formatters = OpenCms.getADEManager().getCachedFormatters(
-                standardContext.getIsOnlineProject()).getFormatters();
-            for (CmsContainerBean container : containerPage.getContainers().values()) {
-                for (CmsContainerElementBean element : container.getElements()) {
-                    try {
-                        element.initResource(cms);
-                        if (!standardContext.getIsOnlineProject()
-                            || element.getResource().isReleasedAndNotExpired(cms.getRequestContext().getRequestTime())) {
-                            if (element.isGroupContainer(cms) || element.isInheritedContainer(cms)) {
-                                List<CmsContainerElementBean> subElements;
-                                if (element.isGroupContainer(cms)) {
-                                    subElements = CmsJspTagContainer.getGroupContainerElements(
-                                        cms,
-                                        element,
-                                        req,
-                                        container.getType());
-                                } else {
-                                    subElements = CmsJspTagContainer.getInheritedContainerElements(cms, element);
-                                }
-                                for (CmsContainerElementBean subElement : subElements) {
-                                    subElement.initResource(cms);
-                                    if (!standardContext.getIsOnlineProject()
-                                        || subElement.getResource().isReleasedAndNotExpired(
-                                            cms.getRequestContext().getRequestTime())) {
-                                        I_CmsFormatterBean formatter = getFormatterBeanForElement(
-                                            subElement,
-                                            container,
-                                            formatters);
-                                        if (formatter != null) {
-                                            cssIncludes.addAll(formatter.getCssHeadIncludes());
-                                            if (CmsStringUtil.isNotEmptyOrWhitespaceOnly(formatter.getInlineCss())) {
-                                                inlineCss.put(formatter.getId(), formatter.getInlineCss());
-                                            }
-                                        } else {
-                                            cssIncludes.addAll(getCSSHeadIncludes(cms, subElement.getResource()));
-                                        }
-                                    }
-                                }
-                            } else {
-                                I_CmsFormatterBean formatter = getFormatterBeanForElement(
-                                    element,
-                                    container,
-                                    formatters);
-                                if (formatter != null) {
-                                    cssIncludes.addAll(formatter.getCssHeadIncludes());
-                                    if (CmsStringUtil.isNotEmptyOrWhitespaceOnly(formatter.getInlineCss())) {
-                                        inlineCss.put(formatter.getId(), formatter.getInlineCss());
-                                    }
-                                } else {
-                                    cssIncludes.addAll(getCSSHeadIncludes(cms, element.getResource()));
-                                }
-                            }
-                        }
-                    } catch (CmsException e) {
-                        LOG.error(
-                            Messages.get().getBundle().key(
-                                Messages.ERR_READING_REQUIRED_RESOURCE_1,
-                                element.getSitePath()),
-                            e);
-                    }
-                }
-            }
-        }
-=======
+
         collectHeadIncludesForContainerElement(
             cms,
             req,
@@ -442,7 +377,6 @@
             includeType,
             cssIncludes,
             inlineCss);
->>>>>>> c4e95c33
         if (standardContext.getDetailContentId() != null) {
             try {
                 CmsResource detailContent = cms.readResource(standardContext.getDetailContentId());
@@ -513,10 +447,10 @@
 
     /**
      * Action to include the java-script resources.<p>
-     * 
+     *
      * @param cms the current cms context
      * @param req the current request
-     * 
+     *
      * @throws CmsException if something goes wrong reading the resources
      * @throws IOException if something goes wrong writing to the response out
      */
@@ -534,74 +468,6 @@
                 jsIncludes.add(defaults[i]);
             }
         }
-<<<<<<< HEAD
-        if ((containerPage != null) && (containerPage.getElements() != null)) {
-            Map<CmsUUID, I_CmsFormatterBean> formatters = OpenCms.getADEManager().getCachedFormatters(
-                standardContext.getIsOnlineProject()).getFormatters();
-            for (CmsContainerBean container : containerPage.getContainers().values()) {
-                for (CmsContainerElementBean element : container.getElements()) {
-                    try {
-                        element.initResource(cms);
-                        if (!standardContext.getIsOnlineProject()
-                            || element.getResource().isReleasedAndNotExpired(cms.getRequestContext().getRequestTime())) {
-                            if (element.isGroupContainer(cms) || element.isInheritedContainer(cms)) {
-                                List<CmsContainerElementBean> subElements;
-                                if (element.isGroupContainer(cms)) {
-                                    subElements = CmsJspTagContainer.getGroupContainerElements(
-                                        cms,
-                                        element,
-                                        req,
-                                        container.getType());
-                                } else {
-                                    subElements = CmsJspTagContainer.getInheritedContainerElements(cms, element);
-                                }
-                                for (CmsContainerElementBean subElement : subElements) {
-                                    subElement.initResource(cms);
-                                    if (!standardContext.getIsOnlineProject()
-                                        || subElement.getResource().isReleasedAndNotExpired(
-                                            cms.getRequestContext().getRequestTime())) {
-                                        I_CmsFormatterBean formatter = getFormatterBeanForElement(
-                                            subElement,
-                                            container,
-                                            formatters);
-                                        if (formatter != null) {
-                                            jsIncludes.addAll(formatter.getJavascriptHeadIncludes());
-                                            if (CmsStringUtil.isNotEmptyOrWhitespaceOnly(formatter.getInlineJavascript())) {
-                                                inlineJS.put(formatter.getId(), formatter.getInlineJavascript());
-                                            }
-                                        } else {
-
-                                            jsIncludes.addAll(getJSHeadIncludes(cms, subElement.getResource()));
-                                        }
-                                    }
-                                }
-                            } else {
-                                I_CmsFormatterBean formatter = getFormatterBeanForElement(
-                                    element,
-                                    container,
-                                    formatters);
-                                if (formatter != null) {
-                                    jsIncludes.addAll(formatter.getJavascriptHeadIncludes());
-                                    if (CmsStringUtil.isNotEmptyOrWhitespaceOnly(formatter.getInlineJavascript())) {
-                                        inlineJS.put(formatter.getId(), formatter.getInlineJavascript());
-                                    }
-                                } else {
-
-                                    jsIncludes.addAll(getJSHeadIncludes(cms, element.getResource()));
-                                }
-                            }
-                        }
-                    } catch (CmsException e) {
-                        LOG.error(
-                            Messages.get().getBundle().key(
-                                Messages.ERR_READING_REQUIRED_RESOURCE_1,
-                                element.getSitePath()),
-                            e);
-                    }
-                }
-            }
-        }
-=======
         collectHeadIncludesForContainerElement(
             cms,
             req,
@@ -610,7 +476,6 @@
             includeType,
             jsIncludes,
             inlineJS);
->>>>>>> c4e95c33
         if (standardContext.getDetailContentId() != null) {
             try {
                 CmsResource detailContent = cms.readResource(standardContext.getDetailContentId());
@@ -660,14 +525,14 @@
 
     /**
      * Collects the head includes for a given container element.<p>
-     * 
-     * @param cms the current CMS context 
-     * @param req the current request 
-     * @param standardContext the current standard context 
-     * @param containerPage the current container page 
-     * @param includeType the type of head includes (CSS or Javascript) 
-     * @param headincludes the set to which normal head includes should be added  
-     * @param inline the map to which inline head includes should be added 
+     *
+     * @param cms the current CMS context
+     * @param req the current request
+     * @param standardContext the current standard context
+     * @param containerPage the current container page
+     * @param includeType the type of head includes (CSS or Javascript)
+     * @param headincludes the set to which normal head includes should be added
+     * @param inline the map to which inline head includes should be added
      */
     protected void collectHeadIncludesForContainerElement(
         CmsObject cms,
@@ -759,9 +624,9 @@
 
     /**
      * Generates the request parameter string.<p>
-     * 
+     *
      * @return the request parameter string
-     * 
+     *
      * @throws UnsupportedEncodingException if something goes wrong encoding the request parameters
      */
     private String generateReqParams() throws UnsupportedEncodingException {
@@ -785,10 +650,10 @@
 
     /**
      * Returns the schema configured CSS head include resources.<p>
-     * 
+     *
      * @param cms the current cms context
      * @param resource the resource
-     * 
+     *
      * @return the configured CSS head include resources
      */
     private Set<String> getCSSHeadIncludes(CmsObject cms, CmsResource resource) {
@@ -809,13 +674,13 @@
 
     /**
      * Returns the formatter configuration for the given element, will return <code>null</code> for schema formatters.<p>
-     * 
-     * @param cms the current CMS context 
-     * @param config the current sitemap configuration 
+     *
+     * @param cms the current CMS context
+     * @param config the current sitemap configuration
      * @param element the element bean
      * @param container the container bean
      * @param formatters the formatter map
-     * 
+     *
      * @return the formatter configuration bean
      */
     private I_CmsFormatterBean getFormatterBeanForElement(
@@ -829,7 +694,7 @@
         try {
             containerWidth = Integer.parseInt(container.getWidth());
         } catch (NumberFormatException e) {
-            // do nothing, set width to -1 
+            // do nothing, set width to -1
         }
         CmsJspTagContainer.ensureValidFormatterSettings(
             cms,
@@ -851,12 +716,12 @@
 
     /**
      * Returns the schema configured JavaScript head include resources.<p>
-     * 
+     *
      * @param cms the current cms context
      * @param resource the resource
-     * 
+     *
      * @return the configured JavaScript head include resources
-     * 
+     *
      * @throws CmsLoaderException if something goes wrong reading the resource type
      */
     private Set<String> getJSHeadIncludes(CmsObject cms, CmsResource resource) throws CmsLoaderException {
@@ -878,14 +743,14 @@
 
     /**
      * Gets the head includes of a resource from the content definition.<p>
-     * 
-     * @param cms the current CMS context 
-     * @param res the resource for which the head includes should be fetched  
+     *
+     * @param cms the current CMS context
+     * @param res the resource for which the head includes should be fetched
      * @param type the head include type (CSS or Javascript)
-     *  
+     *
      * @return the set of schema head includes
-     *  
-     * @throws CmsLoaderException if something goes wrong 
+     *
+     * @throws CmsLoaderException if something goes wrong
      */
     private Set<String> getSchemaHeadIncludes(CmsObject cms, CmsResource res, String type) throws CmsLoaderException {
 
@@ -899,12 +764,12 @@
 
     /**
      * Returns the standard context bean.<p>
-     * 
+     *
      * @param cms the current cms context
      * @param req the current request
-     * 
+     *
      * @return the standard context bean
-     * 
+     *
      * @throws CmsException if something goes wrong
      */
     private CmsJspStandardContextBean getStandardContext(CmsObject cms, ServletRequest req) throws CmsException {
