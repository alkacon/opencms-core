/*
 * This library is part of OpenCms -
 * the Open Source Content Management System
 *
 * Copyright (C) Alkacon Software (http://www.alkacon.com)
 *
 * This library is free software; you can redistribute it and/or
 * modify it under the terms of the GNU Lesser General Public
 * License as published by the Free Software Foundation; either
 * version 2.1 of the License, or (at your option) any later version.
 *
 * This library is distributed in the hope that it will be useful,
 * but WITHOUT ANY WARRANTY; without even the implied warranty of
 * MERCHANTABILITY or FITNESS FOR A PARTICULAR PURPOSE. See the GNU
 * Lesser General Public License for more details.
 *
 * For further information about Alkacon Software, please see the
 * company website: http://www.alkacon.com
 *
 * For further information about OpenCms, please see the
 * project website: http://www.opencms.org
 *
 * You should have received a copy of the GNU Lesser General Public
 * License along with this library; if not, write to the Free Software
 * Foundation, Inc., 59 Temple Place, Suite 330, Boston, MA  02111-1307  USA
 */

package org.opencms.ade.configuration;

import org.opencms.ade.configuration.formatters.CmsFormatterChangeSet;
import org.opencms.ade.configuration.formatters.CmsFormatterConfigurationCacheState;
import org.opencms.ade.detailpage.CmsDetailPageInfo;
import org.opencms.file.CmsObject;
import org.opencms.file.CmsResource;
import org.opencms.xml.containerpage.CmsFormatterConfiguration;

import java.util.ArrayList;
import java.util.HashMap;
import java.util.List;
import java.util.Map;

/**
 * A configuration data class whose parent can be set directly for test purposes.<p>
 */
public class CmsTestConfigData extends CmsADEConfigData {

    /** The parent configuration object. */
    public CmsADEConfigData m_parent;

    /** CmsObject for testing. */
    private CmsObject m_cms2;

    /** The formatter cache state can be set directly for the test configuration data. */
    private CmsFormatterConfigurationCacheState m_formatters;

    /** The schema formatters can be set directly for the test configuration data. */
    private Map<Integer, CmsFormatterConfiguration> m_schemaFormatterConfiguration = new HashMap<Integer, CmsFormatterConfiguration>();

    /**
     * Creates a new configuration data object.<p>
     *
     * @param basePath the base path
     * @param resourceTypeConfig the resource type configuration
     * @param propertyConfig the  property configuration
     * @param detailPageInfos the detail page configuration
     * @param modelPages the model page configuration
     */
    public CmsTestConfigData(
        String basePath,
        List<CmsResourceTypeConfig> resourceTypeConfig,
        List<CmsPropertyConfig> propertyConfig,
        List<CmsDetailPageInfo> detailPageInfos,
        List<CmsModelPageConfig> modelPages) {

<<<<<<< HEAD
        super(new CmsADEConfigDataInternal(
            null,
            false,
            basePath,
            null,
            resourceTypeConfig,
            false,
            propertyConfig,
            false,
            detailPageInfos,
            modelPages,
            new ArrayList<CmsFunctionReference>(),
            false,
            false,
            false,
            new CmsFormatterChangeSet()), null, null);
=======
        super(
            new CmsADEConfigDataInternal(
                null,
                false,
                basePath,
                resourceTypeConfig,
                false,
                propertyConfig,
                false,
                detailPageInfos,
                modelPages,
                new ArrayList<CmsFunctionReference>(),
                false,
                false,
                false,
                new CmsFormatterChangeSet()),
            null);
>>>>>>> d46a8b9b
    }

    /**
     * @see org.opencms.ade.configuration.CmsADEConfigData#getCachedFormatters()
     */
    @Override
    public CmsFormatterConfigurationCacheState getCachedFormatters() {

        if (m_formatters != null) {
            return m_formatters;
        } else {
            return super.getCachedFormatters();
        }
    }

    /**
     * Sets the CmsObject for testing.<p>
     *
     * @param cms the CmsObject for testing
     */
    public void initialize(CmsObject cms) {

        m_cms2 = cms;
    }

    /**
     * @see org.opencms.ade.configuration.CmsADEConfigData#parent()
     */
    @Override
    public CmsADEConfigData parent() {

        return m_parent;
    }

    /**
     * Registers a schema formatter which will be returned from getSchemaFormatters if a resource with the matching type is passed in.<p>
     *
     * @param typeId  the resource type id
     * @param formatters the formatters for the resource type
     */
    public void registerSchemaFormatters(int typeId, CmsFormatterConfiguration formatters) {

        m_schemaFormatterConfiguration.put(new Integer(typeId), formatters);
    }

    /**
     * Sets the "create contents locally" flag.<p>
     *
     * @param createContentsLocally the flag to control whether contents from inherited resource types are stored in the local .content folder
     */
    public void setCreateContentsLocally(boolean createContentsLocally) {

        m_data.m_createContentsLocally = createContentsLocally;
    }

    /**
     * Sets the "discard inherited model pages" flag.<p>
     *
     * @param discardInheritedModelPages the flag to control whether inherited model pages are discarded
    */
    public void setDiscardInheritedModelPages(boolean discardInheritedModelPages) {

        m_data.m_discardInheritedModelPages = discardInheritedModelPages;
    }

    /**
     * Sets the "discard inherited properties" flag.<p>
     *
     * @param discardInheritedProperties the flag to control whether inherited properties are discarded
     */
    public void setDiscardInheritedProperties(boolean discardInheritedProperties) {

        m_data.m_discardInheritedProperties = discardInheritedProperties;
    }

    /**
     * Sets the formatter change set.<p>
     *
     * @param changeSet the formatter change set
     */
    public void setFormatterChangeSet(CmsFormatterChangeSet changeSet) {

        m_data.m_formatterChangeSet = changeSet;
    }

    /**
     * Sets the formatter cache state.<p>
     *
     * @param formatters the formatter cache state
     */
    public void setFormatters(CmsFormatterConfigurationCacheState formatters) {

        m_formatters = formatters;
    }

    /**
     * Sets the "discard inherited types" flag.<p>
     *
     * @param discardInheritedTypes the flag to control whether inherited types are discarded
     */
    public void setIsDiscardInheritedTypes(boolean discardInheritedTypes) {

        m_data.m_discardInheritedTypes = discardInheritedTypes;
    }

    /**
     * Marks this as a module configuration or normal sitemap configuration.<p>
     *
     * @param isModuleConfig true if this is a module configuration
     */
    public void setIsModuleConfig(boolean isModuleConfig) {

        m_data.m_isModuleConfig = isModuleConfig;
    }

    /**
     * Sets the parent configuration object.<p>
     *
     * @param parent the parent configuration object
     */
    public void setParent(CmsADEConfigData parent) {

        m_parent = parent;
    }

    /**
     * @see org.opencms.ade.configuration.CmsADEConfigData#getCms()
     */
    @Override
    protected CmsObject getCms() {

        return m_cms2;
    }

    /**
     * @see org.opencms.ade.configuration.CmsADEConfigData#getFormattersFromSchema(org.opencms.file.CmsObject, org.opencms.file.CmsResource)
     */
    @Override
    protected CmsFormatterConfiguration getFormattersFromSchema(CmsObject cms, CmsResource res) {

        Integer key = new Integer(res.getTypeId());
        CmsFormatterConfiguration result = m_schemaFormatterConfiguration.get(key);
        if (result == null) {
            result = super.getFormattersFromSchema(cms, res);
        }
        return result;
    }

}<|MERGE_RESOLUTION|>--- conflicted
+++ resolved
@@ -72,29 +72,12 @@
         List<CmsDetailPageInfo> detailPageInfos,
         List<CmsModelPageConfig> modelPages) {
 
-<<<<<<< HEAD
-        super(new CmsADEConfigDataInternal(
-            null,
-            false,
-            basePath,
-            null,
-            resourceTypeConfig,
-            false,
-            propertyConfig,
-            false,
-            detailPageInfos,
-            modelPages,
-            new ArrayList<CmsFunctionReference>(),
-            false,
-            false,
-            false,
-            new CmsFormatterChangeSet()), null, null);
-=======
         super(
             new CmsADEConfigDataInternal(
                 null,
                 false,
                 basePath,
+                null,
                 resourceTypeConfig,
                 false,
                 propertyConfig,
@@ -106,8 +89,8 @@
                 false,
                 false,
                 new CmsFormatterChangeSet()),
+            null,
             null);
->>>>>>> d46a8b9b
     }
 
     /**
