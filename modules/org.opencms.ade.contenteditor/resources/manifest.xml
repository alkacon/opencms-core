<?xml version="1.0" encoding="UTF-8"?>

<export>
  <info>
    <creator>Admin</creator>
    <opencms_version>9.0.0</opencms_version>
    <createdate>Fri, 10 Feb 2012 10:42:28 GMT</createdate>
    <infoproject>Offline</infoproject>
    <export_version>7</export_version>
  </info>
  <module>
    <name>org.opencms.ade.contenteditor</name>
    <nicename><![CDATA[OpenCms 8 ADE Content Editor]]></nicename>
    <group>OpenCms ADE</group>
    <class/>
    <description><![CDATA[Editor for structured contents.<br>
<<<<<<< HEAD
<i>(c) 2013 by Alkacon Software GmbH (http://www.alkacon.com).</i>]]></description>
    <version>9.4.0</version>
=======
<i>&copy; 2014 by Alkacon Software GmbH (http://www.alkacon.com).</i>]]></description>
    <version>9.0.1</version>
>>>>>>> c4e95c33
    <authorname><![CDATA[Alkacon Software GmbH]]></authorname>
    <authoremail><![CDATA[sales@alkacon.com]]></authoremail>
    <datecreated/>
    <userinstalled/>
    <dateinstalled/>
    <dependencies>
      <dependency name="org.opencms.ade.config" version="9.0.0"/>
    </dependencies>
    <exportpoints>
      <exportpoint uri="/system/modules/org.opencms.ade.contenteditor/resources/" destination="resources/ade/"/>
    </exportpoints>
    <resources>
      <resource uri="/system/modules/org.opencms.ade.contenteditor/"/>
      <resource uri="/system/workplace/editors/acacia/"/>
    </resources>
  </module>
  <files>
    <file>
      <destination>system</destination>
      <type>folder</type>
      <uuidstructure>7f695f71-5232-11e1-b64b-e5cbe0b4d4f3</uuidstructure>
      <datelastmodified>Wed, 08 Feb 2012 08:54:23 GMT</datelastmodified>
      <userlastmodified>Admin</userlastmodified>
      <datecreated>Wed, 08 Feb 2012 08:54:23 GMT</datecreated>
      <usercreated>Admin</usercreated>
      <flags>0</flags>
      <properties/>
      <relations/>
      <accesscontrol>
        <accessentry>
          <uuidprincipal>ROLE.WORKPLACE_USER</uuidprincipal>
          <flags>514</flags>
          <permissionset>
            <allowed>1</allowed>
            <denied>0</denied>
          </permissionset>
        </accessentry>
      </accesscontrol>
    </file>
    <file>
      <destination>system/modules</destination>
      <type>folder</type>
      <uuidstructure>8009221d-5232-11e1-b64b-e5cbe0b4d4f3</uuidstructure>
      <datelastmodified>Wed, 08 Feb 2012 08:54:24 GMT</datelastmodified>
      <userlastmodified>Admin</userlastmodified>
      <datecreated>Wed, 08 Feb 2012 08:54:24 GMT</datecreated>
      <usercreated>Admin</usercreated>
      <flags>0</flags>
      <properties/>
      <relations/>
      <accesscontrol>
        <accessentry>
          <uuidprincipal>ROLE.WORKPLACE_USER</uuidprincipal>
          <flags>514</flags>
          <permissionset>
            <allowed>5</allowed>
            <denied>0</denied>
          </permissionset>
        </accessentry>
      </accesscontrol>
    </file>
    <file>
      <destination>system/modules/org.opencms.ade.contenteditor</destination>
      <type>folder</type>
      <uuidstructure>b7467827-53cf-11e1-af11-e5cbe0b4d4f3</uuidstructure>
      <datelastmodified>Fri, 10 Feb 2012 10:12:19 GMT</datelastmodified>
      <userlastmodified>Admin</userlastmodified>
      <datecreated>Fri, 10 Feb 2012 10:12:19 GMT</datecreated>
      <usercreated>Admin</usercreated>
      <flags>0</flags>
      <properties/>
      <relations/>
      <accesscontrol/>
    </file>
    <file>
      <source>system/modules/org.opencms.ade.contenteditor/contenteditor.jsp</source>
      <destination>system/modules/org.opencms.ade.contenteditor/contenteditor.jsp</destination>
      <type>jsp</type>
      <uuidstructure>b91dbe4b-53d1-11e1-af11-e5cbe0b4d4f3</uuidstructure>
      <uuidresource>b91dbe4c-53d1-11e1-af11-e5cbe0b4d4f3</uuidresource>
      <datelastmodified>Fri, 10 Feb 2012 10:26:41 GMT</datelastmodified>
      <userlastmodified>Admin</userlastmodified>
      <datecreated>Fri, 10 Feb 2012 10:26:41 GMT</datecreated>
      <usercreated>Admin</usercreated>
      <flags>0</flags>
      <properties>
        <property type="shared">
          <name>export</name>
          <value><![CDATA[false]]></value>
        </property>
      </properties>
      <relations/>
      <accesscontrol/>
    </file>
    <file>
      <destination>system/modules/org.opencms.ade.contenteditor/resources</destination>
      <type>folder</type>
      <uuidstructure>ce6d97e9-53cf-11e1-af11-e5cbe0b4d4f3</uuidstructure>
      <datelastmodified>Fri, 10 Feb 2012 10:12:58 GMT</datelastmodified>
      <userlastmodified>Admin</userlastmodified>
      <datecreated>Fri, 10 Feb 2012 10:12:58 GMT</datecreated>
      <usercreated>Admin</usercreated>
      <flags>0</flags>
      <properties/>
      <relations/>
      <accesscontrol/>
    </file>
    <file>
      <source>system/modules/org.opencms.ade.contenteditor/resources/org.opencms.ade.contenteditor.scripts.js</source>
      <destination>system/modules/org.opencms.ade.contenteditor/resources/org.opencms.ade.contenteditor.scripts.js</destination>
      <type>plain</type>
      <uuidstructure>4b7782dd-f057-11e1-b5f5-15b3be0b5948</uuidstructure>
      <uuidresource>4b7782de-f057-11e1-b5f5-15b3be0b5948</uuidresource>
      <datelastmodified>Mon, 27 Aug 2012 14:55:51 GMT</datelastmodified>
      <userlastmodified>Admin</userlastmodified>
      <datecreated>Mon, 27 Aug 2012 14:55:51 GMT</datecreated>
      <usercreated>Admin</usercreated>
      <flags>0</flags>
      <properties>
        <property>
          <name>Title</name>
          <value><![CDATA[org.opencms.ade.contenteditor.scripts]]></value>
        </property>
      </properties>
      <relations/>
      <accesscontrol/>
    </file>
    <file>
      <destination>system/modules/org.opencms.ade.contenteditor/resources/contenteditor</destination>
      <type>folder</type>
      <uuidstructure>ce2722a1-53db-11e1-af11-e5cbe0b4d4f3</uuidstructure>
      <datelastmodified>Fri, 10 Feb 2012 11:38:51 GMT</datelastmodified>
      <userlastmodified>Admin</userlastmodified>
      <datecreated>Fri, 10 Feb 2012 11:38:51 GMT</datecreated>
      <usercreated>Admin</usercreated>
      <flags>0</flags>
      <properties/>
      <relations/>
      <accesscontrol/>
    </file>
    <file>
      <destination>system/workplace</destination>
      <type>folder</type>
      <uuidstructure>6dbd9558-8db6-11e0-972f-8f51174189b7</uuidstructure>
      <datelastmodified>Mon, 27 Mar 2006 12:00:00 GMT</datelastmodified>
      <userlastmodified>Admin</userlastmodified>
      <datecreated>Mon, 27 Jun 2005 08:00:00 GMT</datecreated>
      <usercreated>Admin</usercreated>
      <flags>0</flags>
      <properties>
        <property>
          <name>content-encoding</name>
          <value><![CDATA[UTF-8]]></value>
        </property>
        <property>
          <name>export</name>
          <value><![CDATA[false]]></value>
        </property>
        <property>
          <name>login-form</name>
          <value><![CDATA[/system/login/index.html]]></value>
        </property>
      </properties>
      <relations/>
      <accesscontrol>
        <accessentry>
          <uuidprincipal>ALL_OTHERS</uuidprincipal>
          <flags>134</flags>
          <permissionset>
            <allowed>0</allowed>
            <denied>0</denied>
          </permissionset>
        </accessentry>
        <accessentry>
          <uuidprincipal>ROLE.WORKPLACE_USER</uuidprincipal>
          <flags>518</flags>
          <permissionset>
            <allowed>5</allowed>
            <denied>0</denied>
          </permissionset>
        </accessentry>
      </accesscontrol>
    </file>
    <file>
      <destination>system/workplace/editors</destination>
      <type>folder</type>
      <uuidstructure>896ef88a-11b7-11db-91cd-fdbae480bac9</uuidstructure>
      <datelastmodified>Mon, 27 Mar 2006 12:00:00 GMT</datelastmodified>
      <userlastmodified>Admin</userlastmodified>
      <datecreated>Mon, 27 Jun 2005 08:00:00 GMT</datecreated>
      <usercreated>Admin</usercreated>
      <flags>0</flags>
      <properties>
        <property>
          <name>cache</name>
          <value><![CDATA[false]]></value>
        </property>
      </properties>
      <relations/>
      <accesscontrol/>
    </file>
    <file>
      <destination>system/workplace/editors/acacia</destination>
      <type>folder</type>
      <uuidstructure>ad2766c6-991c-11e1-a85e-d138de4a8c16</uuidstructure>
      <datelastmodified>Tue, 08 May 2012 14:47:25 GMT</datelastmodified>
      <userlastmodified>Admin</userlastmodified>
      <datecreated>Tue, 08 May 2012 14:47:04 GMT</datecreated>
      <usercreated>Admin</usercreated>
      <flags>0</flags>
      <properties>
        <property>
          <name>Title</name>
          <value><![CDATA[Acacia Editor]]></value>
        </property>
      </properties>
      <relations/>
      <accesscontrol/>
    </file>
    <file>
      <destination>system/workplace/editors/acacia/editor.jsp</destination>
      <type>jsp</type>
      <uuidstructure>caf4cbc9-991c-11e1-a85e-d138de4a8c16</uuidstructure>
      <uuidresource>b91dbe4c-53d1-11e1-af11-e5cbe0b4d4f3</uuidresource>
      <datelastmodified>Fri, 10 Feb 2012 10:26:41 GMT</datelastmodified>
      <userlastmodified>Admin</userlastmodified>
      <datecreated>Fri, 10 Feb 2012 10:26:41 GMT</datecreated>
      <usercreated>Admin</usercreated>
      <flags>0</flags>
      <properties>
        <property type="shared">
          <name>export</name>
          <value><![CDATA[false]]></value>
        </property>
      </properties>
      <relations/>
      <accesscontrol/>
    </file>
    <file>
      <source>system/workplace/editors/acacia/editor_configuration.xml</source>
      <destination>system/workplace/editors/acacia/editor_configuration.xml</destination>
      <type>plain</type>
      <uuidstructure>07ab3efc-991d-11e1-a85e-d138de4a8c16</uuidstructure>
      <uuidresource>07ab3efd-991d-11e1-a85e-d138de4a8c16</uuidresource>
      <datelastmodified>Wed, 09 May 2012 08:16:57 GMT</datelastmodified>
      <userlastmodified>Admin</userlastmodified>
      <datecreated>Tue, 08 May 2012 14:49:35 GMT</datecreated>
      <usercreated>Admin</usercreated>
      <flags>0</flags>
      <properties/>
      <relations/>
      <accesscontrol/>
    </file>
  </files>
</export>
<|MERGE_RESOLUTION|>--- conflicted
+++ resolved
@@ -1,278 +1,273 @@
-<?xml version="1.0" encoding="UTF-8"?>
-
-<export>
-  <info>
-    <creator>Admin</creator>
-    <opencms_version>9.0.0</opencms_version>
-    <createdate>Fri, 10 Feb 2012 10:42:28 GMT</createdate>
-    <infoproject>Offline</infoproject>
-    <export_version>7</export_version>
-  </info>
-  <module>
-    <name>org.opencms.ade.contenteditor</name>
-    <nicename><![CDATA[OpenCms 8 ADE Content Editor]]></nicename>
-    <group>OpenCms ADE</group>
-    <class/>
-    <description><![CDATA[Editor for structured contents.<br>
-<<<<<<< HEAD
-<i>(c) 2013 by Alkacon Software GmbH (http://www.alkacon.com).</i>]]></description>
-    <version>9.4.0</version>
-=======
-<i>&copy; 2014 by Alkacon Software GmbH (http://www.alkacon.com).</i>]]></description>
-    <version>9.0.1</version>
->>>>>>> c4e95c33
-    <authorname><![CDATA[Alkacon Software GmbH]]></authorname>
-    <authoremail><![CDATA[sales@alkacon.com]]></authoremail>
-    <datecreated/>
-    <userinstalled/>
-    <dateinstalled/>
-    <dependencies>
-      <dependency name="org.opencms.ade.config" version="9.0.0"/>
-    </dependencies>
-    <exportpoints>
-      <exportpoint uri="/system/modules/org.opencms.ade.contenteditor/resources/" destination="resources/ade/"/>
-    </exportpoints>
-    <resources>
-      <resource uri="/system/modules/org.opencms.ade.contenteditor/"/>
-      <resource uri="/system/workplace/editors/acacia/"/>
-    </resources>
-  </module>
-  <files>
-    <file>
-      <destination>system</destination>
-      <type>folder</type>
-      <uuidstructure>7f695f71-5232-11e1-b64b-e5cbe0b4d4f3</uuidstructure>
-      <datelastmodified>Wed, 08 Feb 2012 08:54:23 GMT</datelastmodified>
-      <userlastmodified>Admin</userlastmodified>
-      <datecreated>Wed, 08 Feb 2012 08:54:23 GMT</datecreated>
-      <usercreated>Admin</usercreated>
-      <flags>0</flags>
-      <properties/>
-      <relations/>
-      <accesscontrol>
-        <accessentry>
-          <uuidprincipal>ROLE.WORKPLACE_USER</uuidprincipal>
-          <flags>514</flags>
-          <permissionset>
-            <allowed>1</allowed>
-            <denied>0</denied>
-          </permissionset>
-        </accessentry>
-      </accesscontrol>
-    </file>
-    <file>
-      <destination>system/modules</destination>
-      <type>folder</type>
-      <uuidstructure>8009221d-5232-11e1-b64b-e5cbe0b4d4f3</uuidstructure>
-      <datelastmodified>Wed, 08 Feb 2012 08:54:24 GMT</datelastmodified>
-      <userlastmodified>Admin</userlastmodified>
-      <datecreated>Wed, 08 Feb 2012 08:54:24 GMT</datecreated>
-      <usercreated>Admin</usercreated>
-      <flags>0</flags>
-      <properties/>
-      <relations/>
-      <accesscontrol>
-        <accessentry>
-          <uuidprincipal>ROLE.WORKPLACE_USER</uuidprincipal>
-          <flags>514</flags>
-          <permissionset>
-            <allowed>5</allowed>
-            <denied>0</denied>
-          </permissionset>
-        </accessentry>
-      </accesscontrol>
-    </file>
-    <file>
-      <destination>system/modules/org.opencms.ade.contenteditor</destination>
-      <type>folder</type>
-      <uuidstructure>b7467827-53cf-11e1-af11-e5cbe0b4d4f3</uuidstructure>
-      <datelastmodified>Fri, 10 Feb 2012 10:12:19 GMT</datelastmodified>
-      <userlastmodified>Admin</userlastmodified>
-      <datecreated>Fri, 10 Feb 2012 10:12:19 GMT</datecreated>
-      <usercreated>Admin</usercreated>
-      <flags>0</flags>
-      <properties/>
-      <relations/>
-      <accesscontrol/>
-    </file>
-    <file>
-      <source>system/modules/org.opencms.ade.contenteditor/contenteditor.jsp</source>
-      <destination>system/modules/org.opencms.ade.contenteditor/contenteditor.jsp</destination>
-      <type>jsp</type>
-      <uuidstructure>b91dbe4b-53d1-11e1-af11-e5cbe0b4d4f3</uuidstructure>
-      <uuidresource>b91dbe4c-53d1-11e1-af11-e5cbe0b4d4f3</uuidresource>
-      <datelastmodified>Fri, 10 Feb 2012 10:26:41 GMT</datelastmodified>
-      <userlastmodified>Admin</userlastmodified>
-      <datecreated>Fri, 10 Feb 2012 10:26:41 GMT</datecreated>
-      <usercreated>Admin</usercreated>
-      <flags>0</flags>
-      <properties>
-        <property type="shared">
-          <name>export</name>
-          <value><![CDATA[false]]></value>
-        </property>
-      </properties>
-      <relations/>
-      <accesscontrol/>
-    </file>
-    <file>
-      <destination>system/modules/org.opencms.ade.contenteditor/resources</destination>
-      <type>folder</type>
-      <uuidstructure>ce6d97e9-53cf-11e1-af11-e5cbe0b4d4f3</uuidstructure>
-      <datelastmodified>Fri, 10 Feb 2012 10:12:58 GMT</datelastmodified>
-      <userlastmodified>Admin</userlastmodified>
-      <datecreated>Fri, 10 Feb 2012 10:12:58 GMT</datecreated>
-      <usercreated>Admin</usercreated>
-      <flags>0</flags>
-      <properties/>
-      <relations/>
-      <accesscontrol/>
-    </file>
-    <file>
-      <source>system/modules/org.opencms.ade.contenteditor/resources/org.opencms.ade.contenteditor.scripts.js</source>
-      <destination>system/modules/org.opencms.ade.contenteditor/resources/org.opencms.ade.contenteditor.scripts.js</destination>
-      <type>plain</type>
-      <uuidstructure>4b7782dd-f057-11e1-b5f5-15b3be0b5948</uuidstructure>
-      <uuidresource>4b7782de-f057-11e1-b5f5-15b3be0b5948</uuidresource>
-      <datelastmodified>Mon, 27 Aug 2012 14:55:51 GMT</datelastmodified>
-      <userlastmodified>Admin</userlastmodified>
-      <datecreated>Mon, 27 Aug 2012 14:55:51 GMT</datecreated>
-      <usercreated>Admin</usercreated>
-      <flags>0</flags>
-      <properties>
-        <property>
-          <name>Title</name>
-          <value><![CDATA[org.opencms.ade.contenteditor.scripts]]></value>
-        </property>
-      </properties>
-      <relations/>
-      <accesscontrol/>
-    </file>
-    <file>
-      <destination>system/modules/org.opencms.ade.contenteditor/resources/contenteditor</destination>
-      <type>folder</type>
-      <uuidstructure>ce2722a1-53db-11e1-af11-e5cbe0b4d4f3</uuidstructure>
-      <datelastmodified>Fri, 10 Feb 2012 11:38:51 GMT</datelastmodified>
-      <userlastmodified>Admin</userlastmodified>
-      <datecreated>Fri, 10 Feb 2012 11:38:51 GMT</datecreated>
-      <usercreated>Admin</usercreated>
-      <flags>0</flags>
-      <properties/>
-      <relations/>
-      <accesscontrol/>
-    </file>
-    <file>
-      <destination>system/workplace</destination>
-      <type>folder</type>
-      <uuidstructure>6dbd9558-8db6-11e0-972f-8f51174189b7</uuidstructure>
-      <datelastmodified>Mon, 27 Mar 2006 12:00:00 GMT</datelastmodified>
-      <userlastmodified>Admin</userlastmodified>
-      <datecreated>Mon, 27 Jun 2005 08:00:00 GMT</datecreated>
-      <usercreated>Admin</usercreated>
-      <flags>0</flags>
-      <properties>
-        <property>
-          <name>content-encoding</name>
-          <value><![CDATA[UTF-8]]></value>
-        </property>
-        <property>
-          <name>export</name>
-          <value><![CDATA[false]]></value>
-        </property>
-        <property>
-          <name>login-form</name>
-          <value><![CDATA[/system/login/index.html]]></value>
-        </property>
-      </properties>
-      <relations/>
-      <accesscontrol>
-        <accessentry>
-          <uuidprincipal>ALL_OTHERS</uuidprincipal>
-          <flags>134</flags>
-          <permissionset>
-            <allowed>0</allowed>
-            <denied>0</denied>
-          </permissionset>
-        </accessentry>
-        <accessentry>
-          <uuidprincipal>ROLE.WORKPLACE_USER</uuidprincipal>
-          <flags>518</flags>
-          <permissionset>
-            <allowed>5</allowed>
-            <denied>0</denied>
-          </permissionset>
-        </accessentry>
-      </accesscontrol>
-    </file>
-    <file>
-      <destination>system/workplace/editors</destination>
-      <type>folder</type>
-      <uuidstructure>896ef88a-11b7-11db-91cd-fdbae480bac9</uuidstructure>
-      <datelastmodified>Mon, 27 Mar 2006 12:00:00 GMT</datelastmodified>
-      <userlastmodified>Admin</userlastmodified>
-      <datecreated>Mon, 27 Jun 2005 08:00:00 GMT</datecreated>
-      <usercreated>Admin</usercreated>
-      <flags>0</flags>
-      <properties>
-        <property>
-          <name>cache</name>
-          <value><![CDATA[false]]></value>
-        </property>
-      </properties>
-      <relations/>
-      <accesscontrol/>
-    </file>
-    <file>
-      <destination>system/workplace/editors/acacia</destination>
-      <type>folder</type>
-      <uuidstructure>ad2766c6-991c-11e1-a85e-d138de4a8c16</uuidstructure>
-      <datelastmodified>Tue, 08 May 2012 14:47:25 GMT</datelastmodified>
-      <userlastmodified>Admin</userlastmodified>
-      <datecreated>Tue, 08 May 2012 14:47:04 GMT</datecreated>
-      <usercreated>Admin</usercreated>
-      <flags>0</flags>
-      <properties>
-        <property>
-          <name>Title</name>
-          <value><![CDATA[Acacia Editor]]></value>
-        </property>
-      </properties>
-      <relations/>
-      <accesscontrol/>
-    </file>
-    <file>
-      <destination>system/workplace/editors/acacia/editor.jsp</destination>
-      <type>jsp</type>
-      <uuidstructure>caf4cbc9-991c-11e1-a85e-d138de4a8c16</uuidstructure>
-      <uuidresource>b91dbe4c-53d1-11e1-af11-e5cbe0b4d4f3</uuidresource>
-      <datelastmodified>Fri, 10 Feb 2012 10:26:41 GMT</datelastmodified>
-      <userlastmodified>Admin</userlastmodified>
-      <datecreated>Fri, 10 Feb 2012 10:26:41 GMT</datecreated>
-      <usercreated>Admin</usercreated>
-      <flags>0</flags>
-      <properties>
-        <property type="shared">
-          <name>export</name>
-          <value><![CDATA[false]]></value>
-        </property>
-      </properties>
-      <relations/>
-      <accesscontrol/>
-    </file>
-    <file>
-      <source>system/workplace/editors/acacia/editor_configuration.xml</source>
-      <destination>system/workplace/editors/acacia/editor_configuration.xml</destination>
-      <type>plain</type>
-      <uuidstructure>07ab3efc-991d-11e1-a85e-d138de4a8c16</uuidstructure>
-      <uuidresource>07ab3efd-991d-11e1-a85e-d138de4a8c16</uuidresource>
-      <datelastmodified>Wed, 09 May 2012 08:16:57 GMT</datelastmodified>
-      <userlastmodified>Admin</userlastmodified>
-      <datecreated>Tue, 08 May 2012 14:49:35 GMT</datecreated>
-      <usercreated>Admin</usercreated>
-      <flags>0</flags>
-      <properties/>
-      <relations/>
-      <accesscontrol/>
-    </file>
-  </files>
-</export>
+<?xml version="1.0" encoding="UTF-8"?>
+
+<export>
+  <info>
+    <creator>Admin</creator>
+    <opencms_version>9.0.0</opencms_version>
+    <createdate>Fri, 10 Feb 2012 10:42:28 GMT</createdate>
+    <infoproject>Offline</infoproject>
+    <export_version>7</export_version>
+  </info>
+  <module>
+    <name>org.opencms.ade.contenteditor</name>
+    <nicename><![CDATA[OpenCms 8 ADE Content Editor]]></nicename>
+    <group>OpenCms ADE</group>
+    <class/>
+    <description><![CDATA[Editor for structured contents.<br>
+<i>&copy; 2014  by Alkacon Software GmbH (http://www.alkacon.com).</i>]]></description>
+    <version>9.4.0</version>
+    <authorname><![CDATA[Alkacon Software GmbH]]></authorname>
+    <authoremail><![CDATA[sales@alkacon.com]]></authoremail>
+    <datecreated/>
+    <userinstalled/>
+    <dateinstalled/>
+    <dependencies>
+      <dependency name="org.opencms.ade.config" version="9.0.0"/>
+    </dependencies>
+    <exportpoints>
+      <exportpoint uri="/system/modules/org.opencms.ade.contenteditor/resources/" destination="resources/ade/"/>
+    </exportpoints>
+    <resources>
+      <resource uri="/system/modules/org.opencms.ade.contenteditor/"/>
+      <resource uri="/system/workplace/editors/acacia/"/>
+    </resources>
+  </module>
+  <files>
+    <file>
+      <destination>system</destination>
+      <type>folder</type>
+      <uuidstructure>7f695f71-5232-11e1-b64b-e5cbe0b4d4f3</uuidstructure>
+      <datelastmodified>Wed, 08 Feb 2012 08:54:23 GMT</datelastmodified>
+      <userlastmodified>Admin</userlastmodified>
+      <datecreated>Wed, 08 Feb 2012 08:54:23 GMT</datecreated>
+      <usercreated>Admin</usercreated>
+      <flags>0</flags>
+      <properties/>
+      <relations/>
+      <accesscontrol>
+        <accessentry>
+          <uuidprincipal>ROLE.WORKPLACE_USER</uuidprincipal>
+          <flags>514</flags>
+          <permissionset>
+            <allowed>1</allowed>
+            <denied>0</denied>
+          </permissionset>
+        </accessentry>
+      </accesscontrol>
+    </file>
+    <file>
+      <destination>system/modules</destination>
+      <type>folder</type>
+      <uuidstructure>8009221d-5232-11e1-b64b-e5cbe0b4d4f3</uuidstructure>
+      <datelastmodified>Wed, 08 Feb 2012 08:54:24 GMT</datelastmodified>
+      <userlastmodified>Admin</userlastmodified>
+      <datecreated>Wed, 08 Feb 2012 08:54:24 GMT</datecreated>
+      <usercreated>Admin</usercreated>
+      <flags>0</flags>
+      <properties/>
+      <relations/>
+      <accesscontrol>
+        <accessentry>
+          <uuidprincipal>ROLE.WORKPLACE_USER</uuidprincipal>
+          <flags>514</flags>
+          <permissionset>
+            <allowed>5</allowed>
+            <denied>0</denied>
+          </permissionset>
+        </accessentry>
+      </accesscontrol>
+    </file>
+    <file>
+      <destination>system/modules/org.opencms.ade.contenteditor</destination>
+      <type>folder</type>
+      <uuidstructure>b7467827-53cf-11e1-af11-e5cbe0b4d4f3</uuidstructure>
+      <datelastmodified>Fri, 10 Feb 2012 10:12:19 GMT</datelastmodified>
+      <userlastmodified>Admin</userlastmodified>
+      <datecreated>Fri, 10 Feb 2012 10:12:19 GMT</datecreated>
+      <usercreated>Admin</usercreated>
+      <flags>0</flags>
+      <properties/>
+      <relations/>
+      <accesscontrol/>
+    </file>
+    <file>
+      <source>system/modules/org.opencms.ade.contenteditor/contenteditor.jsp</source>
+      <destination>system/modules/org.opencms.ade.contenteditor/contenteditor.jsp</destination>
+      <type>jsp</type>
+      <uuidstructure>b91dbe4b-53d1-11e1-af11-e5cbe0b4d4f3</uuidstructure>
+      <uuidresource>b91dbe4c-53d1-11e1-af11-e5cbe0b4d4f3</uuidresource>
+      <datelastmodified>Fri, 10 Feb 2012 10:26:41 GMT</datelastmodified>
+      <userlastmodified>Admin</userlastmodified>
+      <datecreated>Fri, 10 Feb 2012 10:26:41 GMT</datecreated>
+      <usercreated>Admin</usercreated>
+      <flags>0</flags>
+      <properties>
+        <property type="shared">
+          <name>export</name>
+          <value><![CDATA[false]]></value>
+        </property>
+      </properties>
+      <relations/>
+      <accesscontrol/>
+    </file>
+    <file>
+      <destination>system/modules/org.opencms.ade.contenteditor/resources</destination>
+      <type>folder</type>
+      <uuidstructure>ce6d97e9-53cf-11e1-af11-e5cbe0b4d4f3</uuidstructure>
+      <datelastmodified>Fri, 10 Feb 2012 10:12:58 GMT</datelastmodified>
+      <userlastmodified>Admin</userlastmodified>
+      <datecreated>Fri, 10 Feb 2012 10:12:58 GMT</datecreated>
+      <usercreated>Admin</usercreated>
+      <flags>0</flags>
+      <properties/>
+      <relations/>
+      <accesscontrol/>
+    </file>
+    <file>
+      <source>system/modules/org.opencms.ade.contenteditor/resources/org.opencms.ade.contenteditor.scripts.js</source>
+      <destination>system/modules/org.opencms.ade.contenteditor/resources/org.opencms.ade.contenteditor.scripts.js</destination>
+      <type>plain</type>
+      <uuidstructure>4b7782dd-f057-11e1-b5f5-15b3be0b5948</uuidstructure>
+      <uuidresource>4b7782de-f057-11e1-b5f5-15b3be0b5948</uuidresource>
+      <datelastmodified>Mon, 27 Aug 2012 14:55:51 GMT</datelastmodified>
+      <userlastmodified>Admin</userlastmodified>
+      <datecreated>Mon, 27 Aug 2012 14:55:51 GMT</datecreated>
+      <usercreated>Admin</usercreated>
+      <flags>0</flags>
+      <properties>
+        <property>
+          <name>Title</name>
+          <value><![CDATA[org.opencms.ade.contenteditor.scripts]]></value>
+        </property>
+      </properties>
+      <relations/>
+      <accesscontrol/>
+    </file>
+    <file>
+      <destination>system/modules/org.opencms.ade.contenteditor/resources/contenteditor</destination>
+      <type>folder</type>
+      <uuidstructure>ce2722a1-53db-11e1-af11-e5cbe0b4d4f3</uuidstructure>
+      <datelastmodified>Fri, 10 Feb 2012 11:38:51 GMT</datelastmodified>
+      <userlastmodified>Admin</userlastmodified>
+      <datecreated>Fri, 10 Feb 2012 11:38:51 GMT</datecreated>
+      <usercreated>Admin</usercreated>
+      <flags>0</flags>
+      <properties/>
+      <relations/>
+      <accesscontrol/>
+    </file>
+    <file>
+      <destination>system/workplace</destination>
+      <type>folder</type>
+      <uuidstructure>6dbd9558-8db6-11e0-972f-8f51174189b7</uuidstructure>
+      <datelastmodified>Mon, 27 Mar 2006 12:00:00 GMT</datelastmodified>
+      <userlastmodified>Admin</userlastmodified>
+      <datecreated>Mon, 27 Jun 2005 08:00:00 GMT</datecreated>
+      <usercreated>Admin</usercreated>
+      <flags>0</flags>
+      <properties>
+        <property>
+          <name>content-encoding</name>
+          <value><![CDATA[UTF-8]]></value>
+        </property>
+        <property>
+          <name>export</name>
+          <value><![CDATA[false]]></value>
+        </property>
+        <property>
+          <name>login-form</name>
+          <value><![CDATA[/system/login/index.html]]></value>
+        </property>
+      </properties>
+      <relations/>
+      <accesscontrol>
+        <accessentry>
+          <uuidprincipal>ALL_OTHERS</uuidprincipal>
+          <flags>134</flags>
+          <permissionset>
+            <allowed>0</allowed>
+            <denied>0</denied>
+          </permissionset>
+        </accessentry>
+        <accessentry>
+          <uuidprincipal>ROLE.WORKPLACE_USER</uuidprincipal>
+          <flags>518</flags>
+          <permissionset>
+            <allowed>5</allowed>
+            <denied>0</denied>
+          </permissionset>
+        </accessentry>
+      </accesscontrol>
+    </file>
+    <file>
+      <destination>system/workplace/editors</destination>
+      <type>folder</type>
+      <uuidstructure>896ef88a-11b7-11db-91cd-fdbae480bac9</uuidstructure>
+      <datelastmodified>Mon, 27 Mar 2006 12:00:00 GMT</datelastmodified>
+      <userlastmodified>Admin</userlastmodified>
+      <datecreated>Mon, 27 Jun 2005 08:00:00 GMT</datecreated>
+      <usercreated>Admin</usercreated>
+      <flags>0</flags>
+      <properties>
+        <property>
+          <name>cache</name>
+          <value><![CDATA[false]]></value>
+        </property>
+      </properties>
+      <relations/>
+      <accesscontrol/>
+    </file>
+    <file>
+      <destination>system/workplace/editors/acacia</destination>
+      <type>folder</type>
+      <uuidstructure>ad2766c6-991c-11e1-a85e-d138de4a8c16</uuidstructure>
+      <datelastmodified>Tue, 08 May 2012 14:47:25 GMT</datelastmodified>
+      <userlastmodified>Admin</userlastmodified>
+      <datecreated>Tue, 08 May 2012 14:47:04 GMT</datecreated>
+      <usercreated>Admin</usercreated>
+      <flags>0</flags>
+      <properties>
+        <property>
+          <name>Title</name>
+          <value><![CDATA[Acacia Editor]]></value>
+        </property>
+      </properties>
+      <relations/>
+      <accesscontrol/>
+    </file>
+    <file>
+      <destination>system/workplace/editors/acacia/editor.jsp</destination>
+      <type>jsp</type>
+      <uuidstructure>caf4cbc9-991c-11e1-a85e-d138de4a8c16</uuidstructure>
+      <uuidresource>b91dbe4c-53d1-11e1-af11-e5cbe0b4d4f3</uuidresource>
+      <datelastmodified>Fri, 10 Feb 2012 10:26:41 GMT</datelastmodified>
+      <userlastmodified>Admin</userlastmodified>
+      <datecreated>Fri, 10 Feb 2012 10:26:41 GMT</datecreated>
+      <usercreated>Admin</usercreated>
+      <flags>0</flags>
+      <properties>
+        <property type="shared">
+          <name>export</name>
+          <value><![CDATA[false]]></value>
+        </property>
+      </properties>
+      <relations/>
+      <accesscontrol/>
+    </file>
+    <file>
+      <source>system/workplace/editors/acacia/editor_configuration.xml</source>
+      <destination>system/workplace/editors/acacia/editor_configuration.xml</destination>
+      <type>plain</type>
+      <uuidstructure>07ab3efc-991d-11e1-a85e-d138de4a8c16</uuidstructure>
+      <uuidresource>07ab3efd-991d-11e1-a85e-d138de4a8c16</uuidresource>
+      <datelastmodified>Wed, 09 May 2012 08:16:57 GMT</datelastmodified>
+      <userlastmodified>Admin</userlastmodified>
+      <datecreated>Tue, 08 May 2012 14:49:35 GMT</datecreated>
+      <usercreated>Admin</usercreated>
+      <flags>0</flags>
+      <properties/>
+      <relations/>
+      <accesscontrol/>
+    </file>
+  </files>
+</export>