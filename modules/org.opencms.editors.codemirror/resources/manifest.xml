<?xml version="1.0" encoding="UTF-8"?>

<export>
	<info>
		<creator>Admin</creator>
<<<<<<< HEAD
		<opencms_version>10.0.0</opencms_version>
		<createdate>Fri, 28 Jun 2013 08:58:29 GMT</createdate>
=======
		<opencms_version>9.5.3</opencms_version>
		<createdate>Tue, 05 Jan 2016 07:43:04 GMT</createdate>
>>>>>>> 602ea4d9
		<infoproject>Offline</infoproject>
		<export_version>7</export_version>
	</info>
	<module>
		<name>org.opencms.editors.codemirror</name>
		<nicename><![CDATA[OpenCms CodeMirror editor]]></nicename>
		<group>OpenCms Editors</group>
		<class/>
<<<<<<< HEAD
		<description><![CDATA[<p>This module adds the Open Source text editor "CodeMirror" to the OpenCms Workplace.</p>
<p>Install this module if you want a source code editor with syntax highlighting. The version of CodeMirror is 3.14</p>
<p><i>&copy; 2015 by Alkacon Software GmbH (http://www.alkacon.com).</i></p>]]></description>
		<version>10.0.0</version>
=======
		<description><![CDATA[<p>This module adds the Open Source text editor CodeMirror to the OpenCms Workplace.</p>
<p>Install this module if you want a source code editor with syntax highlighting. The version of CodeMirror is 5.10.</p>
<p><i>&copy; 2016 by Alkacon Software GmbH (http://www.alkacon.com).</i></p>]]></description>
		<version>9.5.3</version>
>>>>>>> 602ea4d9
		<authorname><![CDATA[Alkacon Software GmbH]]></authorname>
		<authoremail><![CDATA[info@alkacon.com]]></authoremail>
		<datecreated/>
		<userinstalled/>
		<dateinstalled/>
		<dependencies/>
		<exportpoints>
			<exportpoint uri="/system/modules/org.opencms.editors.codemirror/classes/" destination="WEB-INF/classes/"/>
		</exportpoints>
		<resources>
			<resource uri="/system/modules/org.opencms.editors.codemirror/"/>
			<resource uri="/system/workplace/editors/codemirror/"/>
		</resources>
		<parameters/>
	</module>
	<files>
		<file>
			<destination>system</destination>
			<type>folder</type>
			<uuidstructure>65ba1735-b2e4-11e5-8ac1-000c2943a707</uuidstructure>
			<datelastmodified>Mon, 04 Jan 2016 13:09:33 GMT</datelastmodified>
			<userlastmodified>Admin</userlastmodified>
			<datecreated>Mon, 04 Jan 2016 13:09:33 GMT</datecreated>
			<usercreated>Admin</usercreated>
			<flags>0</flags>
			<properties/>
			<relations/>
			<accesscontrol>
				<accessentry>
					<uuidprincipal>ROLE.WORKPLACE_USER</uuidprincipal>
					<flags>514</flags>
					<permissionset>
						<allowed>1</allowed>
						<denied>0</denied>
					</permissionset>
				</accessentry>
			</accesscontrol>
		</file>
		<file>
			<destination>system/modules</destination>
			<type>folder</type>
			<uuidstructure>689c00b1-b2e4-11e5-8ac1-000c2943a707</uuidstructure>
			<datelastmodified>Mon, 04 Jan 2016 13:09:38 GMT</datelastmodified>
			<userlastmodified>Admin</userlastmodified>
			<datecreated>Mon, 04 Jan 2016 13:09:38 GMT</datecreated>
			<usercreated>Admin</usercreated>
			<flags>0</flags>
			<properties/>
			<relations/>
			<accesscontrol>
				<accessentry>
					<uuidprincipal>ROLE.WORKPLACE_USER</uuidprincipal>
					<flags>514</flags>
					<permissionset>
						<allowed>5</allowed>
						<denied>0</denied>
					</permissionset>
				</accessentry>
			</accesscontrol>
		</file>
		<file>
			<destination>system/modules/org.opencms.editors.codemirror</destination>
			<type>folder</type>
			<uuidstructure>5e05bc1b-ba11-11e1-8da3-49528da9658f</uuidstructure>
			<datelastmodified>Tue, 19 Jun 2012 13:19:15 GMT</datelastmodified>
			<userlastmodified>Admin</userlastmodified>
			<datecreated>Tue, 19 Jun 2012 13:19:15 GMT</datecreated>
			<usercreated>Admin</usercreated>
			<flags>0</flags>
			<properties/>
			<relations/>
			<accesscontrol/>
		</file>
		<file>
			<destination>system/modules/org.opencms.editors.codemirror/classes</destination>
			<type>folder</type>
			<uuidstructure>655ed69d-ba11-11e1-8da3-49528da9658f</uuidstructure>
			<datelastmodified>Tue, 19 Jun 2012 13:19:27 GMT</datelastmodified>
			<userlastmodified>Admin</userlastmodified>
			<datecreated>Tue, 19 Jun 2012 13:19:27 GMT</datecreated>
			<usercreated>Admin</usercreated>
			<flags>0</flags>
			<properties/>
			<relations/>
			<accesscontrol/>
		</file>
		<file>
			<destination>system/modules/org.opencms.editors.codemirror/classes/org</destination>
			<type>folder</type>
			<uuidstructure>721080b1-ba11-11e1-8da3-49528da9658f</uuidstructure>
			<datelastmodified>Tue, 19 Jun 2012 13:19:48 GMT</datelastmodified>
			<userlastmodified>Admin</userlastmodified>
			<datecreated>Tue, 19 Jun 2012 13:19:48 GMT</datecreated>
			<usercreated>Admin</usercreated>
			<flags>0</flags>
			<properties/>
			<relations/>
			<accesscontrol/>
		</file>
		<file>
			<destination>system/modules/org.opencms.editors.codemirror/classes/org/opencms</destination>
			<type>folder</type>
			<uuidstructure>78503bf3-ba11-11e1-8da3-49528da9658f</uuidstructure>
			<datelastmodified>Tue, 19 Jun 2012 13:19:59 GMT</datelastmodified>
			<userlastmodified>Admin</userlastmodified>
			<datecreated>Tue, 19 Jun 2012 13:19:59 GMT</datecreated>
			<usercreated>Admin</usercreated>
			<flags>0</flags>
			<properties/>
			<relations/>
			<accesscontrol/>
		</file>
		<file>
			<destination>system/modules/org.opencms.editors.codemirror/classes/org/opencms/editors</destination>
			<type>folder</type>
			<uuidstructure>7f66a825-ba11-11e1-8da3-49528da9658f</uuidstructure>
			<datelastmodified>Tue, 19 Jun 2012 13:20:11 GMT</datelastmodified>
			<userlastmodified>Admin</userlastmodified>
			<datecreated>Tue, 19 Jun 2012 13:20:11 GMT</datecreated>
			<usercreated>Admin</usercreated>
			<flags>0</flags>
			<properties/>
			<relations/>
			<accesscontrol/>
		</file>
		<file>
			<destination>system/modules/org.opencms.editors.codemirror/classes/org/opencms/editors/codemirror</destination>
			<type>folder</type>
			<uuidstructure>85851fc7-ba11-11e1-8da3-49528da9658f</uuidstructure>
			<datelastmodified>Tue, 19 Jun 2012 13:20:21 GMT</datelastmodified>
			<userlastmodified>Admin</userlastmodified>
			<datecreated>Tue, 19 Jun 2012 13:20:21 GMT</datecreated>
			<usercreated>Admin</usercreated>
			<flags>0</flags>
			<properties/>
			<relations/>
			<accesscontrol/>
		</file>
		<file>
			<source>system/modules/org.opencms.editors.codemirror/classes/org/opencms/editors/codemirror/messages_de.properties</source>
			<destination>system/modules/org.opencms.editors.codemirror/classes/org/opencms/editors/codemirror/messages_de.properties</destination>
			<type>plain</type>
			<uuidstructure>8e0aac59-ba11-11e1-8da3-49528da9658f</uuidstructure>
			<uuidresource>8e0aac5a-ba11-11e1-8da3-49528da9658f</uuidresource>
			<datelastmodified>Fri, 07 Jun 2013 09:16:09 GMT</datelastmodified>
			<userlastmodified>Admin</userlastmodified>
			<datecreated>Tue, 19 Jun 2012 13:20:35 GMT</datecreated>
			<usercreated>Admin</usercreated>
			<flags>0</flags>
			<properties>
				<property>
					<name>content-encoding</name>
					<value><![CDATA[ISO-8859-1]]></value>
				</property>
			</properties>
			<relations/>
			<accesscontrol/>
		</file>
		<file>
			<destination>system/workplace</destination>
			<type>folder</type>
			<uuidstructure>825afce2-11b7-11db-91cd-fdbae480bac9</uuidstructure>
			<datelastmodified>Mon, 27 Mar 2006 12:00:00 GMT</datelastmodified>
			<userlastmodified>Admin</userlastmodified>
			<datecreated>Mon, 27 Jun 2005 08:00:00 GMT</datecreated>
			<usercreated>Admin</usercreated>
			<flags>0</flags>
			<properties>
				<property>
					<name>content-encoding</name>
					<value><![CDATA[UTF-8]]></value>
				</property>
				<property>
					<name>export</name>
					<value><![CDATA[false]]></value>
				</property>
				<property>
					<name>login-form</name>
					<value><![CDATA[/system/login/index.html]]></value>
				</property>
			</properties>
			<relations/>
			<accesscontrol>
				<accessentry>
					<uuidprincipal>ALL_OTHERS</uuidprincipal>
					<flags>134</flags>
					<permissionset>
						<allowed>0</allowed>
						<denied>0</denied>
					</permissionset>
				</accessentry>
				<accessentry>
					<uuidprincipal>ROLE.WORKPLACE_USER</uuidprincipal>
					<flags>518</flags>
					<permissionset>
						<allowed>5</allowed>
						<denied>0</denied>
					</permissionset>
				</accessentry>
			</accesscontrol>
		</file>
		<file>
			<destination>system/workplace/editors</destination>
			<type>folder</type>
			<uuidstructure>896ef88a-11b7-11db-91cd-fdbae480bac9</uuidstructure>
			<datelastmodified>Mon, 27 Mar 2006 12:00:00 GMT</datelastmodified>
			<userlastmodified>Admin</userlastmodified>
			<datecreated>Mon, 27 Jun 2005 08:00:00 GMT</datecreated>
			<usercreated>Admin</usercreated>
			<flags>0</flags>
			<properties>
				<property>
					<name>cache</name>
					<value><![CDATA[false]]></value>
				</property>
			</properties>
			<relations/>
			<accesscontrol>
				<accessentry>
					<uuidprincipal>ALL_OTHERS</uuidprincipal>
					<flags>134</flags>
					<permissionset>
						<allowed>0</allowed>
						<denied>0</denied>
					</permissionset>
				</accessentry>
				<accessentry>
					<uuidprincipal>ROLE.ELEMENT_AUTHOR</uuidprincipal>
					<flags>518</flags>
					<permissionset>
						<allowed>5</allowed>
						<denied>0</denied>
					</permissionset>
				</accessentry>
			</accesscontrol>
		</file>
		<file>
			<destination>system/workplace/editors/codemirror</destination>
			<type>folder</type>
			<uuidstructure>1ea80741-50b0-11e1-b660-49528da9658f</uuidstructure>
			<datelastmodified>Mon, 06 Feb 2012 10:48:53 GMT</datelastmodified>
			<userlastmodified>Admin</userlastmodified>
			<datecreated>Mon, 06 Feb 2012 10:48:35 GMT</datecreated>
			<usercreated>Admin</usercreated>
			<flags>0</flags>
			<properties>
				<property>
					<name>Title</name>
					<value><![CDATA[CodeMirror]]></value>
				</property>
			</properties>
			<relations/>
			<accesscontrol/>
		</file>
		<file>
			<source>system/workplace/editors/codemirror/editor.jsp</source>
			<destination>system/workplace/editors/codemirror/editor.jsp</destination>
			<type>jsp</type>
			<uuidstructure>35f091b4-50b0-11e1-b660-49528da9658f</uuidstructure>
			<uuidresource>35f091b5-50b0-11e1-b660-49528da9658f</uuidresource>
			<datelastmodified>Fri, 28 Jun 2013 08:56:12 GMT</datelastmodified>
			<userlastmodified>Admin</userlastmodified>
			<datecreated>Mon, 06 Feb 2012 10:49:14 GMT</datecreated>
			<usercreated>Admin</usercreated>
			<flags>0</flags>
			<properties>
				<property>
					<name>Title</name>
					<value><![CDATA[CodeMirror editor]]></value>
				</property>
				<property>
					<name>export</name>
					<value><![CDATA[false]]></value>
				</property>
			</properties>
			<relations/>
			<accesscontrol/>
		</file>
		<file>
			<source>system/workplace/editors/codemirror/editor_configuration.xml</source>
			<destination>system/workplace/editors/codemirror/editor_configuration.xml</destination>
			<type>plain</type>
			<uuidstructure>35f79698-50b0-11e1-b660-49528da9658f</uuidstructure>
			<uuidresource>35f79699-50b0-11e1-b660-49528da9658f</uuidresource>
			<datelastmodified>Thu, 21 Jun 2012 09:16:23 GMT</datelastmodified>
			<userlastmodified>Admin</userlastmodified>
			<datecreated>Mon, 06 Feb 2012 10:49:14 GMT</datecreated>
			<usercreated>Admin</usercreated>
			<flags>0</flags>
			<properties>
				<property>
					<name>Title</name>
					<value><![CDATA[Editor configuration file]]></value>
				</property>
			</properties>
			<relations/>
			<accesscontrol/>
		</file>
<<<<<<< HEAD
=======
		<file>
			<destination>system/workplace/resources</destination>
			<type>folder</type>
			<uuidstructure>82c16052-11b7-11db-91cd-fdbae480bac9</uuidstructure>
			<datelastmodified>Mon, 27 Mar 2006 12:00:00 GMT</datelastmodified>
			<userlastmodified>Admin</userlastmodified>
			<datecreated>Mon, 27 Jun 2005 08:00:00 GMT</datecreated>
			<usercreated>Admin</usercreated>
			<flags>0</flags>
			<properties/>
			<relations/>
			<accesscontrol/>
		</file>
		<file>
			<destination>system/workplace/resources/editors</destination>
			<type>folder</type>
			<uuidstructure>8ae2d3a5-11b7-11db-91cd-fdbae480bac9</uuidstructure>
			<datelastmodified>Mon, 27 Mar 2006 12:00:00 GMT</datelastmodified>
			<userlastmodified>Admin</userlastmodified>
			<datecreated>Mon, 27 Jun 2005 08:00:00 GMT</datecreated>
			<usercreated>Admin</usercreated>
			<flags>0</flags>
			<properties/>
			<relations/>
			<accesscontrol/>
		</file>
		<file>
			<destination>system/workplace/resources/editors/codemirror</destination>
			<type>folder</type>
			<uuidstructure>a7cb3707-50ae-11e1-b660-49528da9658f</uuidstructure>
			<datelastmodified>Mon, 06 Feb 2012 10:38:06 GMT</datelastmodified>
			<userlastmodified>Admin</userlastmodified>
			<datecreated>Mon, 06 Feb 2012 10:38:06 GMT</datecreated>
			<usercreated>Admin</usercreated>
			<flags>0</flags>
			<properties/>
			<relations/>
			<accesscontrol/>
		</file>
		<file>
			<source>system/workplace/resources/editors/codemirror/codemirror-ocms.css</source>
			<destination>system/workplace/resources/editors/codemirror/codemirror-ocms.css</destination>
			<type>plain</type>
			<uuidstructure>d4dbd131-50d4-11e1-a698-49528da9658f</uuidstructure>
			<uuidresource>d4dbd132-50d4-11e1-a698-49528da9658f</uuidresource>
			<datelastmodified>Fri, 07 Jun 2013 07:55:04 GMT</datelastmodified>
			<userlastmodified>Admin</userlastmodified>
			<datecreated>Mon, 06 Feb 2012 15:11:23 GMT</datecreated>
			<usercreated>Admin</usercreated>
			<flags>0</flags>
			<properties>
				<property>
					<name>Title</name>
					<value><![CDATA[CSS changes for OpenCms]]></value>
				</property>
			</properties>
			<relations/>
			<accesscontrol/>
		</file>
		<file>
			<destination>system/workplace/resources/editors/codemirror/edit.js</destination>
			<type>plain</type>
			<uuidstructure>28096a49-50af-11e1-b660-49528da9658f</uuidstructure>
			<uuidresource>28096a4a-50af-11e1-b660-49528da9658f</uuidresource>
			<datelastmodified>Fri, 07 Jun 2013 07:54:33 GMT</datelastmodified>
			<userlastmodified>Admin</userlastmodified>
			<datecreated>Mon, 06 Feb 2012 10:41:41 GMT</datecreated>
			<usercreated>Admin</usercreated>
			<flags>0</flags>
			<properties>
				<property type="shared">
					<name>Title</name>
					<value><![CDATA[JS for OpenCms functions]]></value>
				</property>
			</properties>
			<relations/>
			<accesscontrol/>
		</file>
		<file>
			<destination>system/workplace/resources/editors/codemirror/dist</destination>
			<type>folder</type>
			<uuidstructure>3abe3bcc-50af-11e1-b660-49528da9658f</uuidstructure>
			<datelastmodified>Mon, 06 Feb 2012 10:46:41 GMT</datelastmodified>
			<userlastmodified>Admin</userlastmodified>
			<datecreated>Mon, 06 Feb 2012 10:42:13 GMT</datecreated>
			<usercreated>Admin</usercreated>
			<flags>0</flags>
			<properties/>
			<relations/>
			<accesscontrol/>
		</file>
		<file>
			<source>system/workplace/resources/editors/codemirror/dist/AUTHORS</source>
			<destination>system/workplace/resources/editors/codemirror/dist/AUTHORS</destination>
			<type>plain</type>
			<uuidstructure>b2de4a29-b2e7-11e5-88dc-000c2943a707</uuidstructure>
			<uuidresource>b2de4a2a-b2e7-11e5-88dc-000c2943a707</uuidresource>
			<datelastmodified>Mon, 04 Jan 2016 13:33:11 GMT</datelastmodified>
			<userlastmodified>Admin</userlastmodified>
			<datecreated>Mon, 04 Jan 2016 13:33:11 GMT</datecreated>
			<usercreated>Admin</usercreated>
			<flags>0</flags>
			<properties/>
			<relations/>
			<accesscontrol/>
		</file>
		<file>
			<source>system/workplace/resources/editors/codemirror/dist/bower.json</source>
			<destination>system/workplace/resources/editors/codemirror/dist/bower.json</destination>
			<type>plain</type>
			<uuidstructure>b23a1adb-b2e7-11e5-88dc-000c2943a707</uuidstructure>
			<uuidresource>b23a1adc-b2e7-11e5-88dc-000c2943a707</uuidresource>
			<datelastmodified>Mon, 04 Jan 2016 13:33:10 GMT</datelastmodified>
			<userlastmodified>Admin</userlastmodified>
			<datecreated>Mon, 04 Jan 2016 13:33:10 GMT</datecreated>
			<usercreated>Admin</usercreated>
			<flags>0</flags>
			<properties/>
			<relations/>
			<accesscontrol/>
		</file>
		<file>
			<source>system/workplace/resources/editors/codemirror/dist/CONTRIBUTING.md</source>
			<destination>system/workplace/resources/editors/codemirror/dist/CONTRIBUTING.md</destination>
			<type>plain</type>
			<uuidstructure>b2f15cfb-b2e7-11e5-88dc-000c2943a707</uuidstructure>
			<uuidresource>b2f15cfc-b2e7-11e5-88dc-000c2943a707</uuidresource>
			<datelastmodified>Mon, 04 Jan 2016 13:33:11 GMT</datelastmodified>
			<userlastmodified>Admin</userlastmodified>
			<datecreated>Mon, 04 Jan 2016 13:33:11 GMT</datecreated>
			<usercreated>Admin</usercreated>
			<flags>0</flags>
			<properties/>
			<relations/>
			<accesscontrol/>
		</file>
		<file>
			<source>system/workplace/resources/editors/codemirror/dist/index.html</source>
			<destination>system/workplace/resources/editors/codemirror/dist/index.html</destination>
			<type>plain</type>
			<uuidstructure>e59bf1c7-b2e7-11e5-88dc-000c2943a707</uuidstructure>
			<uuidresource>e59bf1c8-b2e7-11e5-88dc-000c2943a707</uuidresource>
			<datelastmodified>Mon, 04 Jan 2016 13:34:36 GMT</datelastmodified>
			<userlastmodified>Admin</userlastmodified>
			<datecreated>Mon, 04 Jan 2016 13:34:36 GMT</datecreated>
			<usercreated>Admin</usercreated>
			<flags>0</flags>
			<properties/>
			<relations/>
			<accesscontrol/>
		</file>
		<file>
			<source>system/workplace/resources/editors/codemirror/dist/LICENSE</source>
			<destination>system/workplace/resources/editors/codemirror/dist/LICENSE</destination>
			<type>plain</type>
			<uuidstructure>e7b38759-b2e7-11e5-88dc-000c2943a707</uuidstructure>
			<uuidresource>e7b3875a-b2e7-11e5-88dc-000c2943a707</uuidresource>
			<datelastmodified>Mon, 04 Jan 2016 13:34:39 GMT</datelastmodified>
			<userlastmodified>Admin</userlastmodified>
			<datecreated>Mon, 04 Jan 2016 13:34:39 GMT</datecreated>
			<usercreated>Admin</usercreated>
			<flags>0</flags>
			<properties/>
			<relations/>
			<accesscontrol/>
		</file>
		<file>
			<source>system/workplace/resources/editors/codemirror/dist/package.json</source>
			<destination>system/workplace/resources/editors/codemirror/dist/package.json</destination>
			<type>plain</type>
			<uuidstructure>b4caff21-b2e7-11e5-88dc-000c2943a707</uuidstructure>
			<uuidresource>b4caff22-b2e7-11e5-88dc-000c2943a707</uuidresource>
			<datelastmodified>Mon, 04 Jan 2016 13:33:14 GMT</datelastmodified>
			<userlastmodified>Admin</userlastmodified>
			<datecreated>Mon, 04 Jan 2016 13:33:14 GMT</datecreated>
			<usercreated>Admin</usercreated>
			<flags>0</flags>
			<properties/>
			<relations/>
			<accesscontrol/>
		</file>
		<file>
			<source>system/workplace/resources/editors/codemirror/dist/README.md</source>
			<destination>system/workplace/resources/editors/codemirror/dist/README.md</destination>
			<type>plain</type>
			<uuidstructure>e7a2e587-b2e7-11e5-88dc-000c2943a707</uuidstructure>
			<uuidresource>e7a2e588-b2e7-11e5-88dc-000c2943a707</uuidresource>
			<datelastmodified>Mon, 04 Jan 2016 13:34:39 GMT</datelastmodified>
			<userlastmodified>Admin</userlastmodified>
			<datecreated>Mon, 04 Jan 2016 13:34:39 GMT</datecreated>
			<usercreated>Admin</usercreated>
			<flags>0</flags>
			<properties/>
			<relations/>
			<accesscontrol/>
		</file>
		<file>
			<destination>system/workplace/resources/editors/codemirror/dist/addon</destination>
			<type>folder</type>
			<uuidstructure>b4f5dfb3-b2e7-11e5-88dc-000c2943a707</uuidstructure>
			<datelastmodified>Mon, 04 Jan 2016 13:33:14 GMT</datelastmodified>
			<userlastmodified>Admin</userlastmodified>
			<datecreated>Mon, 04 Jan 2016 13:33:14 GMT</datecreated>
			<usercreated>Admin</usercreated>
			<flags>0</flags>
			<properties/>
			<relations/>
			<accesscontrol/>
		</file>
		<file>
			<destination>system/workplace/resources/editors/codemirror/dist/addon/comment</destination>
			<type>folder</type>
			<uuidstructure>b9015623-b2e7-11e5-88dc-000c2943a707</uuidstructure>
			<datelastmodified>Mon, 04 Jan 2016 13:33:21 GMT</datelastmodified>
			<userlastmodified>Admin</userlastmodified>
			<datecreated>Mon, 04 Jan 2016 13:33:21 GMT</datecreated>
			<usercreated>Admin</usercreated>
			<flags>0</flags>
			<properties/>
			<relations/>
			<accesscontrol/>
		</file>
		<file>
			<source>system/workplace/resources/editors/codemirror/dist/addon/comment/comment.js</source>
			<destination>system/workplace/resources/editors/codemirror/dist/addon/comment/comment.js</destination>
			<type>plain</type>
			<uuidstructure>b911f7f5-b2e7-11e5-88dc-000c2943a707</uuidstructure>
			<uuidresource>b911f7f6-b2e7-11e5-88dc-000c2943a707</uuidresource>
			<datelastmodified>Mon, 04 Jan 2016 13:33:21 GMT</datelastmodified>
			<userlastmodified>Admin</userlastmodified>
			<datecreated>Mon, 04 Jan 2016 13:33:21 GMT</datecreated>
			<usercreated>Admin</usercreated>
			<flags>0</flags>
			<properties/>
			<relations/>
			<accesscontrol/>
		</file>
		<file>
			<source>system/workplace/resources/editors/codemirror/dist/addon/comment/continuecomment.js</source>
			<destination>system/workplace/resources/editors/codemirror/dist/addon/comment/continuecomment.js</destination>
			<type>plain</type>
			<uuidstructure>b929c5b7-b2e7-11e5-88dc-000c2943a707</uuidstructure>
			<uuidresource>b929c5b8-b2e7-11e5-88dc-000c2943a707</uuidresource>
			<datelastmodified>Mon, 04 Jan 2016 13:33:21 GMT</datelastmodified>
			<userlastmodified>Admin</userlastmodified>
			<datecreated>Mon, 04 Jan 2016 13:33:21 GMT</datecreated>
			<usercreated>Admin</usercreated>
			<flags>0</flags>
			<properties/>
			<relations/>
			<accesscontrol/>
		</file>
		<file>
			<destination>system/workplace/resources/editors/codemirror/dist/addon/dialog</destination>
			<type>folder</type>
			<uuidstructure>b63bf45b-b2e7-11e5-88dc-000c2943a707</uuidstructure>
			<datelastmodified>Mon, 04 Jan 2016 13:33:16 GMT</datelastmodified>
			<userlastmodified>Admin</userlastmodified>
			<datecreated>Mon, 04 Jan 2016 13:33:16 GMT</datecreated>
			<usercreated>Admin</usercreated>
			<flags>0</flags>
			<properties/>
			<relations/>
			<accesscontrol/>
		</file>
		<file>
			<source>system/workplace/resources/editors/codemirror/dist/addon/dialog/dialog.css</source>
			<destination>system/workplace/resources/editors/codemirror/dist/addon/dialog/dialog.css</destination>
			<type>plain</type>
			<uuidstructure>b64c962d-b2e7-11e5-88dc-000c2943a707</uuidstructure>
			<uuidresource>b64c962e-b2e7-11e5-88dc-000c2943a707</uuidresource>
			<datelastmodified>Mon, 04 Jan 2016 13:33:17 GMT</datelastmodified>
			<userlastmodified>Admin</userlastmodified>
			<datecreated>Mon, 04 Jan 2016 13:33:17 GMT</datecreated>
			<usercreated>Admin</usercreated>
			<flags>0</flags>
			<properties/>
			<relations/>
			<accesscontrol/>
		</file>
		<file>
			<source>system/workplace/resources/editors/codemirror/dist/addon/dialog/dialog.js</source>
			<destination>system/workplace/resources/editors/codemirror/dist/addon/dialog/dialog.js</destination>
			<type>plain</type>
			<uuidstructure>b66463ef-b2e7-11e5-88dc-000c2943a707</uuidstructure>
			<uuidresource>b66463f0-b2e7-11e5-88dc-000c2943a707</uuidresource>
			<datelastmodified>Mon, 04 Jan 2016 13:33:17 GMT</datelastmodified>
			<userlastmodified>Admin</userlastmodified>
			<datecreated>Mon, 04 Jan 2016 13:33:17 GMT</datecreated>
			<usercreated>Admin</usercreated>
			<flags>0</flags>
			<properties/>
			<relations/>
			<accesscontrol/>
		</file>
		<file>
			<destination>system/workplace/resources/editors/codemirror/dist/addon/display</destination>
			<type>folder</type>
			<uuidstructure>b68cfa91-b2e7-11e5-88dc-000c2943a707</uuidstructure>
			<datelastmodified>Mon, 04 Jan 2016 13:33:17 GMT</datelastmodified>
			<userlastmodified>Admin</userlastmodified>
			<datecreated>Mon, 04 Jan 2016 13:33:17 GMT</datecreated>
			<usercreated>Admin</usercreated>
			<flags>0</flags>
			<properties/>
			<relations/>
			<accesscontrol/>
		</file>
		<file>
			<source>system/workplace/resources/editors/codemirror/dist/addon/display/autorefresh.js</source>
			<destination>system/workplace/resources/editors/codemirror/dist/addon/display/autorefresh.js</destination>
			<type>plain</type>
			<uuidstructure>b6e74f99-b2e7-11e5-88dc-000c2943a707</uuidstructure>
			<uuidresource>b6e74f9a-b2e7-11e5-88dc-000c2943a707</uuidresource>
			<datelastmodified>Mon, 04 Jan 2016 13:33:18 GMT</datelastmodified>
			<userlastmodified>Admin</userlastmodified>
			<datecreated>Mon, 04 Jan 2016 13:33:18 GMT</datecreated>
			<usercreated>Admin</usercreated>
			<flags>0</flags>
			<properties/>
			<relations/>
			<accesscontrol/>
		</file>
		<file>
			<source>system/workplace/resources/editors/codemirror/dist/addon/display/fullscreen.css</source>
			<destination>system/workplace/resources/editors/codemirror/dist/addon/display/fullscreen.css</destination>
			<type>plain</type>
			<uuidstructure>b714a12d-b2e7-11e5-88dc-000c2943a707</uuidstructure>
			<uuidresource>b714a12e-b2e7-11e5-88dc-000c2943a707</uuidresource>
			<datelastmodified>Mon, 04 Jan 2016 13:33:18 GMT</datelastmodified>
			<userlastmodified>Admin</userlastmodified>
			<datecreated>Mon, 04 Jan 2016 13:33:18 GMT</datecreated>
			<usercreated>Admin</usercreated>
			<flags>0</flags>
			<properties/>
			<relations/>
			<accesscontrol/>
		</file>
		<file>
			<source>system/workplace/resources/editors/codemirror/dist/addon/display/fullscreen.js</source>
			<destination>system/workplace/resources/editors/codemirror/dist/addon/display/fullscreen.js</destination>
			<type>plain</type>
			<uuidstructure>b6cf81d7-b2e7-11e5-88dc-000c2943a707</uuidstructure>
			<uuidresource>b6cf81d8-b2e7-11e5-88dc-000c2943a707</uuidresource>
			<datelastmodified>Mon, 04 Jan 2016 13:33:17 GMT</datelastmodified>
			<userlastmodified>Admin</userlastmodified>
			<datecreated>Mon, 04 Jan 2016 13:33:17 GMT</datecreated>
			<usercreated>Admin</usercreated>
			<flags>0</flags>
			<properties/>
			<relations/>
			<accesscontrol/>
		</file>
		<file>
			<source>system/workplace/resources/editors/codemirror/dist/addon/display/panel.js</source>
			<destination>system/workplace/resources/editors/codemirror/dist/addon/display/panel.js</destination>
			<type>plain</type>
			<uuidstructure>b69b2b63-b2e7-11e5-88dc-000c2943a707</uuidstructure>
			<uuidresource>b69b2b64-b2e7-11e5-88dc-000c2943a707</uuidresource>
			<datelastmodified>Mon, 04 Jan 2016 13:33:17 GMT</datelastmodified>
			<userlastmodified>Admin</userlastmodified>
			<datecreated>Mon, 04 Jan 2016 13:33:17 GMT</datecreated>
			<usercreated>Admin</usercreated>
			<flags>0</flags>
			<properties/>
			<relations/>
			<accesscontrol/>
		</file>
		<file>
			<source>system/workplace/resources/editors/codemirror/dist/addon/display/placeholder.js</source>
			<destination>system/workplace/resources/editors/codemirror/dist/addon/display/placeholder.js</destination>
			<type>plain</type>
			<uuidstructure>b6ff1d5b-b2e7-11e5-88dc-000c2943a707</uuidstructure>
			<uuidresource>b6ff1d5c-b2e7-11e5-88dc-000c2943a707</uuidresource>
			<datelastmodified>Mon, 04 Jan 2016 13:33:18 GMT</datelastmodified>
			<userlastmodified>Admin</userlastmodified>
			<datecreated>Mon, 04 Jan 2016 13:33:18 GMT</datecreated>
			<usercreated>Admin</usercreated>
			<flags>0</flags>
			<properties/>
			<relations/>
			<accesscontrol/>
		</file>
		<file>
			<source>system/workplace/resources/editors/codemirror/dist/addon/display/rulers.js</source>
			<destination>system/workplace/resources/editors/codemirror/dist/addon/display/rulers.js</destination>
			<type>plain</type>
			<uuidstructure>b6b56a25-b2e7-11e5-88dc-000c2943a707</uuidstructure>
			<uuidresource>b6b56a26-b2e7-11e5-88dc-000c2943a707</uuidresource>
			<datelastmodified>Mon, 04 Jan 2016 13:33:17 GMT</datelastmodified>
			<userlastmodified>Admin</userlastmodified>
			<datecreated>Mon, 04 Jan 2016 13:33:17 GMT</datecreated>
			<usercreated>Admin</usercreated>
			<flags>0</flags>
			<properties/>
			<relations/>
			<accesscontrol/>
		</file>
		<file>
			<destination>system/workplace/resources/editors/codemirror/dist/addon/edit</destination>
			<type>folder</type>
			<uuidstructure>b5172355-b2e7-11e5-88dc-000c2943a707</uuidstructure>
			<datelastmodified>Mon, 04 Jan 2016 13:33:15 GMT</datelastmodified>
			<userlastmodified>Admin</userlastmodified>
			<datecreated>Mon, 04 Jan 2016 13:33:15 GMT</datecreated>
			<usercreated>Admin</usercreated>
			<flags>0</flags>
			<properties/>
			<relations/>
			<accesscontrol/>
		</file>
		<file>
			<source>system/workplace/resources/editors/codemirror/dist/addon/edit/closebrackets.js</source>
			<destination>system/workplace/resources/editors/codemirror/dist/addon/edit/closebrackets.js</destination>
			<type>plain</type>
			<uuidstructure>b5930a1f-b2e7-11e5-88dc-000c2943a707</uuidstructure>
			<uuidresource>b5930a20-b2e7-11e5-88dc-000c2943a707</uuidresource>
			<datelastmodified>Mon, 04 Jan 2016 13:33:15 GMT</datelastmodified>
			<userlastmodified>Admin</userlastmodified>
			<datecreated>Mon, 04 Jan 2016 13:33:15 GMT</datecreated>
			<usercreated>Admin</usercreated>
			<flags>0</flags>
			<properties/>
			<relations/>
			<accesscontrol/>
		</file>
		<file>
			<source>system/workplace/resources/editors/codemirror/dist/addon/edit/closetag.js</source>
			<destination>system/workplace/resources/editors/codemirror/dist/addon/edit/closetag.js</destination>
			<type>plain</type>
			<uuidstructure>b54474e9-b2e7-11e5-88dc-000c2943a707</uuidstructure>
			<uuidresource>b54474ea-b2e7-11e5-88dc-000c2943a707</uuidresource>
			<datelastmodified>Mon, 04 Jan 2016 13:33:15 GMT</datelastmodified>
			<userlastmodified>Admin</userlastmodified>
			<datecreated>Mon, 04 Jan 2016 13:33:15 GMT</datecreated>
			<usercreated>Admin</usercreated>
			<flags>0</flags>
			<properties/>
			<relations/>
			<accesscontrol/>
		</file>
		<file>
			<source>system/workplace/resources/editors/codemirror/dist/addon/edit/continuelist.js</source>
			<destination>system/workplace/resources/editors/codemirror/dist/addon/edit/continuelist.js</destination>
			<type>plain</type>
			<uuidstructure>b5aad7e1-b2e7-11e5-88dc-000c2943a707</uuidstructure>
			<uuidresource>b5aad7e2-b2e7-11e5-88dc-000c2943a707</uuidresource>
			<datelastmodified>Mon, 04 Jan 2016 13:33:16 GMT</datelastmodified>
			<userlastmodified>Admin</userlastmodified>
			<datecreated>Mon, 04 Jan 2016 13:33:15 GMT</datecreated>
			<usercreated>Admin</usercreated>
			<flags>0</flags>
			<properties/>
			<relations/>
			<accesscontrol/>
		</file>
		<file>
			<source>system/workplace/resources/editors/codemirror/dist/addon/edit/matchbrackets.js</source>
			<destination>system/workplace/resources/editors/codemirror/dist/addon/edit/matchbrackets.js</destination>
			<type>plain</type>
			<uuidstructure>b560fd9b-b2e7-11e5-88dc-000c2943a707</uuidstructure>
			<uuidresource>b560fd9c-b2e7-11e5-88dc-000c2943a707</uuidresource>
			<datelastmodified>Mon, 04 Jan 2016 13:33:15 GMT</datelastmodified>
			<userlastmodified>Admin</userlastmodified>
			<datecreated>Mon, 04 Jan 2016 13:33:15 GMT</datecreated>
			<usercreated>Admin</usercreated>
			<flags>0</flags>
			<properties/>
			<relations/>
			<accesscontrol/>
		</file>
		<file>
			<source>system/workplace/resources/editors/codemirror/dist/addon/edit/matchtags.js</source>
			<destination>system/workplace/resources/editors/codemirror/dist/addon/edit/matchtags.js</destination>
			<type>plain</type>
			<uuidstructure>b527ec37-b2e7-11e5-88dc-000c2943a707</uuidstructure>
			<uuidresource>b527ec38-b2e7-11e5-88dc-000c2943a707</uuidresource>
			<datelastmodified>Mon, 04 Jan 2016 13:33:15 GMT</datelastmodified>
			<userlastmodified>Admin</userlastmodified>
			<datecreated>Mon, 04 Jan 2016 13:33:15 GMT</datecreated>
			<usercreated>Admin</usercreated>
			<flags>0</flags>
			<properties/>
			<relations/>
			<accesscontrol/>
		</file>
		<file>
			<source>system/workplace/resources/editors/codemirror/dist/addon/edit/trailingspace.js</source>
			<destination>system/workplace/resources/editors/codemirror/dist/addon/edit/trailingspace.js</destination>
			<type>plain</type>
			<uuidstructure>b57b3c5d-b2e7-11e5-88dc-000c2943a707</uuidstructure>
			<uuidresource>b57b3c5e-b2e7-11e5-88dc-000c2943a707</uuidresource>
			<datelastmodified>Mon, 04 Jan 2016 13:33:15 GMT</datelastmodified>
			<userlastmodified>Admin</userlastmodified>
			<datecreated>Mon, 04 Jan 2016 13:33:15 GMT</datecreated>
			<usercreated>Admin</usercreated>
			<flags>0</flags>
			<properties/>
			<relations/>
			<accesscontrol/>
		</file>
		<file>
			<destination>system/workplace/resources/editors/codemirror/dist/addon/fold</destination>
			<type>folder</type>
			<uuidstructure>b81cc271-b2e7-11e5-88dc-000c2943a707</uuidstructure>
			<datelastmodified>Mon, 04 Jan 2016 13:33:20 GMT</datelastmodified>
			<userlastmodified>Admin</userlastmodified>
			<datecreated>Mon, 04 Jan 2016 13:33:20 GMT</datecreated>
			<usercreated>Admin</usercreated>
			<flags>0</flags>
			<properties/>
			<relations/>
			<accesscontrol/>
		</file>
		<file>
			<source>system/workplace/resources/editors/codemirror/dist/addon/fold/brace-fold.js</source>
			<destination>system/workplace/resources/editors/codemirror/dist/addon/fold/brace-fold.js</destination>
			<type>plain</type>
			<uuidstructure>b82b1a53-b2e7-11e5-88dc-000c2943a707</uuidstructure>
			<uuidresource>b82b1a54-b2e7-11e5-88dc-000c2943a707</uuidresource>
			<datelastmodified>Mon, 04 Jan 2016 13:33:20 GMT</datelastmodified>
			<userlastmodified>Admin</userlastmodified>
			<datecreated>Mon, 04 Jan 2016 13:33:20 GMT</datecreated>
			<usercreated>Admin</usercreated>
			<flags>0</flags>
			<properties/>
			<relations/>
			<accesscontrol/>
		</file>
		<file>
			<source>system/workplace/resources/editors/codemirror/dist/addon/fold/comment-fold.js</source>
			<destination>system/workplace/resources/editors/codemirror/dist/addon/fold/comment-fold.js</destination>
			<type>plain</type>
			<uuidstructure>b8773e89-b2e7-11e5-88dc-000c2943a707</uuidstructure>
			<uuidresource>b8773e8a-b2e7-11e5-88dc-000c2943a707</uuidresource>
			<datelastmodified>Mon, 04 Jan 2016 13:33:20 GMT</datelastmodified>
			<userlastmodified>Admin</userlastmodified>
			<datecreated>Mon, 04 Jan 2016 13:33:20 GMT</datecreated>
			<usercreated>Admin</usercreated>
			<flags>0</flags>
			<properties/>
			<relations/>
			<accesscontrol/>
		</file>
		<file>
			<source>system/workplace/resources/editors/codemirror/dist/addon/fold/foldcode.js</source>
			<destination>system/workplace/resources/editors/codemirror/dist/addon/fold/foldcode.js</destination>
			<type>plain</type>
			<uuidstructure>b85d26d7-b2e7-11e5-88dc-000c2943a707</uuidstructure>
			<uuidresource>b85d26d8-b2e7-11e5-88dc-000c2943a707</uuidresource>
			<datelastmodified>Mon, 04 Jan 2016 13:33:20 GMT</datelastmodified>
			<userlastmodified>Admin</userlastmodified>
			<datecreated>Mon, 04 Jan 2016 13:33:20 GMT</datecreated>
			<usercreated>Admin</usercreated>
			<flags>0</flags>
			<properties/>
			<relations/>
			<accesscontrol/>
		</file>
		<file>
			<source>system/workplace/resources/editors/codemirror/dist/addon/fold/foldgutter.css</source>
			<destination>system/workplace/resources/editors/codemirror/dist/addon/fold/foldgutter.css</destination>
			<type>plain</type>
			<uuidstructure>b8455915-b2e7-11e5-88dc-000c2943a707</uuidstructure>
			<uuidresource>b8455916-b2e7-11e5-88dc-000c2943a707</uuidresource>
			<datelastmodified>Mon, 04 Jan 2016 13:33:20 GMT</datelastmodified>
			<userlastmodified>Admin</userlastmodified>
			<datecreated>Mon, 04 Jan 2016 13:33:20 GMT</datecreated>
			<usercreated>Admin</usercreated>
			<flags>0</flags>
			<properties/>
			<relations/>
			<accesscontrol/>
		</file>
		<file>
			<source>system/workplace/resources/editors/codemirror/dist/addon/fold/foldgutter.js</source>
			<destination>system/workplace/resources/editors/codemirror/dist/addon/fold/foldgutter.js</destination>
			<type>plain</type>
			<uuidstructure>b8bea7cf-b2e7-11e5-88dc-000c2943a707</uuidstructure>
			<uuidresource>b8bea7d0-b2e7-11e5-88dc-000c2943a707</uuidresource>
			<datelastmodified>Mon, 04 Jan 2016 13:33:21 GMT</datelastmodified>
			<userlastmodified>Admin</userlastmodified>
			<datecreated>Mon, 04 Jan 2016 13:33:21 GMT</datecreated>
			<usercreated>Admin</usercreated>
			<flags>0</flags>
			<properties/>
			<relations/>
			<accesscontrol/>
		</file>
		<file>
			<source>system/workplace/resources/editors/codemirror/dist/addon/fold/indent-fold.js</source>
			<destination>system/workplace/resources/editors/codemirror/dist/addon/fold/indent-fold.js</destination>
			<type>plain</type>
			<uuidstructure>b8a6da0d-b2e7-11e5-88dc-000c2943a707</uuidstructure>
			<uuidresource>b8a6da0e-b2e7-11e5-88dc-000c2943a707</uuidresource>
			<datelastmodified>Mon, 04 Jan 2016 13:33:21 GMT</datelastmodified>
			<userlastmodified>Admin</userlastmodified>
			<datecreated>Mon, 04 Jan 2016 13:33:20 GMT</datecreated>
			<usercreated>Admin</usercreated>
			<flags>0</flags>
			<properties/>
			<relations/>
			<accesscontrol/>
		</file>
		<file>
			<source>system/workplace/resources/editors/codemirror/dist/addon/fold/markdown-fold.js</source>
			<destination>system/workplace/resources/editors/codemirror/dist/addon/fold/markdown-fold.js</destination>
			<type>plain</type>
			<uuidstructure>b88f0c4b-b2e7-11e5-88dc-000c2943a707</uuidstructure>
			<uuidresource>b88f0c4c-b2e7-11e5-88dc-000c2943a707</uuidresource>
			<datelastmodified>Mon, 04 Jan 2016 13:33:20 GMT</datelastmodified>
			<userlastmodified>Admin</userlastmodified>
			<datecreated>Mon, 04 Jan 2016 13:33:20 GMT</datecreated>
			<usercreated>Admin</usercreated>
			<flags>0</flags>
			<properties/>
			<relations/>
			<accesscontrol/>
		</file>
		<file>
			<source>system/workplace/resources/editors/codemirror/dist/addon/fold/xml-fold.js</source>
			<destination>system/workplace/resources/editors/codemirror/dist/addon/fold/xml-fold.js</destination>
			<type>plain</type>
			<uuidstructure>b8d67591-b2e7-11e5-88dc-000c2943a707</uuidstructure>
			<uuidresource>b8d67592-b2e7-11e5-88dc-000c2943a707</uuidresource>
			<datelastmodified>Mon, 04 Jan 2016 13:33:21 GMT</datelastmodified>
			<userlastmodified>Admin</userlastmodified>
			<datecreated>Mon, 04 Jan 2016 13:33:21 GMT</datecreated>
			<usercreated>Admin</usercreated>
			<flags>0</flags>
			<properties/>
			<relations/>
			<accesscontrol/>
		</file>
		<file>
			<destination>system/workplace/resources/editors/codemirror/dist/addon/hint</destination>
			<type>folder</type>
			<uuidstructure>b96a0309-b2e7-11e5-88dc-000c2943a707</uuidstructure>
			<datelastmodified>Mon, 04 Jan 2016 13:33:22 GMT</datelastmodified>
			<userlastmodified>Admin</userlastmodified>
			<datecreated>Mon, 04 Jan 2016 13:33:22 GMT</datecreated>
			<usercreated>Admin</usercreated>
			<flags>0</flags>
			<properties/>
			<relations/>
			<accesscontrol/>
		</file>
		<file>
			<source>system/workplace/resources/editors/codemirror/dist/addon/hint/anyword-hint.js</source>
			<destination>system/workplace/resources/editors/codemirror/dist/addon/hint/anyword-hint.js</destination>
			<type>plain</type>
			<uuidstructure>b9b8983f-b2e7-11e5-88dc-000c2943a707</uuidstructure>
			<uuidresource>b9b89840-b2e7-11e5-88dc-000c2943a707</uuidresource>
			<datelastmodified>Mon, 04 Jan 2016 13:33:22 GMT</datelastmodified>
			<userlastmodified>Admin</userlastmodified>
			<datecreated>Mon, 04 Jan 2016 13:33:22 GMT</datecreated>
			<usercreated>Admin</usercreated>
			<flags>0</flags>
			<properties/>
			<relations/>
			<accesscontrol/>
		</file>
		<file>
			<source>system/workplace/resources/editors/codemirror/dist/addon/hint/css-hint.js</source>
			<destination>system/workplace/resources/editors/codemirror/dist/addon/hint/css-hint.js</destination>
			<type>plain</type>
			<uuidstructure>ba000185-b2e7-11e5-88dc-000c2943a707</uuidstructure>
			<uuidresource>ba000186-b2e7-11e5-88dc-000c2943a707</uuidresource>
			<datelastmodified>Mon, 04 Jan 2016 13:33:23 GMT</datelastmodified>
			<userlastmodified>Admin</userlastmodified>
			<datecreated>Mon, 04 Jan 2016 13:33:23 GMT</datecreated>
			<usercreated>Admin</usercreated>
			<flags>0</flags>
			<properties/>
			<relations/>
			<accesscontrol/>
		</file>
		<file>
			<source>system/workplace/resources/editors/codemirror/dist/addon/hint/html-hint.js</source>
			<destination>system/workplace/resources/editors/codemirror/dist/addon/hint/html-hint.js</destination>
			<type>plain</type>
			<uuidstructure>ba2f9d09-b2e7-11e5-88dc-000c2943a707</uuidstructure>
			<uuidresource>ba2f9d0a-b2e7-11e5-88dc-000c2943a707</uuidresource>
			<datelastmodified>Mon, 04 Jan 2016 13:33:23 GMT</datelastmodified>
			<userlastmodified>Admin</userlastmodified>
			<datecreated>Mon, 04 Jan 2016 13:33:23 GMT</datecreated>
			<usercreated>Admin</usercreated>
			<flags>0</flags>
			<properties/>
			<relations/>
			<accesscontrol/>
		</file>
		<file>
			<source>system/workplace/resources/editors/codemirror/dist/addon/hint/javascript-hint.js</source>
			<destination>system/workplace/resources/editors/codemirror/dist/addon/hint/javascript-hint.js</destination>
			<type>plain</type>
			<uuidstructure>b9d06601-b2e7-11e5-88dc-000c2943a707</uuidstructure>
			<uuidresource>b9d06602-b2e7-11e5-88dc-000c2943a707</uuidresource>
			<datelastmodified>Mon, 04 Jan 2016 13:33:22 GMT</datelastmodified>
			<userlastmodified>Admin</userlastmodified>
			<datecreated>Mon, 04 Jan 2016 13:33:22 GMT</datecreated>
			<usercreated>Admin</usercreated>
			<flags>0</flags>
			<properties/>
			<relations/>
			<accesscontrol/>
		</file>
		<file>
			<source>system/workplace/resources/editors/codemirror/dist/addon/hint/show-hint.css</source>
			<destination>system/workplace/resources/editors/codemirror/dist/addon/hint/show-hint.css</destination>
			<type>plain</type>
			<uuidstructure>b9e833c3-b2e7-11e5-88dc-000c2943a707</uuidstructure>
			<uuidresource>b9e833c4-b2e7-11e5-88dc-000c2943a707</uuidresource>
			<datelastmodified>Mon, 04 Jan 2016 13:33:23 GMT</datelastmodified>
			<userlastmodified>Admin</userlastmodified>
			<datecreated>Mon, 04 Jan 2016 13:33:23 GMT</datecreated>
			<usercreated>Admin</usercreated>
			<flags>0</flags>
			<properties/>
			<relations/>
			<accesscontrol/>
		</file>
		<file>
			<source>system/workplace/resources/editors/codemirror/dist/addon/hint/show-hint.js</source>
			<destination>system/workplace/resources/editors/codemirror/dist/addon/hint/show-hint.js</destination>
			<type>plain</type>
			<uuidstructure>b99c0f8d-b2e7-11e5-88dc-000c2943a707</uuidstructure>
			<uuidresource>b99c0f8e-b2e7-11e5-88dc-000c2943a707</uuidresource>
			<datelastmodified>Mon, 04 Jan 2016 13:33:22 GMT</datelastmodified>
			<userlastmodified>Admin</userlastmodified>
			<datecreated>Mon, 04 Jan 2016 13:33:22 GMT</datecreated>
			<usercreated>Admin</usercreated>
			<flags>0</flags>
			<properties/>
			<relations/>
			<accesscontrol/>
		</file>
		<file>
			<source>system/workplace/resources/editors/codemirror/dist/addon/hint/sql-hint.js</source>
			<destination>system/workplace/resources/editors/codemirror/dist/addon/hint/sql-hint.js</destination>
			<type>plain</type>
			<uuidstructure>b97acbeb-b2e7-11e5-88dc-000c2943a707</uuidstructure>
			<uuidresource>b97acbec-b2e7-11e5-88dc-000c2943a707</uuidresource>
			<datelastmodified>Mon, 04 Jan 2016 13:33:22 GMT</datelastmodified>
			<userlastmodified>Admin</userlastmodified>
			<datecreated>Mon, 04 Jan 2016 13:33:22 GMT</datecreated>
			<usercreated>Admin</usercreated>
			<flags>0</flags>
			<properties/>
			<relations/>
			<accesscontrol/>
		</file>
		<file>
			<source>system/workplace/resources/editors/codemirror/dist/addon/hint/xml-hint.js</source>
			<destination>system/workplace/resources/editors/codemirror/dist/addon/hint/xml-hint.js</destination>
			<type>plain</type>
			<uuidstructure>ba17cf47-b2e7-11e5-88dc-000c2943a707</uuidstructure>
			<uuidresource>ba17cf48-b2e7-11e5-88dc-000c2943a707</uuidresource>
			<datelastmodified>Mon, 04 Jan 2016 13:33:23 GMT</datelastmodified>
			<userlastmodified>Admin</userlastmodified>
			<datecreated>Mon, 04 Jan 2016 13:33:23 GMT</datecreated>
			<usercreated>Admin</usercreated>
			<flags>0</flags>
			<properties/>
			<relations/>
			<accesscontrol/>
		</file>
		<file>
			<destination>system/workplace/resources/editors/codemirror/dist/addon/lint</destination>
			<type>folder</type>
			<uuidstructure>b73d10bf-b2e7-11e5-88dc-000c2943a707</uuidstructure>
			<datelastmodified>Mon, 04 Jan 2016 13:33:18 GMT</datelastmodified>
			<userlastmodified>Admin</userlastmodified>
			<datecreated>Mon, 04 Jan 2016 13:33:18 GMT</datecreated>
			<usercreated>Admin</usercreated>
			<flags>0</flags>
			<properties/>
			<relations/>
			<accesscontrol/>
		</file>
		<file>
			<source>system/workplace/resources/editors/codemirror/dist/addon/lint/coffeescript-lint.js</source>
			<destination>system/workplace/resources/editors/codemirror/dist/addon/lint/coffeescript-lint.js</destination>
			<type>plain</type>
			<uuidstructure>b792d1e7-b2e7-11e5-88dc-000c2943a707</uuidstructure>
			<uuidresource>b792d1e8-b2e7-11e5-88dc-000c2943a707</uuidresource>
			<datelastmodified>Mon, 04 Jan 2016 13:33:19 GMT</datelastmodified>
			<userlastmodified>Admin</userlastmodified>
			<datecreated>Mon, 04 Jan 2016 13:33:19 GMT</datecreated>
			<usercreated>Admin</usercreated>
			<flags>0</flags>
			<properties/>
			<relations/>
			<accesscontrol/>
		</file>
		<file>
			<source>system/workplace/resources/editors/codemirror/dist/addon/lint/css-lint.js</source>
			<destination>system/workplace/resources/editors/codemirror/dist/addon/lint/css-lint.js</destination>
			<type>plain</type>
			<uuidstructure>b7c26d6b-b2e7-11e5-88dc-000c2943a707</uuidstructure>
			<uuidresource>b7c26d6c-b2e7-11e5-88dc-000c2943a707</uuidresource>
			<datelastmodified>Mon, 04 Jan 2016 13:33:19 GMT</datelastmodified>
			<userlastmodified>Admin</userlastmodified>
			<datecreated>Mon, 04 Jan 2016 13:33:19 GMT</datecreated>
			<usercreated>Admin</usercreated>
			<flags>0</flags>
			<properties/>
			<relations/>
			<accesscontrol/>
		</file>
		<file>
			<source>system/workplace/resources/editors/codemirror/dist/addon/lint/html-lint.js</source>
			<destination>system/workplace/resources/editors/codemirror/dist/addon/lint/html-lint.js</destination>
			<type>plain</type>
			<uuidstructure>b7da3b2d-b2e7-11e5-88dc-000c2943a707</uuidstructure>
			<uuidresource>b7da3b2e-b2e7-11e5-88dc-000c2943a707</uuidresource>
			<datelastmodified>Mon, 04 Jan 2016 13:33:19 GMT</datelastmodified>
			<userlastmodified>Admin</userlastmodified>
			<datecreated>Mon, 04 Jan 2016 13:33:19 GMT</datecreated>
			<usercreated>Admin</usercreated>
			<flags>0</flags>
			<properties/>
			<relations/>
			<accesscontrol/>
		</file>
		<file>
			<source>system/workplace/resources/editors/codemirror/dist/addon/lint/javascript-lint.js</source>
			<destination>system/workplace/resources/editors/codemirror/dist/addon/lint/javascript-lint.js</destination>
			<type>plain</type>
			<uuidstructure>b7f208ef-b2e7-11e5-88dc-000c2943a707</uuidstructure>
			<uuidresource>b7f208f0-b2e7-11e5-88dc-000c2943a707</uuidresource>
			<datelastmodified>Mon, 04 Jan 2016 13:33:19 GMT</datelastmodified>
			<userlastmodified>Admin</userlastmodified>
			<datecreated>Mon, 04 Jan 2016 13:33:19 GMT</datecreated>
			<usercreated>Admin</usercreated>
			<flags>0</flags>
			<properties/>
			<relations/>
			<accesscontrol/>
		</file>
		<file>
			<source>system/workplace/resources/editors/codemirror/dist/addon/lint/json-lint.js</source>
			<destination>system/workplace/resources/editors/codemirror/dist/addon/lint/json-lint.js</destination>
			<type>plain</type>
			<uuidstructure>b77b0425-b2e7-11e5-88dc-000c2943a707</uuidstructure>
			<uuidresource>b77b0426-b2e7-11e5-88dc-000c2943a707</uuidresource>
			<datelastmodified>Mon, 04 Jan 2016 13:33:19 GMT</datelastmodified>
			<userlastmodified>Admin</userlastmodified>
			<datecreated>Mon, 04 Jan 2016 13:33:19 GMT</datecreated>
			<usercreated>Admin</usercreated>
			<flags>0</flags>
			<properties/>
			<relations/>
			<accesscontrol/>
		</file>
		<file>
			<source>system/workplace/resources/editors/codemirror/dist/addon/lint/lint.css</source>
			<destination>system/workplace/resources/editors/codemirror/dist/addon/lint/lint.css</destination>
			<type>plain</type>
			<uuidstructure>b74b68a1-b2e7-11e5-88dc-000c2943a707</uuidstructure>
			<uuidresource>b74b68a2-b2e7-11e5-88dc-000c2943a707</uuidresource>
			<datelastmodified>Mon, 04 Jan 2016 13:33:18 GMT</datelastmodified>
			<userlastmodified>Admin</userlastmodified>
			<datecreated>Mon, 04 Jan 2016 13:33:18 GMT</datecreated>
			<usercreated>Admin</usercreated>
			<flags>0</flags>
			<properties/>
			<relations/>
			<accesscontrol/>
		</file>
		<file>
			<source>system/workplace/resources/editors/codemirror/dist/addon/lint/lint.js</source>
			<destination>system/workplace/resources/editors/codemirror/dist/addon/lint/lint.js</destination>
			<type>plain</type>
			<uuidstructure>b7aa9fa9-b2e7-11e5-88dc-000c2943a707</uuidstructure>
			<uuidresource>b7aa9faa-b2e7-11e5-88dc-000c2943a707</uuidresource>
			<datelastmodified>Mon, 04 Jan 2016 13:33:19 GMT</datelastmodified>
			<userlastmodified>Admin</userlastmodified>
			<datecreated>Mon, 04 Jan 2016 13:33:19 GMT</datecreated>
			<usercreated>Admin</usercreated>
			<flags>0</flags>
			<properties/>
			<relations/>
			<accesscontrol/>
		</file>
		<file>
			<source>system/workplace/resources/editors/codemirror/dist/addon/lint/yaml-lint.js</source>
			<destination>system/workplace/resources/editors/codemirror/dist/addon/lint/yaml-lint.js</destination>
			<type>plain</type>
			<uuidstructure>b7633663-b2e7-11e5-88dc-000c2943a707</uuidstructure>
			<uuidresource>b7633664-b2e7-11e5-88dc-000c2943a707</uuidresource>
			<datelastmodified>Mon, 04 Jan 2016 13:33:18 GMT</datelastmodified>
			<userlastmodified>Admin</userlastmodified>
			<datecreated>Mon, 04 Jan 2016 13:33:18 GMT</datecreated>
			<usercreated>Admin</usercreated>
			<flags>0</flags>
			<properties/>
			<relations/>
			<accesscontrol/>
		</file>
		<file>
			<destination>system/workplace/resources/editors/codemirror/dist/addon/merge</destination>
			<type>folder</type>
			<uuidstructure>baebc127-b2e7-11e5-88dc-000c2943a707</uuidstructure>
			<datelastmodified>Mon, 04 Jan 2016 13:33:24 GMT</datelastmodified>
			<userlastmodified>Admin</userlastmodified>
			<datecreated>Mon, 04 Jan 2016 13:33:24 GMT</datecreated>
			<usercreated>Admin</usercreated>
			<flags>0</flags>
			<properties/>
			<relations/>
			<accesscontrol/>
		</file>
		<file>
			<source>system/workplace/resources/editors/codemirror/dist/addon/merge/merge.css</source>
			<destination>system/workplace/resources/editors/codemirror/dist/addon/merge/merge.css</destination>
			<type>plain</type>
			<uuidstructure>bafc62f9-b2e7-11e5-88dc-000c2943a707</uuidstructure>
			<uuidresource>bafc62fa-b2e7-11e5-88dc-000c2943a707</uuidresource>
			<datelastmodified>Mon, 04 Jan 2016 13:33:24 GMT</datelastmodified>
			<userlastmodified>Admin</userlastmodified>
			<datecreated>Mon, 04 Jan 2016 13:33:24 GMT</datecreated>
			<usercreated>Admin</usercreated>
			<flags>0</flags>
			<properties/>
			<relations/>
			<accesscontrol/>
		</file>
		<file>
			<source>system/workplace/resources/editors/codemirror/dist/addon/merge/merge.js</source>
			<destination>system/workplace/resources/editors/codemirror/dist/addon/merge/merge.js</destination>
			<type>plain</type>
			<uuidstructure>bb1430bb-b2e7-11e5-88dc-000c2943a707</uuidstructure>
			<uuidresource>bb1430bc-b2e7-11e5-88dc-000c2943a707</uuidresource>
			<datelastmodified>Mon, 04 Jan 2016 13:33:25 GMT</datelastmodified>
			<userlastmodified>Admin</userlastmodified>
			<datecreated>Mon, 04 Jan 2016 13:33:25 GMT</datecreated>
			<usercreated>Admin</usercreated>
			<flags>0</flags>
			<properties/>
			<relations/>
			<accesscontrol/>
		</file>
		<file>
			<destination>system/workplace/resources/editors/codemirror/dist/addon/mode</destination>
			<type>folder</type>
			<uuidstructure>ba55c2ab-b2e7-11e5-88dc-000c2943a707</uuidstructure>
			<datelastmodified>Mon, 04 Jan 2016 13:33:23 GMT</datelastmodified>
			<userlastmodified>Admin</userlastmodified>
			<datecreated>Mon, 04 Jan 2016 13:33:23 GMT</datecreated>
			<usercreated>Admin</usercreated>
			<flags>0</flags>
			<properties/>
			<relations/>
			<accesscontrol/>
		</file>
		<file>
			<source>system/workplace/resources/editors/codemirror/dist/addon/mode/loadmode.js</source>
			<destination>system/workplace/resources/editors/codemirror/dist/addon/mode/loadmode.js</destination>
			<type>plain</type>
			<uuidstructure>ba66647d-b2e7-11e5-88dc-000c2943a707</uuidstructure>
			<uuidresource>ba66647e-b2e7-11e5-88dc-000c2943a707</uuidresource>
			<datelastmodified>Mon, 04 Jan 2016 13:33:23 GMT</datelastmodified>
			<userlastmodified>Admin</userlastmodified>
			<datecreated>Mon, 04 Jan 2016 13:33:23 GMT</datecreated>
			<usercreated>Admin</usercreated>
			<flags>0</flags>
			<properties/>
			<relations/>
			<accesscontrol/>
		</file>
		<file>
			<source>system/workplace/resources/editors/codemirror/dist/addon/mode/multiplex.js</source>
			<destination>system/workplace/resources/editors/codemirror/dist/addon/mode/multiplex.js</destination>
			<type>plain</type>
			<uuidstructure>ba938f01-b2e7-11e5-88dc-000c2943a707</uuidstructure>
			<uuidresource>ba938f02-b2e7-11e5-88dc-000c2943a707</uuidresource>
			<datelastmodified>Mon, 04 Jan 2016 13:33:24 GMT</datelastmodified>
			<userlastmodified>Admin</userlastmodified>
			<datecreated>Mon, 04 Jan 2016 13:33:24 GMT</datecreated>
			<usercreated>Admin</usercreated>
			<flags>0</flags>
			<properties/>
			<relations/>
			<accesscontrol/>
		</file>
		<file>
			<source>system/workplace/resources/editors/codemirror/dist/addon/mode/multiplex_test.js</source>
			<destination>system/workplace/resources/editors/codemirror/dist/addon/mode/multiplex_test.js</destination>
			<type>plain</type>
			<uuidstructure>bac32a85-b2e7-11e5-88dc-000c2943a707</uuidstructure>
			<uuidresource>bac32a86-b2e7-11e5-88dc-000c2943a707</uuidresource>
			<datelastmodified>Mon, 04 Jan 2016 13:33:24 GMT</datelastmodified>
			<userlastmodified>Admin</userlastmodified>
			<datecreated>Mon, 04 Jan 2016 13:33:24 GMT</datecreated>
			<usercreated>Admin</usercreated>
			<flags>0</flags>
			<properties/>
			<relations/>
			<accesscontrol/>
		</file>
		<file>
			<source>system/workplace/resources/editors/codemirror/dist/addon/mode/overlay.js</source>
			<destination>system/workplace/resources/editors/codemirror/dist/addon/mode/overlay.js</destination>
			<type>plain</type>
			<uuidstructure>ba7bc13f-b2e7-11e5-88dc-000c2943a707</uuidstructure>
			<uuidresource>ba7bc140-b2e7-11e5-88dc-000c2943a707</uuidresource>
			<datelastmodified>Mon, 04 Jan 2016 13:33:24 GMT</datelastmodified>
			<userlastmodified>Admin</userlastmodified>
			<datecreated>Mon, 04 Jan 2016 13:33:24 GMT</datecreated>
			<usercreated>Admin</usercreated>
			<flags>0</flags>
			<properties/>
			<relations/>
			<accesscontrol/>
		</file>
		<file>
			<source>system/workplace/resources/editors/codemirror/dist/addon/mode/simple.js</source>
			<destination>system/workplace/resources/editors/codemirror/dist/addon/mode/simple.js</destination>
			<type>plain</type>
			<uuidstructure>baab5cc3-b2e7-11e5-88dc-000c2943a707</uuidstructure>
			<uuidresource>baab5cc4-b2e7-11e5-88dc-000c2943a707</uuidresource>
			<datelastmodified>Mon, 04 Jan 2016 13:33:24 GMT</datelastmodified>
			<userlastmodified>Admin</userlastmodified>
			<datecreated>Mon, 04 Jan 2016 13:33:24 GMT</datecreated>
			<usercreated>Admin</usercreated>
			<flags>0</flags>
			<properties/>
			<relations/>
			<accesscontrol/>
		</file>
		<file>
			<destination>system/workplace/resources/editors/codemirror/dist/addon/runmode</destination>
			<type>folder</type>
			<uuidstructure>bc4e5d83-b2e7-11e5-88dc-000c2943a707</uuidstructure>
			<datelastmodified>Mon, 04 Jan 2016 13:33:27 GMT</datelastmodified>
			<userlastmodified>Admin</userlastmodified>
			<datecreated>Mon, 04 Jan 2016 13:33:27 GMT</datecreated>
			<usercreated>Admin</usercreated>
			<flags>0</flags>
			<properties/>
			<relations/>
			<accesscontrol/>
		</file>
		<file>
			<source>system/workplace/resources/editors/codemirror/dist/addon/runmode/colorize.js</source>
			<destination>system/workplace/resources/editors/codemirror/dist/addon/runmode/colorize.js</destination>
			<type>plain</type>
			<uuidstructure>bca6689b-b2e7-11e5-88dc-000c2943a707</uuidstructure>
			<uuidresource>bca6689c-b2e7-11e5-88dc-000c2943a707</uuidresource>
			<datelastmodified>Mon, 04 Jan 2016 13:33:27 GMT</datelastmodified>
			<userlastmodified>Admin</userlastmodified>
			<datecreated>Mon, 04 Jan 2016 13:33:27 GMT</datecreated>
			<usercreated>Admin</usercreated>
			<flags>0</flags>
			<properties/>
			<relations/>
			<accesscontrol/>
		</file>
		<file>
			<source>system/workplace/resources/editors/codemirror/dist/addon/runmode/runmode-standalone.js</source>
			<destination>system/workplace/resources/editors/codemirror/dist/addon/runmode/runmode-standalone.js</destination>
			<type>plain</type>
			<uuidstructure>bc8e9ad9-b2e7-11e5-88dc-000c2943a707</uuidstructure>
			<uuidresource>bc8e9ada-b2e7-11e5-88dc-000c2943a707</uuidresource>
			<datelastmodified>Mon, 04 Jan 2016 13:33:27 GMT</datelastmodified>
			<userlastmodified>Admin</userlastmodified>
			<datecreated>Mon, 04 Jan 2016 13:33:27 GMT</datecreated>
			<usercreated>Admin</usercreated>
			<flags>0</flags>
			<properties/>
			<relations/>
			<accesscontrol/>
		</file>
		<file>
			<source>system/workplace/resources/editors/codemirror/dist/addon/runmode/runmode.js</source>
			<destination>system/workplace/resources/editors/codemirror/dist/addon/runmode/runmode.js</destination>
			<type>plain</type>
			<uuidstructure>bc76cd17-b2e7-11e5-88dc-000c2943a707</uuidstructure>
			<uuidresource>bc76cd18-b2e7-11e5-88dc-000c2943a707</uuidresource>
			<datelastmodified>Mon, 04 Jan 2016 13:33:27 GMT</datelastmodified>
			<userlastmodified>Admin</userlastmodified>
			<datecreated>Mon, 04 Jan 2016 13:33:27 GMT</datecreated>
			<usercreated>Admin</usercreated>
			<flags>0</flags>
			<properties/>
			<relations/>
			<accesscontrol/>
		</file>
		<file>
			<source>system/workplace/resources/editors/codemirror/dist/addon/runmode/runmode.node.js</source>
			<destination>system/workplace/resources/editors/codemirror/dist/addon/runmode/runmode.node.js</destination>
			<type>plain</type>
			<uuidstructure>bc617055-b2e7-11e5-88dc-000c2943a707</uuidstructure>
			<uuidresource>bc617056-b2e7-11e5-88dc-000c2943a707</uuidresource>
			<datelastmodified>Mon, 04 Jan 2016 13:33:27 GMT</datelastmodified>
			<userlastmodified>Admin</userlastmodified>
			<datecreated>Mon, 04 Jan 2016 13:33:27 GMT</datecreated>
			<usercreated>Admin</usercreated>
			<flags>0</flags>
			<properties/>
			<relations/>
			<accesscontrol/>
		</file>
		<file>
			<destination>system/workplace/resources/editors/codemirror/dist/addon/scroll</destination>
			<type>folder</type>
			<uuidstructure>bba09145-b2e7-11e5-88dc-000c2943a707</uuidstructure>
			<datelastmodified>Mon, 04 Jan 2016 13:33:25 GMT</datelastmodified>
			<userlastmodified>Admin</userlastmodified>
			<datecreated>Mon, 04 Jan 2016 13:33:25 GMT</datecreated>
			<usercreated>Admin</usercreated>
			<flags>0</flags>
			<properties/>
			<relations/>
			<accesscontrol/>
		</file>
		<file>
			<source>system/workplace/resources/editors/codemirror/dist/addon/scroll/annotatescrollbar.js</source>
			<destination>system/workplace/resources/editors/codemirror/dist/addon/scroll/annotatescrollbar.js</destination>
			<type>plain</type>
			<uuidstructure>bbaee927-b2e7-11e5-88dc-000c2943a707</uuidstructure>
			<uuidresource>bbaee928-b2e7-11e5-88dc-000c2943a707</uuidresource>
			<datelastmodified>Mon, 04 Jan 2016 13:33:26 GMT</datelastmodified>
			<userlastmodified>Admin</userlastmodified>
			<datecreated>Mon, 04 Jan 2016 13:33:26 GMT</datecreated>
			<usercreated>Admin</usercreated>
			<flags>0</flags>
			<properties/>
			<relations/>
			<accesscontrol/>
		</file>
		<file>
			<source>system/workplace/resources/editors/codemirror/dist/addon/scroll/scrollpastend.js</source>
			<destination>system/workplace/resources/editors/codemirror/dist/addon/scroll/scrollpastend.js</destination>
			<type>plain</type>
			<uuidstructure>bbf3e16d-b2e7-11e5-88dc-000c2943a707</uuidstructure>
			<uuidresource>bbf3e16e-b2e7-11e5-88dc-000c2943a707</uuidresource>
			<datelastmodified>Mon, 04 Jan 2016 13:33:26 GMT</datelastmodified>
			<userlastmodified>Admin</userlastmodified>
			<datecreated>Mon, 04 Jan 2016 13:33:26 GMT</datecreated>
			<usercreated>Admin</usercreated>
			<flags>0</flags>
			<properties/>
			<relations/>
			<accesscontrol/>
		</file>
		<file>
			<source>system/workplace/resources/editors/codemirror/dist/addon/scroll/simplescrollbars.css</source>
			<destination>system/workplace/resources/editors/codemirror/dist/addon/scroll/simplescrollbars.css</destination>
			<type>plain</type>
			<uuidstructure>bbdc13ab-b2e7-11e5-88dc-000c2943a707</uuidstructure>
			<uuidresource>bbdc13ac-b2e7-11e5-88dc-000c2943a707</uuidresource>
			<datelastmodified>Mon, 04 Jan 2016 13:33:26 GMT</datelastmodified>
			<userlastmodified>Admin</userlastmodified>
			<datecreated>Mon, 04 Jan 2016 13:33:26 GMT</datecreated>
			<usercreated>Admin</usercreated>
			<flags>0</flags>
			<properties/>
			<relations/>
			<accesscontrol/>
		</file>
		<file>
			<source>system/workplace/resources/editors/codemirror/dist/addon/scroll/simplescrollbars.js</source>
			<destination>system/workplace/resources/editors/codemirror/dist/addon/scroll/simplescrollbars.js</destination>
			<type>plain</type>
			<uuidstructure>bbc6b6e9-b2e7-11e5-88dc-000c2943a707</uuidstructure>
			<uuidresource>bbc6b6ea-b2e7-11e5-88dc-000c2943a707</uuidresource>
			<datelastmodified>Mon, 04 Jan 2016 13:33:26 GMT</datelastmodified>
			<userlastmodified>Admin</userlastmodified>
			<datecreated>Mon, 04 Jan 2016 13:33:26 GMT</datecreated>
			<usercreated>Admin</usercreated>
			<flags>0</flags>
			<properties/>
			<relations/>
			<accesscontrol/>
		</file>
		<file>
			<destination>system/workplace/resources/editors/codemirror/dist/addon/search</destination>
			<type>folder</type>
			<uuidstructure>bccc8e3d-b2e7-11e5-88dc-000c2943a707</uuidstructure>
			<datelastmodified>Mon, 04 Jan 2016 13:33:27 GMT</datelastmodified>
			<userlastmodified>Admin</userlastmodified>
			<datecreated>Mon, 04 Jan 2016 13:33:27 GMT</datecreated>
			<usercreated>Admin</usercreated>
			<flags>0</flags>
			<properties/>
			<relations/>
			<accesscontrol/>
		</file>
		<file>
			<source>system/workplace/resources/editors/codemirror/dist/addon/search/jump-to-line.js</source>
			<destination>system/workplace/resources/editors/codemirror/dist/addon/search/jump-to-line.js</destination>
			<type>plain</type>
			<uuidstructure>bd0a5a93-b2e7-11e5-88dc-000c2943a707</uuidstructure>
			<uuidresource>bd0a5a94-b2e7-11e5-88dc-000c2943a707</uuidresource>
			<datelastmodified>Mon, 04 Jan 2016 13:33:28 GMT</datelastmodified>
			<userlastmodified>Admin</userlastmodified>
			<datecreated>Mon, 04 Jan 2016 13:33:28 GMT</datecreated>
			<usercreated>Admin</usercreated>
			<flags>0</flags>
			<properties/>
			<relations/>
			<accesscontrol/>
		</file>
		<file>
			<source>system/workplace/resources/editors/codemirror/dist/addon/search/match-highlighter.js</source>
			<destination>system/workplace/resources/editors/codemirror/dist/addon/search/match-highlighter.js</destination>
			<type>plain</type>
			<uuidstructure>bd4f79e9-b2e7-11e5-88dc-000c2943a707</uuidstructure>
			<uuidresource>bd4f79ea-b2e7-11e5-88dc-000c2943a707</uuidresource>
			<datelastmodified>Mon, 04 Jan 2016 13:33:28 GMT</datelastmodified>
			<userlastmodified>Admin</userlastmodified>
			<datecreated>Mon, 04 Jan 2016 13:33:28 GMT</datecreated>
			<usercreated>Admin</usercreated>
			<flags>0</flags>
			<properties/>
			<relations/>
			<accesscontrol/>
		</file>
		<file>
			<source>system/workplace/resources/editors/codemirror/dist/addon/search/matchesonscrollbar.css</source>
			<destination>system/workplace/resources/editors/codemirror/dist/addon/search/matchesonscrollbar.css</destination>
			<type>plain</type>
			<uuidstructure>bcf28cd1-b2e7-11e5-88dc-000c2943a707</uuidstructure>
			<uuidresource>bcf28cd2-b2e7-11e5-88dc-000c2943a707</uuidresource>
			<datelastmodified>Mon, 04 Jan 2016 13:33:28 GMT</datelastmodified>
			<userlastmodified>Admin</userlastmodified>
			<datecreated>Mon, 04 Jan 2016 13:33:28 GMT</datecreated>
			<usercreated>Admin</usercreated>
			<flags>0</flags>
			<properties/>
			<relations/>
			<accesscontrol/>
		</file>
		<file>
			<source>system/workplace/resources/editors/codemirror/dist/addon/search/matchesonscrollbar.js</source>
			<destination>system/workplace/resources/editors/codemirror/dist/addon/search/matchesonscrollbar.js</destination>
			<type>plain</type>
			<uuidstructure>bd37ac27-b2e7-11e5-88dc-000c2943a707</uuidstructure>
			<uuidresource>bd37ac28-b2e7-11e5-88dc-000c2943a707</uuidresource>
			<datelastmodified>Mon, 04 Jan 2016 13:33:28 GMT</datelastmodified>
			<userlastmodified>Admin</userlastmodified>
			<datecreated>Mon, 04 Jan 2016 13:33:28 GMT</datecreated>
			<usercreated>Admin</usercreated>
			<flags>0</flags>
			<properties/>
			<relations/>
			<accesscontrol/>
		</file>
		<file>
			<source>system/workplace/resources/editors/codemirror/dist/addon/search/search.js</source>
			<destination>system/workplace/resources/editors/codemirror/dist/addon/search/search.js</destination>
			<type>plain</type>
			<uuidstructure>bd1fde65-b2e7-11e5-88dc-000c2943a707</uuidstructure>
			<uuidresource>bd1fde66-b2e7-11e5-88dc-000c2943a707</uuidresource>
			<datelastmodified>Mon, 04 Jan 2016 13:33:28 GMT</datelastmodified>
			<userlastmodified>Admin</userlastmodified>
			<datecreated>Mon, 04 Jan 2016 13:33:28 GMT</datecreated>
			<usercreated>Admin</usercreated>
			<flags>0</flags>
			<properties/>
			<relations/>
			<accesscontrol/>
		</file>
		<file>
			<source>system/workplace/resources/editors/codemirror/dist/addon/search/searchcursor.js</source>
			<destination>system/workplace/resources/editors/codemirror/dist/addon/search/searchcursor.js</destination>
			<type>plain</type>
			<uuidstructure>bcdabf0f-b2e7-11e5-88dc-000c2943a707</uuidstructure>
			<uuidresource>bcdabf10-b2e7-11e5-88dc-000c2943a707</uuidresource>
			<datelastmodified>Mon, 04 Jan 2016 13:33:28 GMT</datelastmodified>
			<userlastmodified>Admin</userlastmodified>
			<datecreated>Mon, 04 Jan 2016 13:33:28 GMT</datecreated>
			<usercreated>Admin</usercreated>
			<flags>0</flags>
			<properties/>
			<relations/>
			<accesscontrol/>
		</file>
		<file>
			<destination>system/workplace/resources/editors/codemirror/dist/addon/selection</destination>
			<type>folder</type>
			<uuidstructure>b5d34773-b2e7-11e5-88dc-000c2943a707</uuidstructure>
			<datelastmodified>Mon, 04 Jan 2016 13:33:16 GMT</datelastmodified>
			<userlastmodified>Admin</userlastmodified>
			<datecreated>Mon, 04 Jan 2016 13:33:16 GMT</datecreated>
			<usercreated>Admin</usercreated>
			<flags>0</flags>
			<properties/>
			<relations/>
			<accesscontrol/>
		</file>
		<file>
			<source>system/workplace/resources/editors/codemirror/dist/addon/selection/active-line.js</source>
			<destination>system/workplace/resources/editors/codemirror/dist/addon/selection/active-line.js</destination>
			<type>plain</type>
			<uuidstructure>b5fbb707-b2e7-11e5-88dc-000c2943a707</uuidstructure>
			<uuidresource>b5fbb708-b2e7-11e5-88dc-000c2943a707</uuidresource>
			<datelastmodified>Mon, 04 Jan 2016 13:33:16 GMT</datelastmodified>
			<userlastmodified>Admin</userlastmodified>
			<datecreated>Mon, 04 Jan 2016 13:33:16 GMT</datecreated>
			<usercreated>Admin</usercreated>
			<flags>0</flags>
			<properties/>
			<relations/>
			<accesscontrol/>
		</file>
		<file>
			<source>system/workplace/resources/editors/codemirror/dist/addon/selection/mark-selection.js</source>
			<destination>system/workplace/resources/editors/codemirror/dist/addon/selection/mark-selection.js</destination>
			<type>plain</type>
			<uuidstructure>b5e3e945-b2e7-11e5-88dc-000c2943a707</uuidstructure>
			<uuidresource>b5e3e946-b2e7-11e5-88dc-000c2943a707</uuidresource>
			<datelastmodified>Mon, 04 Jan 2016 13:33:16 GMT</datelastmodified>
			<userlastmodified>Admin</userlastmodified>
			<datecreated>Mon, 04 Jan 2016 13:33:16 GMT</datecreated>
			<usercreated>Admin</usercreated>
			<flags>0</flags>
			<properties/>
			<relations/>
			<accesscontrol/>
		</file>
		<file>
			<source>system/workplace/resources/editors/codemirror/dist/addon/selection/selection-pointer.js</source>
			<destination>system/workplace/resources/editors/codemirror/dist/addon/selection/selection-pointer.js</destination>
			<type>plain</type>
			<uuidstructure>b61384c9-b2e7-11e5-88dc-000c2943a707</uuidstructure>
			<uuidresource>b61384ca-b2e7-11e5-88dc-000c2943a707</uuidresource>
			<datelastmodified>Mon, 04 Jan 2016 13:33:16 GMT</datelastmodified>
			<userlastmodified>Admin</userlastmodified>
			<datecreated>Mon, 04 Jan 2016 13:33:16 GMT</datecreated>
			<usercreated>Admin</usercreated>
			<flags>0</flags>
			<properties/>
			<relations/>
			<accesscontrol/>
		</file>
		<file>
			<destination>system/workplace/resources/editors/codemirror/dist/addon/tern</destination>
			<type>folder</type>
			<uuidstructure>bb3a2f4d-b2e7-11e5-88dc-000c2943a707</uuidstructure>
			<datelastmodified>Mon, 04 Jan 2016 13:33:25 GMT</datelastmodified>
			<userlastmodified>Admin</userlastmodified>
			<datecreated>Mon, 04 Jan 2016 13:33:25 GMT</datecreated>
			<usercreated>Admin</usercreated>
			<flags>0</flags>
			<properties/>
			<relations/>
			<accesscontrol/>
		</file>
		<file>
			<source>system/workplace/resources/editors/codemirror/dist/addon/tern/tern.css</source>
			<destination>system/workplace/resources/editors/codemirror/dist/addon/tern/tern.css</destination>
			<type>plain</type>
			<uuidstructure>bb48872f-b2e7-11e5-88dc-000c2943a707</uuidstructure>
			<uuidresource>bb488730-b2e7-11e5-88dc-000c2943a707</uuidresource>
			<datelastmodified>Mon, 04 Jan 2016 13:33:25 GMT</datelastmodified>
			<userlastmodified>Admin</userlastmodified>
			<datecreated>Mon, 04 Jan 2016 13:33:25 GMT</datecreated>
			<usercreated>Admin</usercreated>
			<flags>0</flags>
			<properties/>
			<relations/>
			<accesscontrol/>
		</file>
		<file>
			<source>system/workplace/resources/editors/codemirror/dist/addon/tern/tern.js</source>
			<destination>system/workplace/resources/editors/codemirror/dist/addon/tern/tern.js</destination>
			<type>plain</type>
			<uuidstructure>bb6053f1-b2e7-11e5-88dc-000c2943a707</uuidstructure>
			<uuidresource>bb6053f2-b2e7-11e5-88dc-000c2943a707</uuidresource>
			<datelastmodified>Mon, 04 Jan 2016 13:33:25 GMT</datelastmodified>
			<userlastmodified>Admin</userlastmodified>
			<datecreated>Mon, 04 Jan 2016 13:33:25 GMT</datecreated>
			<usercreated>Admin</usercreated>
			<flags>0</flags>
			<properties/>
			<relations/>
			<accesscontrol/>
		</file>
		<file>
			<source>system/workplace/resources/editors/codemirror/dist/addon/tern/worker.js</source>
			<destination>system/workplace/resources/editors/codemirror/dist/addon/tern/worker.js</destination>
			<type>plain</type>
			<uuidstructure>bb75b0b3-b2e7-11e5-88dc-000c2943a707</uuidstructure>
			<uuidresource>bb75b0b4-b2e7-11e5-88dc-000c2943a707</uuidresource>
			<datelastmodified>Mon, 04 Jan 2016 13:33:25 GMT</datelastmodified>
			<userlastmodified>Admin</userlastmodified>
			<datecreated>Mon, 04 Jan 2016 13:33:25 GMT</datecreated>
			<usercreated>Admin</usercreated>
			<flags>0</flags>
			<properties/>
			<relations/>
			<accesscontrol/>
		</file>
		<file>
			<destination>system/workplace/resources/editors/codemirror/dist/addon/wrap</destination>
			<type>folder</type>
			<uuidstructure>bc1a070f-b2e7-11e5-88dc-000c2943a707</uuidstructure>
			<datelastmodified>Mon, 04 Jan 2016 13:33:26 GMT</datelastmodified>
			<userlastmodified>Admin</userlastmodified>
			<datecreated>Mon, 04 Jan 2016 13:33:26 GMT</datecreated>
			<usercreated>Admin</usercreated>
			<flags>0</flags>
			<properties/>
			<relations/>
			<accesscontrol/>
		</file>
		<file>
			<source>system/workplace/resources/editors/codemirror/dist/addon/wrap/hardwrap.js</source>
			<destination>system/workplace/resources/editors/codemirror/dist/addon/wrap/hardwrap.js</destination>
			<type>plain</type>
			<uuidstructure>bc2837e1-b2e7-11e5-88dc-000c2943a707</uuidstructure>
			<uuidresource>bc2837e2-b2e7-11e5-88dc-000c2943a707</uuidresource>
			<datelastmodified>Mon, 04 Jan 2016 13:33:26 GMT</datelastmodified>
			<userlastmodified>Admin</userlastmodified>
			<datecreated>Mon, 04 Jan 2016 13:33:26 GMT</datecreated>
			<usercreated>Admin</usercreated>
			<flags>0</flags>
			<properties/>
			<relations/>
			<accesscontrol/>
		</file>
		<file>
			<destination>system/workplace/resources/editors/codemirror/dist/bin</destination>
			<type>folder</type>
			<uuidstructure>b260196d-b2e7-11e5-88dc-000c2943a707</uuidstructure>
			<datelastmodified>Mon, 04 Jan 2016 13:33:10 GMT</datelastmodified>
			<userlastmodified>Admin</userlastmodified>
			<datecreated>Mon, 04 Jan 2016 13:33:10 GMT</datecreated>
			<usercreated>Admin</usercreated>
			<flags>0</flags>
			<properties/>
			<relations/>
			<accesscontrol/>
		</file>
		<file>
			<source>system/workplace/resources/editors/codemirror/dist/bin/authors.sh</source>
			<destination>system/workplace/resources/editors/codemirror/dist/bin/authors.sh</destination>
			<type>plain</type>
			<uuidstructure>b2818421-b2e7-11e5-88dc-000c2943a707</uuidstructure>
			<uuidresource>b2818422-b2e7-11e5-88dc-000c2943a707</uuidresource>
			<datelastmodified>Mon, 04 Jan 2016 13:33:10 GMT</datelastmodified>
			<userlastmodified>Admin</userlastmodified>
			<datecreated>Mon, 04 Jan 2016 13:33:10 GMT</datecreated>
			<usercreated>Admin</usercreated>
			<flags>0</flags>
			<properties/>
			<relations/>
			<accesscontrol/>
		</file>
		<file>
			<source>system/workplace/resources/editors/codemirror/dist/bin/compress</source>
			<destination>system/workplace/resources/editors/codemirror/dist/bin/compress</destination>
			<type>plain</type>
			<uuidstructure>b26c004f-b2e7-11e5-88dc-000c2943a707</uuidstructure>
			<uuidresource>b26c0050-b2e7-11e5-88dc-000c2943a707</uuidresource>
			<datelastmodified>Mon, 04 Jan 2016 13:33:10 GMT</datelastmodified>
			<userlastmodified>Admin</userlastmodified>
			<datecreated>Mon, 04 Jan 2016 13:33:10 GMT</datecreated>
			<usercreated>Admin</usercreated>
			<flags>0</flags>
			<properties/>
			<relations/>
			<accesscontrol/>
		</file>
		<file>
			<source>system/workplace/resources/editors/codemirror/dist/bin/lint</source>
			<destination>system/workplace/resources/editors/codemirror/dist/bin/lint</destination>
			<type>plain</type>
			<uuidstructure>b29951e3-b2e7-11e5-88dc-000c2943a707</uuidstructure>
			<uuidresource>b29951e4-b2e7-11e5-88dc-000c2943a707</uuidresource>
			<datelastmodified>Mon, 04 Jan 2016 13:33:10 GMT</datelastmodified>
			<userlastmodified>Admin</userlastmodified>
			<datecreated>Mon, 04 Jan 2016 13:33:10 GMT</datecreated>
			<usercreated>Admin</usercreated>
			<flags>0</flags>
			<properties/>
			<relations/>
			<accesscontrol/>
		</file>
		<file>
			<source>system/workplace/resources/editors/codemirror/dist/bin/release</source>
			<destination>system/workplace/resources/editors/codemirror/dist/bin/release</destination>
			<type>plain</type>
			<uuidstructure>b2c8ed67-b2e7-11e5-88dc-000c2943a707</uuidstructure>
			<uuidresource>b2c8ed68-b2e7-11e5-88dc-000c2943a707</uuidresource>
			<datelastmodified>Mon, 04 Jan 2016 13:33:11 GMT</datelastmodified>
			<userlastmodified>Admin</userlastmodified>
			<datecreated>Mon, 04 Jan 2016 13:33:11 GMT</datecreated>
			<usercreated>Admin</usercreated>
			<flags>0</flags>
			<properties/>
			<relations/>
			<accesscontrol/>
		</file>
		<file>
			<source>system/workplace/resources/editors/codemirror/dist/bin/source-highlight</source>
			<destination>system/workplace/resources/editors/codemirror/dist/bin/source-highlight</destination>
			<type>plain</type>
			<uuidstructure>b2b36995-b2e7-11e5-88dc-000c2943a707</uuidstructure>
			<uuidresource>b2b36996-b2e7-11e5-88dc-000c2943a707</uuidresource>
			<datelastmodified>Mon, 04 Jan 2016 13:33:11 GMT</datelastmodified>
			<userlastmodified>Admin</userlastmodified>
			<datecreated>Mon, 04 Jan 2016 13:33:10 GMT</datecreated>
			<usercreated>Admin</usercreated>
			<flags>0</flags>
			<properties/>
			<relations/>
			<accesscontrol/>
		</file>
		<file>
			<destination>system/workplace/resources/editors/codemirror/dist/demo</destination>
			<type>folder</type>
			<uuidstructure>ae0af0c1-b2e7-11e5-88dc-000c2943a707</uuidstructure>
			<datelastmodified>Mon, 04 Jan 2016 13:33:03 GMT</datelastmodified>
			<userlastmodified>Admin</userlastmodified>
			<datecreated>Mon, 04 Jan 2016 13:33:03 GMT</datecreated>
			<usercreated>Admin</usercreated>
			<flags>0</flags>
			<properties/>
			<relations/>
			<accesscontrol/>
		</file>
		<file>
			<source>system/workplace/resources/editors/codemirror/dist/demo/activeline.html</source>
			<destination>system/workplace/resources/editors/codemirror/dist/demo/activeline.html</destination>
			<type>plain</type>
			<uuidstructure>af6ffe1d-b2e7-11e5-88dc-000c2943a707</uuidstructure>
			<uuidresource>af6ffe1e-b2e7-11e5-88dc-000c2943a707</uuidresource>
			<datelastmodified>Mon, 04 Jan 2016 13:33:05 GMT</datelastmodified>
			<userlastmodified>Admin</userlastmodified>
			<datecreated>Mon, 04 Jan 2016 13:33:05 GMT</datecreated>
			<usercreated>Admin</usercreated>
			<flags>0</flags>
			<properties/>
			<relations/>
			<accesscontrol/>
		</file>
		<file>
			<source>system/workplace/resources/editors/codemirror/dist/demo/anywordhint.html</source>
			<destination>system/workplace/resources/editors/codemirror/dist/demo/anywordhint.html</destination>
			<type>plain</type>
			<uuidstructure>b0ffc5ff-b2e7-11e5-88dc-000c2943a707</uuidstructure>
			<uuidresource>b0ffc600-b2e7-11e5-88dc-000c2943a707</uuidresource>
			<datelastmodified>Mon, 04 Jan 2016 13:33:08 GMT</datelastmodified>
			<userlastmodified>Admin</userlastmodified>
			<datecreated>Mon, 04 Jan 2016 13:33:08 GMT</datecreated>
			<usercreated>Admin</usercreated>
			<flags>0</flags>
			<properties/>
			<relations/>
			<accesscontrol/>
		</file>
		<file>
			<source>system/workplace/resources/editors/codemirror/dist/demo/bidi.html</source>
			<destination>system/workplace/resources/editors/codemirror/dist/demo/bidi.html</destination>
			<type>plain</type>
			<uuidstructure>b2249709-b2e7-11e5-88dc-000c2943a707</uuidstructure>
			<uuidresource>b224970a-b2e7-11e5-88dc-000c2943a707</uuidresource>
			<datelastmodified>Mon, 04 Jan 2016 13:33:10 GMT</datelastmodified>
			<userlastmodified>Admin</userlastmodified>
			<datecreated>Mon, 04 Jan 2016 13:33:10 GMT</datecreated>
			<usercreated>Admin</usercreated>
			<flags>0</flags>
			<properties/>
			<relations/>
			<accesscontrol/>
		</file>
		<file>
			<source>system/workplace/resources/editors/codemirror/dist/demo/btree.html</source>
			<destination>system/workplace/resources/editors/codemirror/dist/demo/btree.html</destination>
			<type>plain</type>
			<uuidstructure>aeb3daff-b2e7-11e5-88dc-000c2943a707</uuidstructure>
			<uuidresource>aeb3db00-b2e7-11e5-88dc-000c2943a707</uuidresource>
			<datelastmodified>Mon, 04 Jan 2016 13:33:04 GMT</datelastmodified>
			<userlastmodified>Admin</userlastmodified>
			<datecreated>Mon, 04 Jan 2016 13:33:04 GMT</datecreated>
			<usercreated>Admin</usercreated>
			<flags>0</flags>
			<properties/>
			<relations/>
			<accesscontrol/>
		</file>
		<file>
			<source>system/workplace/resources/editors/codemirror/dist/demo/buffers.html</source>
			<destination>system/workplace/resources/editors/codemirror/dist/demo/buffers.html</destination>
			<type>plain</type>
			<uuidstructure>b1f76c85-b2e7-11e5-88dc-000c2943a707</uuidstructure>
			<uuidresource>b1f76c86-b2e7-11e5-88dc-000c2943a707</uuidresource>
			<datelastmodified>Mon, 04 Jan 2016 13:33:09 GMT</datelastmodified>
			<userlastmodified>Admin</userlastmodified>
			<datecreated>Mon, 04 Jan 2016 13:33:09 GMT</datecreated>
			<usercreated>Admin</usercreated>
			<flags>0</flags>
			<properties/>
			<relations/>
			<accesscontrol/>
		</file>
		<file>
			<source>system/workplace/resources/editors/codemirror/dist/demo/changemode.html</source>
			<destination>system/workplace/resources/editors/codemirror/dist/demo/changemode.html</destination>
			<type>plain</type>
			<uuidstructure>ae381b45-b2e7-11e5-88dc-000c2943a707</uuidstructure>
			<uuidresource>ae381b46-b2e7-11e5-88dc-000c2943a707</uuidresource>
			<datelastmodified>Mon, 04 Jan 2016 13:33:03 GMT</datelastmodified>
			<userlastmodified>Admin</userlastmodified>
			<datecreated>Mon, 04 Jan 2016 13:33:03 GMT</datecreated>
			<usercreated>Admin</usercreated>
			<flags>0</flags>
			<properties/>
			<relations/>
			<accesscontrol/>
		</file>
		<file>
			<source>system/workplace/resources/editors/codemirror/dist/demo/closebrackets.html</source>
			<destination>system/workplace/resources/editors/codemirror/dist/demo/closebrackets.html</destination>
			<type>plain</type>
			<uuidstructure>b0142d6b-b2e7-11e5-88dc-000c2943a707</uuidstructure>
			<uuidresource>b0142d6c-b2e7-11e5-88dc-000c2943a707</uuidresource>
			<datelastmodified>Mon, 04 Jan 2016 13:33:06 GMT</datelastmodified>
			<userlastmodified>Admin</userlastmodified>
			<datecreated>Mon, 04 Jan 2016 13:33:06 GMT</datecreated>
			<usercreated>Admin</usercreated>
			<flags>0</flags>
			<properties/>
			<relations/>
			<accesscontrol/>
		</file>
		<file>
			<source>system/workplace/resources/editors/codemirror/dist/demo/closetag.html</source>
			<destination>system/workplace/resources/editors/codemirror/dist/demo/closetag.html</destination>
			<type>plain</type>
			<uuidstructure>af10c715-b2e7-11e5-88dc-000c2943a707</uuidstructure>
			<uuidresource>af10c716-b2e7-11e5-88dc-000c2943a707</uuidresource>
			<datelastmodified>Mon, 04 Jan 2016 13:33:04 GMT</datelastmodified>
			<userlastmodified>Admin</userlastmodified>
			<datecreated>Mon, 04 Jan 2016 13:33:04 GMT</datecreated>
			<usercreated>Admin</usercreated>
			<flags>0</flags>
			<properties/>
			<relations/>
			<accesscontrol/>
		</file>
		<file>
			<source>system/workplace/resources/editors/codemirror/dist/demo/complete.html</source>
			<destination>system/workplace/resources/editors/codemirror/dist/demo/complete.html</destination>
			<type>plain</type>
			<uuidstructure>b0a2fff7-b2e7-11e5-88dc-000c2943a707</uuidstructure>
			<uuidresource>b0a2fff8-b2e7-11e5-88dc-000c2943a707</uuidresource>
			<datelastmodified>Mon, 04 Jan 2016 13:33:07 GMT</datelastmodified>
			<userlastmodified>Admin</userlastmodified>
			<datecreated>Mon, 04 Jan 2016 13:33:07 GMT</datecreated>
			<usercreated>Admin</usercreated>
			<flags>0</flags>
			<properties/>
			<relations/>
			<accesscontrol/>
		</file>
		<file>
			<source>system/workplace/resources/editors/codemirror/dist/demo/emacs.html</source>
			<destination>system/workplace/resources/editors/codemirror/dist/demo/emacs.html</destination>
			<type>plain</type>
			<uuidstructure>ae1b9293-b2e7-11e5-88dc-000c2943a707</uuidstructure>
			<uuidresource>ae1b9294-b2e7-11e5-88dc-000c2943a707</uuidresource>
			<datelastmodified>Mon, 04 Jan 2016 13:33:03 GMT</datelastmodified>
			<userlastmodified>Admin</userlastmodified>
			<datecreated>Mon, 04 Jan 2016 13:33:03 GMT</datecreated>
			<usercreated>Admin</usercreated>
			<flags>0</flags>
			<properties/>
			<relations/>
			<accesscontrol/>
		</file>
		<file>
			<source>system/workplace/resources/editors/codemirror/dist/demo/folding.html</source>
			<destination>system/workplace/resources/editors/codemirror/dist/demo/folding.html</destination>
			<type>plain</type>
			<uuidstructure>b0bd3eb9-b2e7-11e5-88dc-000c2943a707</uuidstructure>
			<uuidresource>b0bd3eba-b2e7-11e5-88dc-000c2943a707</uuidresource>
			<datelastmodified>Mon, 04 Jan 2016 13:33:07 GMT</datelastmodified>
			<userlastmodified>Admin</userlastmodified>
			<datecreated>Mon, 04 Jan 2016 13:33:07 GMT</datecreated>
			<usercreated>Admin</usercreated>
			<flags>0</flags>
			<properties/>
			<relations/>
			<accesscontrol/>
		</file>
		<file>
			<source>system/workplace/resources/editors/codemirror/dist/demo/fullscreen.html</source>
			<destination>system/workplace/resources/editors/codemirror/dist/demo/fullscreen.html</destination>
			<type>plain</type>
			<uuidstructure>b15a4217-b2e7-11e5-88dc-000c2943a707</uuidstructure>
			<uuidresource>b15a4218-b2e7-11e5-88dc-000c2943a707</uuidresource>
			<datelastmodified>Mon, 04 Jan 2016 13:33:08 GMT</datelastmodified>
			<userlastmodified>Admin</userlastmodified>
			<datecreated>Mon, 04 Jan 2016 13:33:08 GMT</datecreated>
			<usercreated>Admin</usercreated>
			<flags>0</flags>
			<properties/>
			<relations/>
			<accesscontrol/>
		</file>
		<file>
			<source>system/workplace/resources/editors/codemirror/dist/demo/hardwrap.html</source>
			<destination>system/workplace/resources/editors/codemirror/dist/demo/hardwrap.html</destination>
			<type>plain</type>
			<uuidstructure>af9f99a1-b2e7-11e5-88dc-000c2943a707</uuidstructure>
			<uuidresource>af9f99a2-b2e7-11e5-88dc-000c2943a707</uuidresource>
			<datelastmodified>Mon, 04 Jan 2016 13:33:05 GMT</datelastmodified>
			<userlastmodified>Admin</userlastmodified>
			<datecreated>Mon, 04 Jan 2016 13:33:05 GMT</datecreated>
			<usercreated>Admin</usercreated>
			<flags>0</flags>
			<properties/>
			<relations/>
			<accesscontrol/>
		</file>
		<file>
			<source>system/workplace/resources/editors/codemirror/dist/demo/html5complete.html</source>
			<destination>system/workplace/resources/editors/codemirror/dist/demo/html5complete.html</destination>
			<type>plain</type>
			<uuidstructure>b16fc5e9-b2e7-11e5-88dc-000c2943a707</uuidstructure>
			<uuidresource>b16fc5ea-b2e7-11e5-88dc-000c2943a707</uuidresource>
			<datelastmodified>Mon, 04 Jan 2016 13:33:08 GMT</datelastmodified>
			<userlastmodified>Admin</userlastmodified>
			<datecreated>Mon, 04 Jan 2016 13:33:08 GMT</datecreated>
			<usercreated>Admin</usercreated>
			<flags>0</flags>
			<properties/>
			<relations/>
			<accesscontrol/>
		</file>
		<file>
			<source>system/workplace/resources/editors/codemirror/dist/demo/indentwrap.html</source>
			<destination>system/workplace/resources/editors/codemirror/dist/demo/indentwrap.html</destination>
			<type>plain</type>
			<uuidstructure>b18793ab-b2e7-11e5-88dc-000c2943a707</uuidstructure>
			<uuidresource>b18793ac-b2e7-11e5-88dc-000c2943a707</uuidresource>
			<datelastmodified>Mon, 04 Jan 2016 13:33:09 GMT</datelastmodified>
			<userlastmodified>Admin</userlastmodified>
			<datecreated>Mon, 04 Jan 2016 13:33:09 GMT</datecreated>
			<usercreated>Admin</usercreated>
			<flags>0</flags>
			<properties/>
			<relations/>
			<accesscontrol/>
		</file>
		<file>
			<source>system/workplace/resources/editors/codemirror/dist/demo/lint.html</source>
			<destination>system/workplace/resources/editors/codemirror/dist/demo/lint.html</destination>
			<type>plain</type>
			<uuidstructure>b1b24d2f-b2e7-11e5-88dc-000c2943a707</uuidstructure>
			<uuidresource>b1b24d30-b2e7-11e5-88dc-000c2943a707</uuidresource>
			<datelastmodified>Mon, 04 Jan 2016 13:33:09 GMT</datelastmodified>
			<userlastmodified>Admin</userlastmodified>
			<datecreated>Mon, 04 Jan 2016 13:33:09 GMT</datecreated>
			<usercreated>Admin</usercreated>
			<flags>0</flags>
			<properties/>
			<relations/>
			<accesscontrol/>
		</file>
		<file>
			<source>system/workplace/resources/editors/codemirror/dist/demo/loadmode.html</source>
			<destination>system/workplace/resources/editors/codemirror/dist/demo/loadmode.html</destination>
			<type>plain</type>
			<uuidstructure>b043c8ef-b2e7-11e5-88dc-000c2943a707</uuidstructure>
			<uuidresource>b043c8f0-b2e7-11e5-88dc-000c2943a707</uuidresource>
			<datelastmodified>Mon, 04 Jan 2016 13:33:06 GMT</datelastmodified>
			<userlastmodified>Admin</userlastmodified>
			<datecreated>Mon, 04 Jan 2016 13:33:06 GMT</datecreated>
			<usercreated>Admin</usercreated>
			<flags>0</flags>
			<properties/>
			<relations/>
			<accesscontrol/>
		</file>
		<file>
			<source>system/workplace/resources/editors/codemirror/dist/demo/marker.html</source>
			<destination>system/workplace/resources/editors/codemirror/dist/demo/marker.html</destination>
			<type>plain</type>
			<uuidstructure>b20cc947-b2e7-11e5-88dc-000c2943a707</uuidstructure>
			<uuidresource>b20cc948-b2e7-11e5-88dc-000c2943a707</uuidresource>
			<datelastmodified>Mon, 04 Jan 2016 13:33:09 GMT</datelastmodified>
			<userlastmodified>Admin</userlastmodified>
			<datecreated>Mon, 04 Jan 2016 13:33:09 GMT</datecreated>
			<usercreated>Admin</usercreated>
			<flags>0</flags>
			<properties/>
			<relations/>
			<accesscontrol/>
		</file>
		<file>
			<source>system/workplace/resources/editors/codemirror/dist/demo/markselection.html</source>
			<destination>system/workplace/resources/editors/codemirror/dist/demo/markselection.html</destination>
			<type>plain</type>
			<uuidstructure>b02bfb2d-b2e7-11e5-88dc-000c2943a707</uuidstructure>
			<uuidresource>b02bfb2e-b2e7-11e5-88dc-000c2943a707</uuidresource>
			<datelastmodified>Mon, 04 Jan 2016 13:33:06 GMT</datelastmodified>
			<userlastmodified>Admin</userlastmodified>
			<datecreated>Mon, 04 Jan 2016 13:33:06 GMT</datecreated>
			<usercreated>Admin</usercreated>
			<flags>0</flags>
			<properties/>
			<relations/>
			<accesscontrol/>
		</file>
		<file>
			<source>system/workplace/resources/editors/codemirror/dist/demo/matchhighlighter.html</source>
			<destination>system/workplace/resources/editors/codemirror/dist/demo/matchhighlighter.html</destination>
			<type>plain</type>
			<uuidstructure>ae6a27c9-b2e7-11e5-88dc-000c2943a707</uuidstructure>
			<uuidresource>ae6a27ca-b2e7-11e5-88dc-000c2943a707</uuidresource>
			<datelastmodified>Mon, 04 Jan 2016 13:33:03 GMT</datelastmodified>
			<userlastmodified>Admin</userlastmodified>
			<datecreated>Mon, 04 Jan 2016 13:33:03 GMT</datecreated>
			<usercreated>Admin</usercreated>
			<flags>0</flags>
			<properties/>
			<relations/>
			<accesscontrol/>
		</file>
		<file>
			<source>system/workplace/resources/editors/codemirror/dist/demo/matchtags.html</source>
			<destination>system/workplace/resources/editors/codemirror/dist/demo/matchtags.html</destination>
			<type>plain</type>
			<uuidstructure>b075d573-b2e7-11e5-88dc-000c2943a707</uuidstructure>
			<uuidresource>b075d574-b2e7-11e5-88dc-000c2943a707</uuidresource>
			<datelastmodified>Mon, 04 Jan 2016 13:33:07 GMT</datelastmodified>
			<userlastmodified>Admin</userlastmodified>
			<datecreated>Mon, 04 Jan 2016 13:33:07 GMT</datecreated>
			<usercreated>Admin</usercreated>
			<flags>0</flags>
			<properties/>
			<relations/>
			<accesscontrol/>
		</file>
		<file>
			<source>system/workplace/resources/editors/codemirror/dist/demo/merge.html</source>
			<destination>system/workplace/resources/editors/codemirror/dist/demo/merge.html</destination>
			<type>plain</type>
			<uuidstructure>b08da335-b2e7-11e5-88dc-000c2943a707</uuidstructure>
			<uuidresource>b08da336-b2e7-11e5-88dc-000c2943a707</uuidresource>
			<datelastmodified>Mon, 04 Jan 2016 13:33:07 GMT</datelastmodified>
			<userlastmodified>Admin</userlastmodified>
			<datecreated>Mon, 04 Jan 2016 13:33:07 GMT</datecreated>
			<usercreated>Admin</usercreated>
			<flags>0</flags>
			<properties/>
			<relations/>
			<accesscontrol/>
		</file>
		<file>
			<source>system/workplace/resources/editors/codemirror/dist/demo/multiplex.html</source>
			<destination>system/workplace/resources/editors/codemirror/dist/demo/multiplex.html</destination>
			<type>plain</type>
			<uuidstructure>af406299-b2e7-11e5-88dc-000c2943a707</uuidstructure>
			<uuidresource>af40629a-b2e7-11e5-88dc-000c2943a707</uuidresource>
			<datelastmodified>Mon, 04 Jan 2016 13:33:05 GMT</datelastmodified>
			<userlastmodified>Admin</userlastmodified>
			<datecreated>Mon, 04 Jan 2016 13:33:05 GMT</datecreated>
			<usercreated>Admin</usercreated>
			<flags>0</flags>
			<properties/>
			<relations/>
			<accesscontrol/>
		</file>
		<file>
			<source>system/workplace/resources/editors/codemirror/dist/demo/mustache.html</source>
			<destination>system/workplace/resources/editors/codemirror/dist/demo/mustache.html</destination>
			<type>plain</type>
			<uuidstructure>b1ca1af1-b2e7-11e5-88dc-000c2943a707</uuidstructure>
			<uuidresource>b1ca1af2-b2e7-11e5-88dc-000c2943a707</uuidresource>
			<datelastmodified>Mon, 04 Jan 2016 13:33:09 GMT</datelastmodified>
			<userlastmodified>Admin</userlastmodified>
			<datecreated>Mon, 04 Jan 2016 13:33:09 GMT</datecreated>
			<usercreated>Admin</usercreated>
			<flags>0</flags>
			<properties/>
			<relations/>
			<accesscontrol/>
		</file>
		<file>
			<source>system/workplace/resources/editors/codemirror/dist/demo/panel.html</source>
			<destination>system/workplace/resources/editors/codemirror/dist/demo/panel.html</destination>
			<type>plain</type>
			<uuidstructure>affc5fa9-b2e7-11e5-88dc-000c2943a707</uuidstructure>
			<uuidresource>affc5faa-b2e7-11e5-88dc-000c2943a707</uuidresource>
			<datelastmodified>Mon, 04 Jan 2016 13:33:06 GMT</datelastmodified>
			<userlastmodified>Admin</userlastmodified>
			<datecreated>Mon, 04 Jan 2016 13:33:06 GMT</datecreated>
			<usercreated>Admin</usercreated>
			<flags>0</flags>
			<properties/>
			<relations/>
			<accesscontrol/>
		</file>
		<file>
			<source>system/workplace/resources/editors/codemirror/dist/demo/placeholder.html</source>
			<destination>system/workplace/resources/editors/codemirror/dist/demo/placeholder.html</destination>
			<type>plain</type>
			<uuidstructure>b06051a1-b2e7-11e5-88dc-000c2943a707</uuidstructure>
			<uuidresource>b06051a2-b2e7-11e5-88dc-000c2943a707</uuidresource>
			<datelastmodified>Mon, 04 Jan 2016 13:33:07 GMT</datelastmodified>
			<userlastmodified>Admin</userlastmodified>
			<datecreated>Mon, 04 Jan 2016 13:33:07 GMT</datecreated>
			<usercreated>Admin</usercreated>
			<flags>0</flags>
			<properties/>
			<relations/>
			<accesscontrol/>
		</file>
		<file>
			<source>system/workplace/resources/editors/codemirror/dist/demo/preview.html</source>
			<destination>system/workplace/resources/editors/codemirror/dist/demo/preview.html</destination>
			<type>plain</type>
			<uuidstructure>b144e555-b2e7-11e5-88dc-000c2943a707</uuidstructure>
			<uuidresource>b144e556-b2e7-11e5-88dc-000c2943a707</uuidresource>
			<datelastmodified>Mon, 04 Jan 2016 13:33:08 GMT</datelastmodified>
			<userlastmodified>Admin</userlastmodified>
			<datecreated>Mon, 04 Jan 2016 13:33:08 GMT</datecreated>
			<usercreated>Admin</usercreated>
			<flags>0</flags>
			<properties/>
			<relations/>
			<accesscontrol/>
		</file>
		<file>
			<source>system/workplace/resources/editors/codemirror/dist/demo/requirejs.html</source>
			<destination>system/workplace/resources/editors/codemirror/dist/demo/requirejs.html</destination>
			<type>plain</type>
			<uuidstructure>af2894d7-b2e7-11e5-88dc-000c2943a707</uuidstructure>
			<uuidresource>af2894d8-b2e7-11e5-88dc-000c2943a707</uuidresource>
			<datelastmodified>Mon, 04 Jan 2016 13:33:05 GMT</datelastmodified>
			<userlastmodified>Admin</userlastmodified>
			<datecreated>Mon, 04 Jan 2016 13:33:05 GMT</datecreated>
			<usercreated>Admin</usercreated>
			<flags>0</flags>
			<properties/>
			<relations/>
			<accesscontrol/>
		</file>
		<file>
			<source>system/workplace/resources/editors/codemirror/dist/demo/resize.html</source>
			<destination>system/workplace/resources/editors/codemirror/dist/demo/resize.html</destination>
			<type>plain</type>
			<uuidstructure>afccc425-b2e7-11e5-88dc-000c2943a707</uuidstructure>
			<uuidresource>afccc426-b2e7-11e5-88dc-000c2943a707</uuidresource>
			<datelastmodified>Mon, 04 Jan 2016 13:33:06 GMT</datelastmodified>
			<userlastmodified>Admin</userlastmodified>
			<datecreated>Mon, 04 Jan 2016 13:33:06 GMT</datecreated>
			<usercreated>Admin</usercreated>
			<flags>0</flags>
			<properties/>
			<relations/>
			<accesscontrol/>
		</file>
		<file>
			<source>system/workplace/resources/editors/codemirror/dist/demo/rulers.html</source>
			<destination>system/workplace/resources/editors/codemirror/dist/demo/rulers.html</destination>
			<type>plain</type>
			<uuidstructure>ae81f58b-b2e7-11e5-88dc-000c2943a707</uuidstructure>
			<uuidresource>ae81f58c-b2e7-11e5-88dc-000c2943a707</uuidresource>
			<datelastmodified>Mon, 04 Jan 2016 13:33:04 GMT</datelastmodified>
			<userlastmodified>Admin</userlastmodified>
			<datecreated>Mon, 04 Jan 2016 13:33:03 GMT</datecreated>
			<usercreated>Admin</usercreated>
			<flags>0</flags>
			<properties/>
			<relations/>
			<accesscontrol/>
		</file>
		<file>
			<source>system/workplace/resources/editors/codemirror/dist/demo/runmode.html</source>
			<destination>system/workplace/resources/editors/codemirror/dist/demo/runmode.html</destination>
			<type>plain</type>
			<uuidstructure>ae525a07-b2e7-11e5-88dc-000c2943a707</uuidstructure>
			<uuidresource>ae525a08-b2e7-11e5-88dc-000c2943a707</uuidresource>
			<datelastmodified>Mon, 04 Jan 2016 13:33:03 GMT</datelastmodified>
			<userlastmodified>Admin</userlastmodified>
			<datecreated>Mon, 04 Jan 2016 13:33:03 GMT</datecreated>
			<usercreated>Admin</usercreated>
			<flags>0</flags>
			<properties/>
			<relations/>
			<accesscontrol/>
		</file>
		<file>
			<source>system/workplace/resources/editors/codemirror/dist/demo/search.html</source>
			<destination>system/workplace/resources/editors/codemirror/dist/demo/search.html</destination>
			<type>plain</type>
			<uuidstructure>aef8f953-b2e7-11e5-88dc-000c2943a707</uuidstructure>
			<uuidresource>aef8f954-b2e7-11e5-88dc-000c2943a707</uuidresource>
			<datelastmodified>Mon, 04 Jan 2016 13:33:04 GMT</datelastmodified>
			<userlastmodified>Admin</userlastmodified>
			<datecreated>Mon, 04 Jan 2016 13:33:04 GMT</datecreated>
			<usercreated>Admin</usercreated>
			<flags>0</flags>
			<properties/>
			<relations/>
			<accesscontrol/>
		</file>
		<file>
			<source>system/workplace/resources/editors/codemirror/dist/demo/simplemode.html</source>
			<destination>system/workplace/resources/editors/codemirror/dist/demo/simplemode.html</destination>
			<type>plain</type>
			<uuidstructure>af58305b-b2e7-11e5-88dc-000c2943a707</uuidstructure>
			<uuidresource>af58305c-b2e7-11e5-88dc-000c2943a707</uuidresource>
			<datelastmodified>Mon, 04 Jan 2016 13:33:05 GMT</datelastmodified>
			<userlastmodified>Admin</userlastmodified>
			<datecreated>Mon, 04 Jan 2016 13:33:05 GMT</datecreated>
			<usercreated>Admin</usercreated>
			<flags>0</flags>
			<properties/>
			<relations/>
			<accesscontrol/>
		</file>
		<file>
			<source>system/workplace/resources/editors/codemirror/dist/demo/simplescrollbars.html</source>
			<destination>system/workplace/resources/editors/codemirror/dist/demo/simplescrollbars.html</destination>
			<type>plain</type>
			<uuidstructure>b19cf06d-b2e7-11e5-88dc-000c2943a707</uuidstructure>
			<uuidresource>b19cf06e-b2e7-11e5-88dc-000c2943a707</uuidresource>
			<datelastmodified>Mon, 04 Jan 2016 13:33:09 GMT</datelastmodified>
			<userlastmodified>Admin</userlastmodified>
			<datecreated>Mon, 04 Jan 2016 13:33:09 GMT</datecreated>
			<usercreated>Admin</usercreated>
			<flags>0</flags>
			<properties/>
			<relations/>
			<accesscontrol/>
		</file>
		<file>
			<source>system/workplace/resources/editors/codemirror/dist/demo/spanaffectswrapping_shim.html</source>
			<destination>system/workplace/resources/editors/codemirror/dist/demo/spanaffectswrapping_shim.html</destination>
			<type>plain</type>
			<uuidstructure>b0ea693d-b2e7-11e5-88dc-000c2943a707</uuidstructure>
			<uuidresource>b0ea693e-b2e7-11e5-88dc-000c2943a707</uuidresource>
			<datelastmodified>Mon, 04 Jan 2016 13:33:08 GMT</datelastmodified>
			<userlastmodified>Admin</userlastmodified>
			<datecreated>Mon, 04 Jan 2016 13:33:08 GMT</datecreated>
			<usercreated>Admin</usercreated>
			<flags>0</flags>
			<properties/>
			<relations/>
			<accesscontrol/>
		</file>
		<file>
			<source>system/workplace/resources/editors/codemirror/dist/demo/sublime.html</source>
			<destination>system/workplace/resources/editors/codemirror/dist/demo/sublime.html</destination>
			<type>plain</type>
			<uuidstructure>afe491e7-b2e7-11e5-88dc-000c2943a707</uuidstructure>
			<uuidresource>afe491e8-b2e7-11e5-88dc-000c2943a707</uuidresource>
			<datelastmodified>Mon, 04 Jan 2016 13:33:06 GMT</datelastmodified>
			<userlastmodified>Admin</userlastmodified>
			<datecreated>Mon, 04 Jan 2016 13:33:06 GMT</datecreated>
			<usercreated>Admin</usercreated>
			<flags>0</flags>
			<properties/>
			<relations/>
			<accesscontrol/>
		</file>
		<file>
			<source>system/workplace/resources/editors/codemirror/dist/demo/tern.html</source>
			<destination>system/workplace/resources/editors/codemirror/dist/demo/tern.html</destination>
			<type>plain</type>
			<uuidstructure>b11793c1-b2e7-11e5-88dc-000c2943a707</uuidstructure>
			<uuidresource>b11793c2-b2e7-11e5-88dc-000c2943a707</uuidresource>
			<datelastmodified>Mon, 04 Jan 2016 13:33:08 GMT</datelastmodified>
			<userlastmodified>Admin</userlastmodified>
			<datecreated>Mon, 04 Jan 2016 13:33:08 GMT</datecreated>
			<usercreated>Admin</usercreated>
			<flags>0</flags>
			<properties/>
			<relations/>
			<accesscontrol/>
		</file>
		<file>
			<source>system/workplace/resources/editors/codemirror/dist/demo/theme.html</source>
			<destination>system/workplace/resources/editors/codemirror/dist/demo/theme.html</destination>
			<type>plain</type>
			<uuidstructure>af87cbdf-b2e7-11e5-88dc-000c2943a707</uuidstructure>
			<uuidresource>af87cbe0-b2e7-11e5-88dc-000c2943a707</uuidresource>
			<datelastmodified>Mon, 04 Jan 2016 13:33:05 GMT</datelastmodified>
			<userlastmodified>Admin</userlastmodified>
			<datecreated>Mon, 04 Jan 2016 13:33:05 GMT</datecreated>
			<usercreated>Admin</usercreated>
			<flags>0</flags>
			<properties/>
			<relations/>
			<accesscontrol/>
		</file>
		<file>
			<source>system/workplace/resources/editors/codemirror/dist/demo/trailingspace.html</source>
			<destination>system/workplace/resources/editors/codemirror/dist/demo/trailingspace.html</destination>
			<type>plain</type>
			<uuidstructure>b12d1793-b2e7-11e5-88dc-000c2943a707</uuidstructure>
			<uuidresource>b12d1794-b2e7-11e5-88dc-000c2943a707</uuidresource>
			<datelastmodified>Mon, 04 Jan 2016 13:33:08 GMT</datelastmodified>
			<userlastmodified>Admin</userlastmodified>
			<datecreated>Mon, 04 Jan 2016 13:33:08 GMT</datecreated>
			<usercreated>Admin</usercreated>
			<flags>0</flags>
			<properties/>
			<relations/>
			<accesscontrol/>
		</file>
		<file>
			<source>system/workplace/resources/editors/codemirror/dist/demo/variableheight.html</source>
			<destination>system/workplace/resources/editors/codemirror/dist/demo/variableheight.html</destination>
			<type>plain</type>
			<uuidstructure>b0d29b7b-b2e7-11e5-88dc-000c2943a707</uuidstructure>
			<uuidresource>b0d29b7c-b2e7-11e5-88dc-000c2943a707</uuidresource>
			<datelastmodified>Mon, 04 Jan 2016 13:33:07 GMT</datelastmodified>
			<userlastmodified>Admin</userlastmodified>
			<datecreated>Mon, 04 Jan 2016 13:33:07 GMT</datecreated>
			<usercreated>Admin</usercreated>
			<flags>0</flags>
			<properties/>
			<relations/>
			<accesscontrol/>
		</file>
		<file>
			<source>system/workplace/resources/editors/codemirror/dist/demo/vim.html</source>
			<destination>system/workplace/resources/editors/codemirror/dist/demo/vim.html</destination>
			<type>plain</type>
			<uuidstructure>aee12b91-b2e7-11e5-88dc-000c2943a707</uuidstructure>
			<uuidresource>aee12b92-b2e7-11e5-88dc-000c2943a707</uuidresource>
			<datelastmodified>Mon, 04 Jan 2016 13:33:04 GMT</datelastmodified>
			<userlastmodified>Admin</userlastmodified>
			<datecreated>Mon, 04 Jan 2016 13:33:04 GMT</datecreated>
			<usercreated>Admin</usercreated>
			<flags>0</flags>
			<properties/>
			<relations/>
			<accesscontrol/>
		</file>
		<file>
			<source>system/workplace/resources/editors/codemirror/dist/demo/visibletabs.html</source>
			<destination>system/workplace/resources/editors/codemirror/dist/demo/visibletabs.html</destination>
			<type>plain</type>
			<uuidstructure>ae9c0d3d-b2e7-11e5-88dc-000c2943a707</uuidstructure>
			<uuidresource>ae9c0d3e-b2e7-11e5-88dc-000c2943a707</uuidresource>
			<datelastmodified>Mon, 04 Jan 2016 13:33:04 GMT</datelastmodified>
			<userlastmodified>Admin</userlastmodified>
			<datecreated>Mon, 04 Jan 2016 13:33:04 GMT</datecreated>
			<usercreated>Admin</usercreated>
			<flags>0</flags>
			<properties/>
			<relations/>
			<accesscontrol/>
		</file>
		<file>
			<source>system/workplace/resources/editors/codemirror/dist/demo/widget.html</source>
			<destination>system/workplace/resources/editors/codemirror/dist/demo/widget.html</destination>
			<type>plain</type>
			<uuidstructure>afb76763-b2e7-11e5-88dc-000c2943a707</uuidstructure>
			<uuidresource>afb76764-b2e7-11e5-88dc-000c2943a707</uuidresource>
			<datelastmodified>Mon, 04 Jan 2016 13:33:06 GMT</datelastmodified>
			<userlastmodified>Admin</userlastmodified>
			<datecreated>Mon, 04 Jan 2016 13:33:05 GMT</datecreated>
			<usercreated>Admin</usercreated>
			<flags>0</flags>
			<properties/>
			<relations/>
			<accesscontrol/>
		</file>
		<file>
			<source>system/workplace/resources/editors/codemirror/dist/demo/xmlcomplete.html</source>
			<destination>system/workplace/resources/editors/codemirror/dist/demo/xmlcomplete.html</destination>
			<type>plain</type>
			<uuidstructure>b1df9ec3-b2e7-11e5-88dc-000c2943a707</uuidstructure>
			<uuidresource>b1df9ec4-b2e7-11e5-88dc-000c2943a707</uuidresource>
			<datelastmodified>Mon, 04 Jan 2016 13:33:09 GMT</datelastmodified>
			<userlastmodified>Admin</userlastmodified>
			<datecreated>Mon, 04 Jan 2016 13:33:09 GMT</datecreated>
			<usercreated>Admin</usercreated>
			<flags>0</flags>
			<properties/>
			<relations/>
			<accesscontrol/>
		</file>
		<file>
			<destination>system/workplace/resources/editors/codemirror/dist/doc</destination>
			<type>folder</type>
			<uuidstructure>e5baeb79-b2e7-11e5-88dc-000c2943a707</uuidstructure>
			<datelastmodified>Mon, 04 Jan 2016 13:34:36 GMT</datelastmodified>
			<userlastmodified>Admin</userlastmodified>
			<datecreated>Mon, 04 Jan 2016 13:34:36 GMT</datecreated>
			<usercreated>Admin</usercreated>
			<flags>0</flags>
			<properties/>
			<relations/>
			<accesscontrol/>
		</file>
		<file>
			<source>system/workplace/resources/editors/codemirror/dist/doc/activebookmark.js</source>
			<destination>system/workplace/resources/editors/codemirror/dist/doc/activebookmark.js</destination>
			<type>plain</type>
			<uuidstructure>e69f7f31-b2e7-11e5-88dc-000c2943a707</uuidstructure>
			<uuidresource>e69f7f32-b2e7-11e5-88dc-000c2943a707</uuidresource>
			<datelastmodified>Mon, 04 Jan 2016 13:34:38 GMT</datelastmodified>
			<userlastmodified>Admin</userlastmodified>
			<datecreated>Mon, 04 Jan 2016 13:34:38 GMT</datecreated>
			<usercreated>Admin</usercreated>
			<flags>0</flags>
			<properties/>
			<relations/>
			<accesscontrol/>
		</file>
		<file>
			<source>system/workplace/resources/editors/codemirror/dist/doc/compress.html</source>
			<destination>system/workplace/resources/editors/codemirror/dist/doc/compress.html</destination>
			<type>plain</type>
			<uuidstructure>e5dc2f1d-b2e7-11e5-88dc-000c2943a707</uuidstructure>
			<uuidresource>e5dc2f1e-b2e7-11e5-88dc-000c2943a707</uuidresource>
			<datelastmodified>Mon, 04 Jan 2016 13:34:36 GMT</datelastmodified>
			<userlastmodified>Admin</userlastmodified>
			<datecreated>Mon, 04 Jan 2016 13:34:36 GMT</datecreated>
			<usercreated>Admin</usercreated>
			<flags>0</flags>
			<properties/>
			<relations/>
			<accesscontrol/>
		</file>
		<file>
			<source>system/workplace/resources/editors/codemirror/dist/doc/docs.css</source>
			<destination>system/workplace/resources/editors/codemirror/dist/doc/docs.css</destination>
			<type>plain</type>
			<uuidstructure>e5c6d25b-b2e7-11e5-88dc-000c2943a707</uuidstructure>
			<uuidresource>e5c6d25c-b2e7-11e5-88dc-000c2943a707</uuidresource>
			<datelastmodified>Mon, 04 Jan 2016 13:34:36 GMT</datelastmodified>
			<userlastmodified>Admin</userlastmodified>
			<datecreated>Mon, 04 Jan 2016 13:34:36 GMT</datecreated>
			<usercreated>Admin</usercreated>
			<flags>0</flags>
			<properties/>
			<relations/>
			<accesscontrol/>
		</file>
		<file>
			<source>system/workplace/resources/editors/codemirror/dist/doc/internals.html</source>
			<destination>system/workplace/resources/editors/codemirror/dist/doc/internals.html</destination>
			<type>plain</type>
			<uuidstructure>e6c7eec5-b2e7-11e5-88dc-000c2943a707</uuidstructure>
			<uuidresource>e6c7eec6-b2e7-11e5-88dc-000c2943a707</uuidresource>
			<datelastmodified>Mon, 04 Jan 2016 13:34:38 GMT</datelastmodified>
			<userlastmodified>Admin</userlastmodified>
			<datecreated>Mon, 04 Jan 2016 13:34:38 GMT</datecreated>
			<usercreated>Admin</usercreated>
			<flags>0</flags>
			<properties/>
			<relations/>
			<accesscontrol/>
		</file>
		<file>
			<source>system/workplace/resources/editors/codemirror/dist/doc/logo.png</source>
			<destination>system/workplace/resources/editors/codemirror/dist/doc/logo.png</destination>
			<type>image</type>
			<uuidstructure>e689fb5e-b2e7-11e5-88dc-000c2943a707</uuidstructure>
			<uuidresource>e689fb5f-b2e7-11e5-88dc-000c2943a707</uuidresource>
			<datelastmodified>Mon, 04 Jan 2016 13:34:38 GMT</datelastmodified>
			<userlastmodified>Admin</userlastmodified>
			<datecreated>Mon, 04 Jan 2016 13:34:37 GMT</datecreated>
			<usercreated>Admin</usercreated>
			<flags>0</flags>
			<properties>
				<property type="shared">
					<name>image.size</name>
					<value><![CDATA[w:113,h:105]]></value>
				</property>
			</properties>
			<relations/>
			<accesscontrol/>
		</file>
		<file>
			<source>system/workplace/resources/editors/codemirror/dist/doc/logo.svg</source>
			<destination>system/workplace/resources/editors/codemirror/dist/doc/logo.svg</destination>
			<type>plain</type>
			<uuidstructure>e5ef41ef-b2e7-11e5-88dc-000c2943a707</uuidstructure>
			<uuidresource>e5ef41f0-b2e7-11e5-88dc-000c2943a707</uuidresource>
			<datelastmodified>Mon, 04 Jan 2016 13:34:37 GMT</datelastmodified>
			<userlastmodified>Admin</userlastmodified>
			<datecreated>Mon, 04 Jan 2016 13:34:36 GMT</datecreated>
			<usercreated>Admin</usercreated>
			<flags>0</flags>
			<properties/>
			<relations/>
			<accesscontrol/>
		</file>
		<file>
			<source>system/workplace/resources/editors/codemirror/dist/doc/manual.html</source>
			<destination>system/workplace/resources/editors/codemirror/dist/doc/manual.html</destination>
			<type>plain</type>
			<uuidstructure>e61a2283-b2e7-11e5-88dc-000c2943a707</uuidstructure>
			<uuidresource>e61a2284-b2e7-11e5-88dc-000c2943a707</uuidresource>
			<datelastmodified>Mon, 04 Jan 2016 13:34:37 GMT</datelastmodified>
			<userlastmodified>Admin</userlastmodified>
			<datecreated>Mon, 04 Jan 2016 13:34:37 GMT</datecreated>
			<usercreated>Admin</usercreated>
			<flags>0</flags>
			<properties/>
			<relations/>
			<accesscontrol/>
		</file>
		<file>
			<source>system/workplace/resources/editors/codemirror/dist/doc/realworld.html</source>
			<destination>system/workplace/resources/editors/codemirror/dist/doc/realworld.html</destination>
			<type>plain</type>
			<uuidstructure>e65f1aca-b2e7-11e5-88dc-000c2943a707</uuidstructure>
			<uuidresource>e65f1acb-b2e7-11e5-88dc-000c2943a707</uuidresource>
			<datelastmodified>Mon, 04 Jan 2016 13:34:37 GMT</datelastmodified>
			<userlastmodified>Admin</userlastmodified>
			<datecreated>Mon, 04 Jan 2016 13:34:37 GMT</datecreated>
			<usercreated>Admin</usercreated>
			<flags>0</flags>
			<properties/>
			<relations/>
			<accesscontrol/>
		</file>
		<file>
			<source>system/workplace/resources/editors/codemirror/dist/doc/releases.html</source>
			<destination>system/workplace/resources/editors/codemirror/dist/doc/releases.html</destination>
			<type>plain</type>
			<uuidstructure>e6b26af3-b2e7-11e5-88dc-000c2943a707</uuidstructure>
			<uuidresource>e6b26af4-b2e7-11e5-88dc-000c2943a707</uuidresource>
			<datelastmodified>Mon, 04 Jan 2016 13:34:38 GMT</datelastmodified>
			<userlastmodified>Admin</userlastmodified>
			<datecreated>Mon, 04 Jan 2016 13:34:38 GMT</datecreated>
			<usercreated>Admin</usercreated>
			<flags>0</flags>
			<properties/>
			<relations/>
			<accesscontrol/>
		</file>
		<file>
			<source>system/workplace/resources/editors/codemirror/dist/doc/reporting.html</source>
			<destination>system/workplace/resources/editors/codemirror/dist/doc/reporting.html</destination>
			<type>plain</type>
			<uuidstructure>e6749e9c-b2e7-11e5-88dc-000c2943a707</uuidstructure>
			<uuidresource>e6749e9d-b2e7-11e5-88dc-000c2943a707</uuidresource>
			<datelastmodified>Mon, 04 Jan 2016 13:34:37 GMT</datelastmodified>
			<userlastmodified>Admin</userlastmodified>
			<datecreated>Mon, 04 Jan 2016 13:34:37 GMT</datecreated>
			<usercreated>Admin</usercreated>
			<flags>0</flags>
			<properties/>
			<relations/>
			<accesscontrol/>
		</file>
		<file>
			<source>system/workplace/resources/editors/codemirror/dist/doc/upgrade_v2.2.html</source>
			<destination>system/workplace/resources/editors/codemirror/dist/doc/upgrade_v2.2.html</destination>
			<type>plain</type>
			<uuidstructure>e604c5c1-b2e7-11e5-88dc-000c2943a707</uuidstructure>
			<uuidresource>e604c5c2-b2e7-11e5-88dc-000c2943a707</uuidresource>
			<datelastmodified>Mon, 04 Jan 2016 13:34:37 GMT</datelastmodified>
			<userlastmodified>Admin</userlastmodified>
			<datecreated>Mon, 04 Jan 2016 13:34:37 GMT</datecreated>
			<usercreated>Admin</usercreated>
			<flags>0</flags>
			<properties/>
			<relations/>
			<accesscontrol/>
		</file>
		<file>
			<source>system/workplace/resources/editors/codemirror/dist/doc/upgrade_v3.html</source>
			<destination>system/workplace/resources/editors/codemirror/dist/doc/upgrade_v3.html</destination>
			<type>plain</type>
			<uuidstructure>e6dd4b87-b2e7-11e5-88dc-000c2943a707</uuidstructure>
			<uuidresource>e6dd4b88-b2e7-11e5-88dc-000c2943a707</uuidresource>
			<datelastmodified>Mon, 04 Jan 2016 13:34:38 GMT</datelastmodified>
			<userlastmodified>Admin</userlastmodified>
			<datecreated>Mon, 04 Jan 2016 13:34:38 GMT</datecreated>
			<usercreated>Admin</usercreated>
			<flags>0</flags>
			<properties/>
			<relations/>
			<accesscontrol/>
		</file>
		<file>
			<source>system/workplace/resources/editors/codemirror/dist/doc/upgrade_v4.html</source>
			<destination>system/workplace/resources/editors/codemirror/dist/doc/upgrade_v4.html</destination>
			<type>plain</type>
			<uuidstructure>e64c2f08-b2e7-11e5-88dc-000c2943a707</uuidstructure>
			<uuidresource>e64c2f09-b2e7-11e5-88dc-000c2943a707</uuidresource>
			<datelastmodified>Mon, 04 Jan 2016 13:34:37 GMT</datelastmodified>
			<userlastmodified>Admin</userlastmodified>
			<datecreated>Mon, 04 Jan 2016 13:34:37 GMT</datecreated>
			<usercreated>Admin</usercreated>
			<flags>0</flags>
			<properties/>
			<relations/>
			<accesscontrol/>
		</file>
		<file>
			<source>system/workplace/resources/editors/codemirror/dist/doc/yinyang.png</source>
			<destination>system/workplace/resources/editors/codemirror/dist/doc/yinyang.png</destination>
			<type>image</type>
			<uuidstructure>e6346145-b2e7-11e5-88dc-000c2943a707</uuidstructure>
			<uuidresource>e6346146-b2e7-11e5-88dc-000c2943a707</uuidresource>
			<datelastmodified>Mon, 04 Jan 2016 13:34:37 GMT</datelastmodified>
			<userlastmodified>Admin</userlastmodified>
			<datecreated>Mon, 04 Jan 2016 13:34:37 GMT</datecreated>
			<usercreated>Admin</usercreated>
			<flags>0</flags>
			<properties>
				<property type="shared">
					<name>image.size</name>
					<value><![CDATA[w:120,h:120]]></value>
				</property>
			</properties>
			<relations/>
			<accesscontrol/>
		</file>
		<file>
			<destination>system/workplace/resources/editors/codemirror/dist/keymap</destination>
			<type>folder</type>
			<uuidstructure>e6fc4539-b2e7-11e5-88dc-000c2943a707</uuidstructure>
			<datelastmodified>Mon, 04 Jan 2016 13:34:38 GMT</datelastmodified>
			<userlastmodified>Admin</userlastmodified>
			<datecreated>Mon, 04 Jan 2016 13:34:38 GMT</datecreated>
			<usercreated>Admin</usercreated>
			<flags>0</flags>
			<properties/>
			<relations/>
			<accesscontrol/>
		</file>
		<file>
			<source>system/workplace/resources/editors/codemirror/dist/keymap/emacs.js</source>
			<destination>system/workplace/resources/editors/codemirror/dist/keymap/emacs.js</destination>
			<type>plain</type>
			<uuidstructure>e735569f-b2e7-11e5-88dc-000c2943a707</uuidstructure>
			<uuidresource>e73556a0-b2e7-11e5-88dc-000c2943a707</uuidresource>
			<datelastmodified>Mon, 04 Jan 2016 13:34:39 GMT</datelastmodified>
			<userlastmodified>Admin</userlastmodified>
			<datecreated>Mon, 04 Jan 2016 13:34:39 GMT</datecreated>
			<usercreated>Admin</usercreated>
			<flags>0</flags>
			<properties/>
			<relations/>
			<accesscontrol/>
		</file>
		<file>
			<source>system/workplace/resources/editors/codemirror/dist/keymap/sublime.js</source>
			<destination>system/workplace/resources/editors/codemirror/dist/keymap/sublime.js</destination>
			<type>plain</type>
			<uuidstructure>e7082c1b-b2e7-11e5-88dc-000c2943a707</uuidstructure>
			<uuidresource>e7082c1c-b2e7-11e5-88dc-000c2943a707</uuidresource>
			<datelastmodified>Mon, 04 Jan 2016 13:34:38 GMT</datelastmodified>
			<userlastmodified>Admin</userlastmodified>
			<datecreated>Mon, 04 Jan 2016 13:34:38 GMT</datecreated>
			<usercreated>Admin</usercreated>
			<flags>0</flags>
			<properties/>
			<relations/>
			<accesscontrol/>
		</file>
		<file>
			<source>system/workplace/resources/editors/codemirror/dist/keymap/vim.js</source>
			<destination>system/workplace/resources/editors/codemirror/dist/keymap/vim.js</destination>
			<type>plain</type>
			<uuidstructure>e71d88dd-b2e7-11e5-88dc-000c2943a707</uuidstructure>
			<uuidresource>e71d88de-b2e7-11e5-88dc-000c2943a707</uuidresource>
			<datelastmodified>Mon, 04 Jan 2016 13:34:38 GMT</datelastmodified>
			<userlastmodified>Admin</userlastmodified>
			<datecreated>Mon, 04 Jan 2016 13:34:38 GMT</datecreated>
			<usercreated>Admin</usercreated>
			<flags>0</flags>
			<properties/>
			<relations/>
			<accesscontrol/>
		</file>
		<file>
			<destination>system/workplace/resources/editors/codemirror/dist/lib</destination>
			<type>folder</type>
			<uuidstructure>e756c151-b2e7-11e5-88dc-000c2943a707</uuidstructure>
			<datelastmodified>Mon, 04 Jan 2016 13:34:39 GMT</datelastmodified>
			<userlastmodified>Admin</userlastmodified>
			<datecreated>Mon, 04 Jan 2016 13:34:39 GMT</datecreated>
			<usercreated>Admin</usercreated>
			<flags>0</flags>
			<properties/>
			<relations/>
			<accesscontrol/>
		</file>
		<file>
			<source>system/workplace/resources/editors/codemirror/dist/lib/codemirror.css</source>
			<destination>system/workplace/resources/editors/codemirror/dist/lib/codemirror.css</destination>
			<type>plain</type>
			<uuidstructure>e762a833-b2e7-11e5-88dc-000c2943a707</uuidstructure>
			<uuidresource>e762a834-b2e7-11e5-88dc-000c2943a707</uuidresource>
			<datelastmodified>Mon, 04 Jan 2016 13:34:39 GMT</datelastmodified>
			<userlastmodified>Admin</userlastmodified>
			<datecreated>Mon, 04 Jan 2016 13:34:39 GMT</datecreated>
			<usercreated>Admin</usercreated>
			<flags>0</flags>
			<properties/>
			<relations/>
			<accesscontrol/>
		</file>
		<file>
			<source>system/workplace/resources/editors/codemirror/dist/lib/codemirror.js</source>
			<destination>system/workplace/resources/editors/codemirror/dist/lib/codemirror.js</destination>
			<type>plain</type>
			<uuidstructure>e77804f5-b2e7-11e5-88dc-000c2943a707</uuidstructure>
			<uuidresource>e77804f6-b2e7-11e5-88dc-000c2943a707</uuidresource>
			<datelastmodified>Mon, 04 Jan 2016 13:34:39 GMT</datelastmodified>
			<userlastmodified>Admin</userlastmodified>
			<datecreated>Mon, 04 Jan 2016 13:34:39 GMT</datecreated>
			<usercreated>Admin</usercreated>
			<flags>0</flags>
			<properties/>
			<relations/>
			<accesscontrol/>
		</file>
		<file>
			<destination>system/workplace/resources/editors/codemirror/dist/mode</destination>
			<type>folder</type>
			<uuidstructure>bd732e8b-b2e7-11e5-88dc-000c2943a707</uuidstructure>
			<datelastmodified>Mon, 04 Jan 2016 13:33:29 GMT</datelastmodified>
			<userlastmodified>Admin</userlastmodified>
			<datecreated>Mon, 04 Jan 2016 13:33:29 GMT</datecreated>
			<usercreated>Admin</usercreated>
			<flags>0</flags>
			<properties/>
			<relations/>
			<accesscontrol/>
		</file>
		<file>
			<source>system/workplace/resources/editors/codemirror/dist/mode/index.html</source>
			<destination>system/workplace/resources/editors/codemirror/dist/mode/index.html</destination>
			<type>plain</type>
			<uuidstructure>d5ec49a7-b2e7-11e5-88dc-000c2943a707</uuidstructure>
			<uuidresource>d5ec49a8-b2e7-11e5-88dc-000c2943a707</uuidresource>
			<datelastmodified>Mon, 04 Jan 2016 13:34:10 GMT</datelastmodified>
			<userlastmodified>Admin</userlastmodified>
			<datecreated>Mon, 04 Jan 2016 13:34:10 GMT</datecreated>
			<usercreated>Admin</usercreated>
			<flags>0</flags>
			<properties/>
			<relations/>
			<accesscontrol/>
		</file>
		<file>
			<source>system/workplace/resources/editors/codemirror/dist/mode/meta.js</source>
			<destination>system/workplace/resources/editors/codemirror/dist/mode/meta.js</destination>
			<type>plain</type>
			<uuidstructure>c35f7315-b2e7-11e5-88dc-000c2943a707</uuidstructure>
			<uuidresource>c35f7316-b2e7-11e5-88dc-000c2943a707</uuidresource>
			<datelastmodified>Mon, 04 Jan 2016 13:33:39 GMT</datelastmodified>
			<userlastmodified>Admin</userlastmodified>
			<datecreated>Mon, 04 Jan 2016 13:33:38 GMT</datecreated>
			<usercreated>Admin</usercreated>
			<flags>0</flags>
			<properties/>
			<relations/>
			<accesscontrol/>
		</file>
		<file>
			<destination>system/workplace/resources/editors/codemirror/dist/mode/apl</destination>
			<type>folder</type>
			<uuidstructure>c020c291-b2e7-11e5-88dc-000c2943a707</uuidstructure>
			<datelastmodified>Mon, 04 Jan 2016 13:33:33 GMT</datelastmodified>
			<userlastmodified>Admin</userlastmodified>
			<datecreated>Mon, 04 Jan 2016 13:33:33 GMT</datecreated>
			<usercreated>Admin</usercreated>
			<flags>0</flags>
			<properties/>
			<relations/>
			<accesscontrol/>
		</file>
		<file>
			<source>system/workplace/resources/editors/codemirror/dist/mode/apl/apl.js</source>
			<destination>system/workplace/resources/editors/codemirror/dist/mode/apl/apl.js</destination>
			<type>plain</type>
			<uuidstructure>c02ef363-b2e7-11e5-88dc-000c2943a707</uuidstructure>
			<uuidresource>c02ef364-b2e7-11e5-88dc-000c2943a707</uuidresource>
			<datelastmodified>Mon, 04 Jan 2016 13:33:33 GMT</datelastmodified>
			<userlastmodified>Admin</userlastmodified>
			<datecreated>Mon, 04 Jan 2016 13:33:33 GMT</datecreated>
			<usercreated>Admin</usercreated>
			<flags>0</flags>
			<properties/>
			<relations/>
			<accesscontrol/>
		</file>
		<file>
			<source>system/workplace/resources/editors/codemirror/dist/mode/apl/index.html</source>
			<destination>system/workplace/resources/editors/codemirror/dist/mode/apl/index.html</destination>
			<type>plain</type>
			<uuidstructure>c0447735-b2e7-11e5-88dc-000c2943a707</uuidstructure>
			<uuidresource>c0447736-b2e7-11e5-88dc-000c2943a707</uuidresource>
			<datelastmodified>Mon, 04 Jan 2016 13:33:33 GMT</datelastmodified>
			<userlastmodified>Admin</userlastmodified>
			<datecreated>Mon, 04 Jan 2016 13:33:33 GMT</datecreated>
			<usercreated>Admin</usercreated>
			<flags>0</flags>
			<properties/>
			<relations/>
			<accesscontrol/>
		</file>
		<file>
			<destination>system/workplace/resources/editors/codemirror/dist/mode/asciiarmor</destination>
			<type>folder</type>
			<uuidstructure>d34f5871-b2e7-11e5-88dc-000c2943a707</uuidstructure>
			<datelastmodified>Mon, 04 Jan 2016 13:34:05 GMT</datelastmodified>
			<userlastmodified>Admin</userlastmodified>
			<datecreated>Mon, 04 Jan 2016 13:34:05 GMT</datecreated>
			<usercreated>Admin</usercreated>
			<flags>0</flags>
			<properties/>
			<relations/>
			<accesscontrol/>
		</file>
		<file>
			<source>system/workplace/resources/editors/codemirror/dist/mode/asciiarmor/asciiarmor.js</source>
			<destination>system/workplace/resources/editors/codemirror/dist/mode/asciiarmor/asciiarmor.js</destination>
			<type>plain</type>
			<uuidstructure>d3757e15-b2e7-11e5-88dc-000c2943a707</uuidstructure>
			<uuidresource>d3757e16-b2e7-11e5-88dc-000c2943a707</uuidresource>
			<datelastmodified>Mon, 04 Jan 2016 13:34:06 GMT</datelastmodified>
			<userlastmodified>Admin</userlastmodified>
			<datecreated>Mon, 04 Jan 2016 13:34:05 GMT</datecreated>
			<usercreated>Admin</usercreated>
			<flags>0</flags>
			<properties/>
			<relations/>
			<accesscontrol/>
		</file>
		<file>
			<source>system/workplace/resources/editors/codemirror/dist/mode/asciiarmor/index.html</source>
			<destination>system/workplace/resources/editors/codemirror/dist/mode/asciiarmor/index.html</destination>
			<type>plain</type>
			<uuidstructure>d35db053-b2e7-11e5-88dc-000c2943a707</uuidstructure>
			<uuidresource>d35db054-b2e7-11e5-88dc-000c2943a707</uuidresource>
			<datelastmodified>Mon, 04 Jan 2016 13:34:05 GMT</datelastmodified>
			<userlastmodified>Admin</userlastmodified>
			<datecreated>Mon, 04 Jan 2016 13:34:05 GMT</datecreated>
			<usercreated>Admin</usercreated>
			<flags>0</flags>
			<properties/>
			<relations/>
			<accesscontrol/>
		</file>
		<file>
			<destination>system/workplace/resources/editors/codemirror/dist/mode/asn.1</destination>
			<type>folder</type>
			<uuidstructure>d70078dd-b2e7-11e5-88dc-000c2943a707</uuidstructure>
			<datelastmodified>Mon, 04 Jan 2016 13:34:11 GMT</datelastmodified>
			<userlastmodified>Admin</userlastmodified>
			<datecreated>Mon, 04 Jan 2016 13:34:11 GMT</datecreated>
			<usercreated>Admin</usercreated>
			<flags>0</flags>
			<properties/>
			<relations/>
			<accesscontrol/>
		</file>
		<file>
			<source>system/workplace/resources/editors/codemirror/dist/mode/asn.1/asn.1.js</source>
			<destination>system/workplace/resources/editors/codemirror/dist/mode/asn.1/asn.1.js</destination>
			<type>plain</type>
			<uuidstructure>d713649f-b2e7-11e5-88dc-000c2943a707</uuidstructure>
			<uuidresource>d71364a0-b2e7-11e5-88dc-000c2943a707</uuidresource>
			<datelastmodified>Mon, 04 Jan 2016 13:34:12 GMT</datelastmodified>
			<userlastmodified>Admin</userlastmodified>
			<datecreated>Mon, 04 Jan 2016 13:34:12 GMT</datecreated>
			<usercreated>Admin</usercreated>
			<flags>0</flags>
			<properties/>
			<relations/>
			<accesscontrol/>
		</file>
		<file>
			<source>system/workplace/resources/editors/codemirror/dist/mode/asn.1/index.html</source>
			<destination>system/workplace/resources/editors/codemirror/dist/mode/asn.1/index.html</destination>
			<type>plain</type>
			<uuidstructure>d72b3261-b2e7-11e5-88dc-000c2943a707</uuidstructure>
			<uuidresource>d72b3262-b2e7-11e5-88dc-000c2943a707</uuidresource>
			<datelastmodified>Mon, 04 Jan 2016 13:34:12 GMT</datelastmodified>
			<userlastmodified>Admin</userlastmodified>
			<datecreated>Mon, 04 Jan 2016 13:34:12 GMT</datecreated>
			<usercreated>Admin</usercreated>
			<flags>0</flags>
			<properties/>
			<relations/>
			<accesscontrol/>
		</file>
		<file>
			<destination>system/workplace/resources/editors/codemirror/dist/mode/asterisk</destination>
			<type>folder</type>
			<uuidstructure>c0b699fd-b2e7-11e5-88dc-000c2943a707</uuidstructure>
			<datelastmodified>Mon, 04 Jan 2016 13:33:34 GMT</datelastmodified>
			<userlastmodified>Admin</userlastmodified>
			<datecreated>Mon, 04 Jan 2016 13:33:34 GMT</datecreated>
			<usercreated>Admin</usercreated>
			<flags>0</flags>
			<properties/>
			<relations/>
			<accesscontrol/>
		</file>
		<file>
			<source>system/workplace/resources/editors/codemirror/dist/mode/asterisk/asterisk.js</source>
			<destination>system/workplace/resources/editors/codemirror/dist/mode/asterisk/asterisk.js</destination>
			<type>plain</type>
			<uuidstructure>c0da4ea1-b2e7-11e5-88dc-000c2943a707</uuidstructure>
			<uuidresource>c0da4ea2-b2e7-11e5-88dc-000c2943a707</uuidresource>
			<datelastmodified>Mon, 04 Jan 2016 13:33:34 GMT</datelastmodified>
			<userlastmodified>Admin</userlastmodified>
			<datecreated>Mon, 04 Jan 2016 13:33:34 GMT</datecreated>
			<usercreated>Admin</usercreated>
			<flags>0</flags>
			<properties/>
			<relations/>
			<accesscontrol/>
		</file>
		<file>
			<source>system/workplace/resources/editors/codemirror/dist/mode/asterisk/index.html</source>
			<destination>system/workplace/resources/editors/codemirror/dist/mode/asterisk/index.html</destination>
			<type>plain</type>
			<uuidstructure>c0c4f1df-b2e7-11e5-88dc-000c2943a707</uuidstructure>
			<uuidresource>c0c4f1e0-b2e7-11e5-88dc-000c2943a707</uuidresource>
			<datelastmodified>Mon, 04 Jan 2016 13:33:34 GMT</datelastmodified>
			<userlastmodified>Admin</userlastmodified>
			<datecreated>Mon, 04 Jan 2016 13:33:34 GMT</datecreated>
			<usercreated>Admin</usercreated>
			<flags>0</flags>
			<properties/>
			<relations/>
			<accesscontrol/>
		</file>
		<file>
			<destination>system/workplace/resources/editors/codemirror/dist/mode/brainfuck</destination>
			<type>folder</type>
			<uuidstructure>bf3e9fdf-b2e7-11e5-88dc-000c2943a707</uuidstructure>
			<datelastmodified>Mon, 04 Jan 2016 13:33:32 GMT</datelastmodified>
			<userlastmodified>Admin</userlastmodified>
			<datecreated>Mon, 04 Jan 2016 13:33:32 GMT</datecreated>
			<usercreated>Admin</usercreated>
			<flags>0</flags>
			<properties/>
			<relations/>
			<accesscontrol/>
		</file>
		<file>
			<source>system/workplace/resources/editors/codemirror/dist/mode/brainfuck/brainfuck.js</source>
			<destination>system/workplace/resources/editors/codemirror/dist/mode/brainfuck/brainfuck.js</destination>
			<type>plain</type>
			<uuidstructure>bf4cd0b1-b2e7-11e5-88dc-000c2943a707</uuidstructure>
			<uuidresource>bf4cd0b2-b2e7-11e5-88dc-000c2943a707</uuidresource>
			<datelastmodified>Mon, 04 Jan 2016 13:33:32 GMT</datelastmodified>
			<userlastmodified>Admin</userlastmodified>
			<datecreated>Mon, 04 Jan 2016 13:33:32 GMT</datecreated>
			<usercreated>Admin</usercreated>
			<flags>0</flags>
			<properties/>
			<relations/>
			<accesscontrol/>
		</file>
		<file>
			<source>system/workplace/resources/editors/codemirror/dist/mode/brainfuck/index.html</source>
			<destination>system/workplace/resources/editors/codemirror/dist/mode/brainfuck/index.html</destination>
			<type>plain</type>
			<uuidstructure>bf625483-b2e7-11e5-88dc-000c2943a707</uuidstructure>
			<uuidresource>bf625484-b2e7-11e5-88dc-000c2943a707</uuidresource>
			<datelastmodified>Mon, 04 Jan 2016 13:33:32 GMT</datelastmodified>
			<userlastmodified>Admin</userlastmodified>
			<datecreated>Mon, 04 Jan 2016 13:33:32 GMT</datecreated>
			<usercreated>Admin</usercreated>
			<flags>0</flags>
			<properties/>
			<relations/>
			<accesscontrol/>
		</file>
		<file>
			<destination>system/workplace/resources/editors/codemirror/dist/mode/clike</destination>
			<type>folder</type>
			<uuidstructure>ded4b76b-b2e7-11e5-88dc-000c2943a707</uuidstructure>
			<datelastmodified>Mon, 04 Jan 2016 13:34:25 GMT</datelastmodified>
			<userlastmodified>Admin</userlastmodified>
			<datecreated>Mon, 04 Jan 2016 13:34:25 GMT</datecreated>
			<usercreated>Admin</usercreated>
			<flags>0</flags>
			<properties/>
			<relations/>
			<accesscontrol/>
		</file>
		<file>
			<source>system/workplace/resources/editors/codemirror/dist/mode/clike/clike.js</source>
			<destination>system/workplace/resources/editors/codemirror/dist/mode/clike/clike.js</destination>
			<type>plain</type>
			<uuidstructure>df14f4c1-b2e7-11e5-88dc-000c2943a707</uuidstructure>
			<uuidresource>df14f4c2-b2e7-11e5-88dc-000c2943a707</uuidresource>
			<datelastmodified>Mon, 04 Jan 2016 13:34:25 GMT</datelastmodified>
			<userlastmodified>Admin</userlastmodified>
			<datecreated>Mon, 04 Jan 2016 13:34:25 GMT</datecreated>
			<usercreated>Admin</usercreated>
			<flags>0</flags>
			<properties/>
			<relations/>
			<accesscontrol/>
		</file>
		<file>
			<source>system/workplace/resources/editors/codemirror/dist/mode/clike/index.html</source>
			<destination>system/workplace/resources/editors/codemirror/dist/mode/clike/index.html</destination>
			<type>plain</type>
			<uuidstructure>defab5ff-b2e7-11e5-88dc-000c2943a707</uuidstructure>
			<uuidresource>defab600-b2e7-11e5-88dc-000c2943a707</uuidresource>
			<datelastmodified>Mon, 04 Jan 2016 13:34:25 GMT</datelastmodified>
			<userlastmodified>Admin</userlastmodified>
			<datecreated>Mon, 04 Jan 2016 13:34:25 GMT</datecreated>
			<usercreated>Admin</usercreated>
			<flags>0</flags>
			<properties/>
			<relations/>
			<accesscontrol/>
		</file>
		<file>
			<source>system/workplace/resources/editors/codemirror/dist/mode/clike/scala.html</source>
			<destination>system/workplace/resources/editors/codemirror/dist/mode/clike/scala.html</destination>
			<type>plain</type>
			<uuidstructure>df2cc283-b2e7-11e5-88dc-000c2943a707</uuidstructure>
			<uuidresource>df2cc284-b2e7-11e5-88dc-000c2943a707</uuidresource>
			<datelastmodified>Mon, 04 Jan 2016 13:34:25 GMT</datelastmodified>
			<userlastmodified>Admin</userlastmodified>
			<datecreated>Mon, 04 Jan 2016 13:34:25 GMT</datecreated>
			<usercreated>Admin</usercreated>
			<flags>0</flags>
			<properties/>
			<relations/>
			<accesscontrol/>
		</file>
		<file>
			<source>system/workplace/resources/editors/codemirror/dist/mode/clike/test.js</source>
			<destination>system/workplace/resources/editors/codemirror/dist/mode/clike/test.js</destination>
			<type>plain</type>
			<uuidstructure>dee2e83d-b2e7-11e5-88dc-000c2943a707</uuidstructure>
			<uuidresource>dee2e83e-b2e7-11e5-88dc-000c2943a707</uuidresource>
			<datelastmodified>Mon, 04 Jan 2016 13:34:25 GMT</datelastmodified>
			<userlastmodified>Admin</userlastmodified>
			<datecreated>Mon, 04 Jan 2016 13:34:25 GMT</datecreated>
			<usercreated>Admin</usercreated>
			<flags>0</flags>
			<properties/>
			<relations/>
			<accesscontrol/>
		</file>
		<file>
			<destination>system/workplace/resources/editors/codemirror/dist/mode/clojure</destination>
			<type>folder</type>
			<uuidstructure>de862235-b2e7-11e5-88dc-000c2943a707</uuidstructure>
			<datelastmodified>Mon, 04 Jan 2016 13:34:24 GMT</datelastmodified>
			<userlastmodified>Admin</userlastmodified>
			<datecreated>Mon, 04 Jan 2016 13:34:24 GMT</datecreated>
			<usercreated>Admin</usercreated>
			<flags>0</flags>
			<properties/>
			<relations/>
			<accesscontrol/>
		</file>
		<file>
			<source>system/workplace/resources/editors/codemirror/dist/mode/clojure/clojure.js</source>
			<destination>system/workplace/resources/editors/codemirror/dist/mode/clojure/clojure.js</destination>
			<type>plain</type>
			<uuidstructure>deac47d9-b2e7-11e5-88dc-000c2943a707</uuidstructure>
			<uuidresource>deac47da-b2e7-11e5-88dc-000c2943a707</uuidresource>
			<datelastmodified>Mon, 04 Jan 2016 13:34:24 GMT</datelastmodified>
			<userlastmodified>Admin</userlastmodified>
			<datecreated>Mon, 04 Jan 2016 13:34:24 GMT</datecreated>
			<usercreated>Admin</usercreated>
			<flags>0</flags>
			<properties/>
			<relations/>
			<accesscontrol/>
		</file>
		<file>
			<source>system/workplace/resources/editors/codemirror/dist/mode/clojure/index.html</source>
			<destination>system/workplace/resources/editors/codemirror/dist/mode/clojure/index.html</destination>
			<type>plain</type>
			<uuidstructure>de947a17-b2e7-11e5-88dc-000c2943a707</uuidstructure>
			<uuidresource>de947a18-b2e7-11e5-88dc-000c2943a707</uuidresource>
			<datelastmodified>Mon, 04 Jan 2016 13:34:24 GMT</datelastmodified>
			<userlastmodified>Admin</userlastmodified>
			<datecreated>Mon, 04 Jan 2016 13:34:24 GMT</datecreated>
			<usercreated>Admin</usercreated>
			<flags>0</flags>
			<properties/>
			<relations/>
			<accesscontrol/>
		</file>
		<file>
			<destination>system/workplace/resources/editors/codemirror/dist/mode/cmake</destination>
			<type>folder</type>
			<uuidstructure>c24688ed-b2e7-11e5-88dc-000c2943a707</uuidstructure>
			<datelastmodified>Mon, 04 Jan 2016 13:33:37 GMT</datelastmodified>
			<userlastmodified>Admin</userlastmodified>
			<datecreated>Mon, 04 Jan 2016 13:33:37 GMT</datecreated>
			<usercreated>Admin</usercreated>
			<flags>0</flags>
			<properties/>
			<relations/>
			<accesscontrol/>
		</file>
		<file>
			<source>system/workplace/resources/editors/codemirror/dist/mode/cmake/cmake.js</source>
			<destination>system/workplace/resources/editors/codemirror/dist/mode/cmake/cmake.js</destination>
			<type>plain</type>
			<uuidstructure>c254e0cf-b2e7-11e5-88dc-000c2943a707</uuidstructure>
			<uuidresource>c254e0d0-b2e7-11e5-88dc-000c2943a707</uuidresource>
			<datelastmodified>Mon, 04 Jan 2016 13:33:37 GMT</datelastmodified>
			<userlastmodified>Admin</userlastmodified>
			<datecreated>Mon, 04 Jan 2016 13:33:37 GMT</datecreated>
			<usercreated>Admin</usercreated>
			<flags>0</flags>
			<properties/>
			<relations/>
			<accesscontrol/>
		</file>
		<file>
			<source>system/workplace/resources/editors/codemirror/dist/mode/cmake/index.html</source>
			<destination>system/workplace/resources/editors/codemirror/dist/mode/cmake/index.html</destination>
			<type>plain</type>
			<uuidstructure>c26a3d91-b2e7-11e5-88dc-000c2943a707</uuidstructure>
			<uuidresource>c26a3d92-b2e7-11e5-88dc-000c2943a707</uuidresource>
			<datelastmodified>Mon, 04 Jan 2016 13:33:37 GMT</datelastmodified>
			<userlastmodified>Admin</userlastmodified>
			<datecreated>Mon, 04 Jan 2016 13:33:37 GMT</datecreated>
			<usercreated>Admin</usercreated>
			<flags>0</flags>
			<properties/>
			<relations/>
			<accesscontrol/>
		</file>
		<file>
			<destination>system/workplace/resources/editors/codemirror/dist/mode/cobol</destination>
			<type>folder</type>
			<uuidstructure>dc8fd051-b2e7-11e5-88dc-000c2943a707</uuidstructure>
			<datelastmodified>Mon, 04 Jan 2016 13:34:21 GMT</datelastmodified>
			<userlastmodified>Admin</userlastmodified>
			<datecreated>Mon, 04 Jan 2016 13:34:21 GMT</datecreated>
			<usercreated>Admin</usercreated>
			<flags>0</flags>
			<properties/>
			<relations/>
			<accesscontrol/>
		</file>
		<file>
			<source>system/workplace/resources/editors/codemirror/dist/mode/cobol/cobol.js</source>
			<destination>system/workplace/resources/editors/codemirror/dist/mode/cobol/cobol.js</destination>
			<type>plain</type>
			<uuidstructure>dc9e2833-b2e7-11e5-88dc-000c2943a707</uuidstructure>
			<uuidresource>dc9e2834-b2e7-11e5-88dc-000c2943a707</uuidresource>
			<datelastmodified>Mon, 04 Jan 2016 13:34:21 GMT</datelastmodified>
			<userlastmodified>Admin</userlastmodified>
			<datecreated>Mon, 04 Jan 2016 13:34:21 GMT</datecreated>
			<usercreated>Admin</usercreated>
			<flags>0</flags>
			<properties/>
			<relations/>
			<accesscontrol/>
		</file>
		<file>
			<source>system/workplace/resources/editors/codemirror/dist/mode/cobol/index.html</source>
			<destination>system/workplace/resources/editors/codemirror/dist/mode/cobol/index.html</destination>
			<type>plain</type>
			<uuidstructure>dcb5f5f5-b2e7-11e5-88dc-000c2943a707</uuidstructure>
			<uuidresource>dcb5f5f6-b2e7-11e5-88dc-000c2943a707</uuidresource>
			<datelastmodified>Mon, 04 Jan 2016 13:34:21 GMT</datelastmodified>
			<userlastmodified>Admin</userlastmodified>
			<datecreated>Mon, 04 Jan 2016 13:34:21 GMT</datecreated>
			<usercreated>Admin</usercreated>
			<flags>0</flags>
			<properties/>
			<relations/>
			<accesscontrol/>
		</file>
		<file>
			<destination>system/workplace/resources/editors/codemirror/dist/mode/coffeescript</destination>
			<type>folder</type>
			<uuidstructure>d17f2c2d-b2e7-11e5-88dc-000c2943a707</uuidstructure>
			<datelastmodified>Mon, 04 Jan 2016 13:34:02 GMT</datelastmodified>
			<userlastmodified>Admin</userlastmodified>
			<datecreated>Mon, 04 Jan 2016 13:34:02 GMT</datecreated>
			<usercreated>Admin</usercreated>
			<flags>0</flags>
			<properties/>
			<relations/>
			<accesscontrol/>
		</file>
		<file>
			<source>system/workplace/resources/editors/codemirror/dist/mode/coffeescript/coffeescript.js</source>
			<destination>system/workplace/resources/editors/codemirror/dist/mode/coffeescript/coffeescript.js</destination>
			<type>plain</type>
			<uuidstructure>d18d840f-b2e7-11e5-88dc-000c2943a707</uuidstructure>
			<uuidresource>d18d8410-b2e7-11e5-88dc-000c2943a707</uuidresource>
			<datelastmodified>Mon, 04 Jan 2016 13:34:02 GMT</datelastmodified>
			<userlastmodified>Admin</userlastmodified>
			<datecreated>Mon, 04 Jan 2016 13:34:02 GMT</datecreated>
			<usercreated>Admin</usercreated>
			<flags>0</flags>
			<properties/>
			<relations/>
			<accesscontrol/>
		</file>
		<file>
			<source>system/workplace/resources/editors/codemirror/dist/mode/coffeescript/index.html</source>
			<destination>system/workplace/resources/editors/codemirror/dist/mode/coffeescript/index.html</destination>
			<type>plain</type>
			<uuidstructure>d1a2e0d1-b2e7-11e5-88dc-000c2943a707</uuidstructure>
			<uuidresource>d1a2e0d2-b2e7-11e5-88dc-000c2943a707</uuidresource>
			<datelastmodified>Mon, 04 Jan 2016 13:34:02 GMT</datelastmodified>
			<userlastmodified>Admin</userlastmodified>
			<datecreated>Mon, 04 Jan 2016 13:34:02 GMT</datecreated>
			<usercreated>Admin</usercreated>
			<flags>0</flags>
			<properties/>
			<relations/>
			<accesscontrol/>
		</file>
		<file>
			<destination>system/workplace/resources/editors/codemirror/dist/mode/commonlisp</destination>
			<type>folder</type>
			<uuidstructure>c38327b7-b2e7-11e5-88dc-000c2943a707</uuidstructure>
			<datelastmodified>Mon, 04 Jan 2016 13:33:39 GMT</datelastmodified>
			<userlastmodified>Admin</userlastmodified>
			<datecreated>Mon, 04 Jan 2016 13:33:39 GMT</datecreated>
			<usercreated>Admin</usercreated>
			<flags>0</flags>
			<properties/>
			<relations/>
			<accesscontrol/>
		</file>
		<file>
			<source>system/workplace/resources/editors/codemirror/dist/mode/commonlisp/commonlisp.js</source>
			<destination>system/workplace/resources/editors/codemirror/dist/mode/commonlisp/commonlisp.js</destination>
			<type>plain</type>
			<uuidstructure>c3917f99-b2e7-11e5-88dc-000c2943a707</uuidstructure>
			<uuidresource>c3917f9a-b2e7-11e5-88dc-000c2943a707</uuidresource>
			<datelastmodified>Mon, 04 Jan 2016 13:33:39 GMT</datelastmodified>
			<userlastmodified>Admin</userlastmodified>
			<datecreated>Mon, 04 Jan 2016 13:33:39 GMT</datecreated>
			<usercreated>Admin</usercreated>
			<flags>0</flags>
			<properties/>
			<relations/>
			<accesscontrol/>
		</file>
		<file>
			<source>system/workplace/resources/editors/codemirror/dist/mode/commonlisp/index.html</source>
			<destination>system/workplace/resources/editors/codemirror/dist/mode/commonlisp/index.html</destination>
			<type>plain</type>
			<uuidstructure>c3a6dc5b-b2e7-11e5-88dc-000c2943a707</uuidstructure>
			<uuidresource>c3a6dc5c-b2e7-11e5-88dc-000c2943a707</uuidresource>
			<datelastmodified>Mon, 04 Jan 2016 13:33:39 GMT</datelastmodified>
			<userlastmodified>Admin</userlastmodified>
			<datecreated>Mon, 04 Jan 2016 13:33:39 GMT</datecreated>
			<usercreated>Admin</usercreated>
			<flags>0</flags>
			<properties/>
			<relations/>
			<accesscontrol/>
		</file>
		<file>
			<destination>system/workplace/resources/editors/codemirror/dist/mode/crystal</destination>
			<type>folder</type>
			<uuidstructure>c19672bf-b2e7-11e5-88dc-000c2943a707</uuidstructure>
			<datelastmodified>Mon, 04 Jan 2016 13:33:35 GMT</datelastmodified>
			<userlastmodified>Admin</userlastmodified>
			<datecreated>Mon, 04 Jan 2016 13:33:35 GMT</datecreated>
			<usercreated>Admin</usercreated>
			<flags>0</flags>
			<properties/>
			<relations/>
			<accesscontrol/>
		</file>
		<file>
			<source>system/workplace/resources/editors/codemirror/dist/mode/crystal/crystal.js</source>
			<destination>system/workplace/resources/editors/codemirror/dist/mode/crystal/crystal.js</destination>
			<type>plain</type>
			<uuidstructure>c1a98591-b2e7-11e5-88dc-000c2943a707</uuidstructure>
			<uuidresource>c1a98592-b2e7-11e5-88dc-000c2943a707</uuidresource>
			<datelastmodified>Mon, 04 Jan 2016 13:33:36 GMT</datelastmodified>
			<userlastmodified>Admin</userlastmodified>
			<datecreated>Mon, 04 Jan 2016 13:33:36 GMT</datecreated>
			<usercreated>Admin</usercreated>
			<flags>0</flags>
			<properties/>
			<relations/>
			<accesscontrol/>
		</file>
		<file>
			<source>system/workplace/resources/editors/codemirror/dist/mode/crystal/index.html</source>
			<destination>system/workplace/resources/editors/codemirror/dist/mode/crystal/index.html</destination>
			<type>plain</type>
			<uuidstructure>c1c15353-b2e7-11e5-88dc-000c2943a707</uuidstructure>
			<uuidresource>c1c15354-b2e7-11e5-88dc-000c2943a707</uuidresource>
			<datelastmodified>Mon, 04 Jan 2016 13:33:36 GMT</datelastmodified>
			<userlastmodified>Admin</userlastmodified>
			<datecreated>Mon, 04 Jan 2016 13:33:36 GMT</datecreated>
			<usercreated>Admin</usercreated>
			<flags>0</flags>
			<properties/>
			<relations/>
			<accesscontrol/>
		</file>
		<file>
			<destination>system/workplace/resources/editors/codemirror/dist/mode/css</destination>
			<type>folder</type>
			<uuidstructure>d7e02a8f-b2e7-11e5-88dc-000c2943a707</uuidstructure>
			<datelastmodified>Mon, 04 Jan 2016 13:34:13 GMT</datelastmodified>
			<userlastmodified>Admin</userlastmodified>
			<datecreated>Mon, 04 Jan 2016 13:34:13 GMT</datecreated>
			<usercreated>Admin</usercreated>
			<flags>0</flags>
			<properties/>
			<relations/>
			<accesscontrol/>
		</file>
		<file>
			<source>system/workplace/resources/editors/codemirror/dist/mode/css/css.js</source>
			<destination>system/workplace/resources/editors/codemirror/dist/mode/css/css.js</destination>
			<type>plain</type>
			<uuidstructure>d8089a23-b2e7-11e5-88dc-000c2943a707</uuidstructure>
			<uuidresource>d8089a24-b2e7-11e5-88dc-000c2943a707</uuidresource>
			<datelastmodified>Mon, 04 Jan 2016 13:34:13 GMT</datelastmodified>
			<userlastmodified>Admin</userlastmodified>
			<datecreated>Mon, 04 Jan 2016 13:34:13 GMT</datecreated>
			<usercreated>Admin</usercreated>
			<flags>0</flags>
			<properties/>
			<relations/>
			<accesscontrol/>
		</file>
		<file>
			<source>system/workplace/resources/editors/codemirror/dist/mode/css/gss.html</source>
			<destination>system/workplace/resources/editors/codemirror/dist/mode/css/gss.html</destination>
			<type>plain</type>
			<uuidstructure>d835ebb7-b2e7-11e5-88dc-000c2943a707</uuidstructure>
			<uuidresource>d835ebb8-b2e7-11e5-88dc-000c2943a707</uuidresource>
			<datelastmodified>Mon, 04 Jan 2016 13:34:13 GMT</datelastmodified>
			<userlastmodified>Admin</userlastmodified>
			<datecreated>Mon, 04 Jan 2016 13:34:13 GMT</datecreated>
			<usercreated>Admin</usercreated>
			<flags>0</flags>
			<properties/>
			<relations/>
			<accesscontrol/>
		</file>
		<file>
			<source>system/workplace/resources/editors/codemirror/dist/mode/css/gss_test.js</source>
			<destination>system/workplace/resources/editors/codemirror/dist/mode/css/gss_test.js</destination>
			<type>plain</type>
			<uuidstructure>d892b1bf-b2e7-11e5-88dc-000c2943a707</uuidstructure>
			<uuidresource>d892b1c0-b2e7-11e5-88dc-000c2943a707</uuidresource>
			<datelastmodified>Mon, 04 Jan 2016 13:34:14 GMT</datelastmodified>
			<userlastmodified>Admin</userlastmodified>
			<datecreated>Mon, 04 Jan 2016 13:34:14 GMT</datecreated>
			<usercreated>Admin</usercreated>
			<flags>0</flags>
			<properties/>
			<relations/>
			<accesscontrol/>
		</file>
		<file>
			<source>system/workplace/resources/editors/codemirror/dist/mode/css/index.html</source>
			<destination>system/workplace/resources/editors/codemirror/dist/mode/css/index.html</destination>
			<type>plain</type>
			<uuidstructure>d87ae3fd-b2e7-11e5-88dc-000c2943a707</uuidstructure>
			<uuidresource>d87ae3fe-b2e7-11e5-88dc-000c2943a707</uuidresource>
			<datelastmodified>Mon, 04 Jan 2016 13:34:14 GMT</datelastmodified>
			<userlastmodified>Admin</userlastmodified>
			<datecreated>Mon, 04 Jan 2016 13:34:14 GMT</datecreated>
			<usercreated>Admin</usercreated>
			<flags>0</flags>
			<properties/>
			<relations/>
			<accesscontrol/>
		</file>
		<file>
			<source>system/workplace/resources/editors/codemirror/dist/mode/css/less.html</source>
			<destination>system/workplace/resources/editors/codemirror/dist/mode/css/less.html</destination>
			<type>plain</type>
			<uuidstructure>d84db979-b2e7-11e5-88dc-000c2943a707</uuidstructure>
			<uuidresource>d84db97a-b2e7-11e5-88dc-000c2943a707</uuidresource>
			<datelastmodified>Mon, 04 Jan 2016 13:34:14 GMT</datelastmodified>
			<userlastmodified>Admin</userlastmodified>
			<datecreated>Mon, 04 Jan 2016 13:34:14 GMT</datecreated>
			<usercreated>Admin</usercreated>
			<flags>0</flags>
			<properties/>
			<relations/>
			<accesscontrol/>
		</file>
		<file>
			<source>system/workplace/resources/editors/codemirror/dist/mode/css/less_test.js</source>
			<destination>system/workplace/resources/editors/codemirror/dist/mode/css/less_test.js</destination>
			<type>plain</type>
			<uuidstructure>d8a80e81-b2e7-11e5-88dc-000c2943a707</uuidstructure>
			<uuidresource>d8a80e82-b2e7-11e5-88dc-000c2943a707</uuidresource>
			<datelastmodified>Mon, 04 Jan 2016 13:34:14 GMT</datelastmodified>
			<userlastmodified>Admin</userlastmodified>
			<datecreated>Mon, 04 Jan 2016 13:34:14 GMT</datecreated>
			<usercreated>Admin</usercreated>
			<flags>0</flags>
			<properties/>
			<relations/>
			<accesscontrol/>
		</file>
		<file>
			<source>system/workplace/resources/editors/codemirror/dist/mode/css/scss.html</source>
			<destination>system/workplace/resources/editors/codemirror/dist/mode/css/scss.html</destination>
			<type>plain</type>
			<uuidstructure>d865873b-b2e7-11e5-88dc-000c2943a707</uuidstructure>
			<uuidresource>d865873c-b2e7-11e5-88dc-000c2943a707</uuidresource>
			<datelastmodified>Mon, 04 Jan 2016 13:34:14 GMT</datelastmodified>
			<userlastmodified>Admin</userlastmodified>
			<datecreated>Mon, 04 Jan 2016 13:34:14 GMT</datecreated>
			<usercreated>Admin</usercreated>
			<flags>0</flags>
			<properties/>
			<relations/>
			<accesscontrol/>
		</file>
		<file>
			<source>system/workplace/resources/editors/codemirror/dist/mode/css/scss_test.js</source>
			<destination>system/workplace/resources/editors/codemirror/dist/mode/css/scss_test.js</destination>
			<type>plain</type>
			<uuidstructure>d7f0cc61-b2e7-11e5-88dc-000c2943a707</uuidstructure>
			<uuidresource>d7f0cc62-b2e7-11e5-88dc-000c2943a707</uuidresource>
			<datelastmodified>Mon, 04 Jan 2016 13:34:13 GMT</datelastmodified>
			<userlastmodified>Admin</userlastmodified>
			<datecreated>Mon, 04 Jan 2016 13:34:13 GMT</datecreated>
			<usercreated>Admin</usercreated>
			<flags>0</flags>
			<properties/>
			<relations/>
			<accesscontrol/>
		</file>
		<file>
			<source>system/workplace/resources/editors/codemirror/dist/mode/css/test.js</source>
			<destination>system/workplace/resources/editors/codemirror/dist/mode/css/test.js</destination>
			<type>plain</type>
			<uuidstructure>d81e1df5-b2e7-11e5-88dc-000c2943a707</uuidstructure>
			<uuidresource>d81e1df6-b2e7-11e5-88dc-000c2943a707</uuidresource>
			<datelastmodified>Mon, 04 Jan 2016 13:34:13 GMT</datelastmodified>
			<userlastmodified>Admin</userlastmodified>
			<datecreated>Mon, 04 Jan 2016 13:34:13 GMT</datecreated>
			<usercreated>Admin</usercreated>
			<flags>0</flags>
			<properties/>
			<relations/>
			<accesscontrol/>
		</file>
		<file>
			<destination>system/workplace/resources/editors/codemirror/dist/mode/cypher</destination>
			<type>folder</type>
			<uuidstructure>be8c18b1-b2e7-11e5-88dc-000c2943a707</uuidstructure>
			<datelastmodified>Mon, 04 Jan 2016 13:33:30 GMT</datelastmodified>
			<userlastmodified>Admin</userlastmodified>
			<datecreated>Mon, 04 Jan 2016 13:33:30 GMT</datecreated>
			<usercreated>Admin</usercreated>
			<flags>0</flags>
			<properties/>
			<relations/>
			<accesscontrol/>
		</file>
		<file>
			<source>system/workplace/resources/editors/codemirror/dist/mode/cypher/cypher.js</source>
			<destination>system/workplace/resources/editors/codemirror/dist/mode/cypher/cypher.js</destination>
			<type>plain</type>
			<uuidstructure>beb21745-b2e7-11e5-88dc-000c2943a707</uuidstructure>
			<uuidresource>beb21746-b2e7-11e5-88dc-000c2943a707</uuidresource>
			<datelastmodified>Mon, 04 Jan 2016 13:33:31 GMT</datelastmodified>
			<userlastmodified>Admin</userlastmodified>
			<datecreated>Mon, 04 Jan 2016 13:33:31 GMT</datecreated>
			<usercreated>Admin</usercreated>
			<flags>0</flags>
			<properties/>
			<relations/>
			<accesscontrol/>
		</file>
		<file>
			<source>system/workplace/resources/editors/codemirror/dist/mode/cypher/index.html</source>
			<destination>system/workplace/resources/editors/codemirror/dist/mode/cypher/index.html</destination>
			<type>plain</type>
			<uuidstructure>be9a4983-b2e7-11e5-88dc-000c2943a707</uuidstructure>
			<uuidresource>be9a4984-b2e7-11e5-88dc-000c2943a707</uuidresource>
			<datelastmodified>Mon, 04 Jan 2016 13:33:31 GMT</datelastmodified>
			<userlastmodified>Admin</userlastmodified>
			<datecreated>Mon, 04 Jan 2016 13:33:30 GMT</datecreated>
			<usercreated>Admin</usercreated>
			<flags>0</flags>
			<properties/>
			<relations/>
			<accesscontrol/>
		</file>
		<file>
			<destination>system/workplace/resources/editors/codemirror/dist/mode/d</destination>
			<type>folder</type>
			<uuidstructure>dbf787e5-b2e7-11e5-88dc-000c2943a707</uuidstructure>
			<datelastmodified>Mon, 04 Jan 2016 13:34:20 GMT</datelastmodified>
			<userlastmodified>Admin</userlastmodified>
			<datecreated>Mon, 04 Jan 2016 13:34:20 GMT</datecreated>
			<usercreated>Admin</usercreated>
			<flags>0</flags>
			<properties/>
			<relations/>
			<accesscontrol/>
		</file>
		<file>
			<source>system/workplace/resources/editors/codemirror/dist/mode/d/d.js</source>
			<destination>system/workplace/resources/editors/codemirror/dist/mode/d/d.js</destination>
			<type>plain</type>
			<uuidstructure>dc036ec7-b2e7-11e5-88dc-000c2943a707</uuidstructure>
			<uuidresource>dc036ec8-b2e7-11e5-88dc-000c2943a707</uuidresource>
			<datelastmodified>Mon, 04 Jan 2016 13:34:20 GMT</datelastmodified>
			<userlastmodified>Admin</userlastmodified>
			<datecreated>Mon, 04 Jan 2016 13:34:20 GMT</datecreated>
			<usercreated>Admin</usercreated>
			<flags>0</flags>
			<properties/>
			<relations/>
			<accesscontrol/>
		</file>
		<file>
			<source>system/workplace/resources/editors/codemirror/dist/mode/d/index.html</source>
			<destination>system/workplace/resources/editors/codemirror/dist/mode/d/index.html</destination>
			<type>plain</type>
			<uuidstructure>dc1b3c89-b2e7-11e5-88dc-000c2943a707</uuidstructure>
			<uuidresource>dc1b3c8a-b2e7-11e5-88dc-000c2943a707</uuidresource>
			<datelastmodified>Mon, 04 Jan 2016 13:34:20 GMT</datelastmodified>
			<userlastmodified>Admin</userlastmodified>
			<datecreated>Mon, 04 Jan 2016 13:34:20 GMT</datecreated>
			<usercreated>Admin</usercreated>
			<flags>0</flags>
			<properties/>
			<relations/>
			<accesscontrol/>
		</file>
		<file>
			<destination>system/workplace/resources/editors/codemirror/dist/mode/dart</destination>
			<type>folder</type>
			<uuidstructure>ca26ad59-b2e7-11e5-88dc-000c2943a707</uuidstructure>
			<datelastmodified>Mon, 04 Jan 2016 13:33:50 GMT</datelastmodified>
			<userlastmodified>Admin</userlastmodified>
			<datecreated>Mon, 04 Jan 2016 13:33:50 GMT</datecreated>
			<usercreated>Admin</usercreated>
			<flags>0</flags>
			<properties/>
			<relations/>
			<accesscontrol/>
		</file>
		<file>
			<source>system/workplace/resources/editors/codemirror/dist/mode/dart/dart.js</source>
			<destination>system/workplace/resources/editors/codemirror/dist/mode/dart/dart.js</destination>
			<type>plain</type>
			<uuidstructure>ca53feed-b2e7-11e5-88dc-000c2943a707</uuidstructure>
			<uuidresource>ca53feee-b2e7-11e5-88dc-000c2943a707</uuidresource>
			<datelastmodified>Mon, 04 Jan 2016 13:33:50 GMT</datelastmodified>
			<userlastmodified>Admin</userlastmodified>
			<datecreated>Mon, 04 Jan 2016 13:33:50 GMT</datecreated>
			<usercreated>Admin</usercreated>
			<flags>0</flags>
			<properties/>
			<relations/>
			<accesscontrol/>
		</file>
		<file>
			<source>system/workplace/resources/editors/codemirror/dist/mode/dart/index.html</source>
			<destination>system/workplace/resources/editors/codemirror/dist/mode/dart/index.html</destination>
			<type>plain</type>
			<uuidstructure>ca37763b-b2e7-11e5-88dc-000c2943a707</uuidstructure>
			<uuidresource>ca37763c-b2e7-11e5-88dc-000c2943a707</uuidresource>
			<datelastmodified>Mon, 04 Jan 2016 13:33:50 GMT</datelastmodified>
			<userlastmodified>Admin</userlastmodified>
			<datecreated>Mon, 04 Jan 2016 13:33:50 GMT</datecreated>
			<usercreated>Admin</usercreated>
			<flags>0</flags>
			<properties/>
			<relations/>
			<accesscontrol/>
		</file>
		<file>
			<destination>system/workplace/resources/editors/codemirror/dist/mode/diff</destination>
			<type>folder</type>
			<uuidstructure>d4cc348f-b2e7-11e5-88dc-000c2943a707</uuidstructure>
			<datelastmodified>Mon, 04 Jan 2016 13:34:08 GMT</datelastmodified>
			<userlastmodified>Admin</userlastmodified>
			<datecreated>Mon, 04 Jan 2016 13:34:08 GMT</datecreated>
			<usercreated>Admin</usercreated>
			<flags>0</flags>
			<properties/>
			<relations/>
			<accesscontrol/>
		</file>
		<file>
			<source>system/workplace/resources/editors/codemirror/dist/mode/diff/diff.js</source>
			<destination>system/workplace/resources/editors/codemirror/dist/mode/diff/diff.js</destination>
			<type>plain</type>
			<uuidstructure>d4d81a71-b2e7-11e5-88dc-000c2943a707</uuidstructure>
			<uuidresource>d4d81a72-b2e7-11e5-88dc-000c2943a707</uuidresource>
			<datelastmodified>Mon, 04 Jan 2016 13:34:08 GMT</datelastmodified>
			<userlastmodified>Admin</userlastmodified>
			<datecreated>Mon, 04 Jan 2016 13:34:08 GMT</datecreated>
			<usercreated>Admin</usercreated>
			<flags>0</flags>
			<properties/>
			<relations/>
			<accesscontrol/>
		</file>
		<file>
			<source>system/workplace/resources/editors/codemirror/dist/mode/diff/index.html</source>
			<destination>system/workplace/resources/editors/codemirror/dist/mode/diff/index.html</destination>
			<type>plain</type>
			<uuidstructure>d4efe833-b2e7-11e5-88dc-000c2943a707</uuidstructure>
			<uuidresource>d4efe834-b2e7-11e5-88dc-000c2943a707</uuidresource>
			<datelastmodified>Mon, 04 Jan 2016 13:34:08 GMT</datelastmodified>
			<userlastmodified>Admin</userlastmodified>
			<datecreated>Mon, 04 Jan 2016 13:34:08 GMT</datecreated>
			<usercreated>Admin</usercreated>
			<flags>0</flags>
			<properties/>
			<relations/>
			<accesscontrol/>
		</file>
		<file>
			<destination>system/workplace/resources/editors/codemirror/dist/mode/django</destination>
			<type>folder</type>
			<uuidstructure>dcdc1b97-b2e7-11e5-88dc-000c2943a707</uuidstructure>
			<datelastmodified>Mon, 04 Jan 2016 13:34:21 GMT</datelastmodified>
			<userlastmodified>Admin</userlastmodified>
			<datecreated>Mon, 04 Jan 2016 13:34:21 GMT</datecreated>
			<usercreated>Admin</usercreated>
			<flags>0</flags>
			<properties/>
			<relations/>
			<accesscontrol/>
		</file>
		<file>
			<source>system/workplace/resources/editors/codemirror/dist/mode/django/django.js</source>
			<destination>system/workplace/resources/editors/codemirror/dist/mode/django/django.js</destination>
			<type>plain</type>
			<uuidstructure>dd021a2b-b2e7-11e5-88dc-000c2943a707</uuidstructure>
			<uuidresource>dd021a2c-b2e7-11e5-88dc-000c2943a707</uuidresource>
			<datelastmodified>Mon, 04 Jan 2016 13:34:22 GMT</datelastmodified>
			<userlastmodified>Admin</userlastmodified>
			<datecreated>Mon, 04 Jan 2016 13:34:21 GMT</datecreated>
			<usercreated>Admin</usercreated>
			<flags>0</flags>
			<properties/>
			<relations/>
			<accesscontrol/>
		</file>
		<file>
			<source>system/workplace/resources/editors/codemirror/dist/mode/django/index.html</source>
			<destination>system/workplace/resources/editors/codemirror/dist/mode/django/index.html</destination>
			<type>plain</type>
			<uuidstructure>dcea4c69-b2e7-11e5-88dc-000c2943a707</uuidstructure>
			<uuidresource>dcea4c6a-b2e7-11e5-88dc-000c2943a707</uuidresource>
			<datelastmodified>Mon, 04 Jan 2016 13:34:21 GMT</datelastmodified>
			<userlastmodified>Admin</userlastmodified>
			<datecreated>Mon, 04 Jan 2016 13:34:21 GMT</datecreated>
			<usercreated>Admin</usercreated>
			<flags>0</flags>
			<properties/>
			<relations/>
			<accesscontrol/>
		</file>
		<file>
			<destination>system/workplace/resources/editors/codemirror/dist/mode/dockerfile</destination>
			<type>folder</type>
			<uuidstructure>d3e7c7ed-b2e7-11e5-88dc-000c2943a707</uuidstructure>
			<datelastmodified>Mon, 04 Jan 2016 13:34:06 GMT</datelastmodified>
			<userlastmodified>Admin</userlastmodified>
			<datecreated>Mon, 04 Jan 2016 13:34:06 GMT</datecreated>
			<usercreated>Admin</usercreated>
			<flags>0</flags>
			<properties/>
			<relations/>
			<accesscontrol/>
		</file>
		<file>
			<source>system/workplace/resources/editors/codemirror/dist/mode/dockerfile/dockerfile.js</source>
			<destination>system/workplace/resources/editors/codemirror/dist/mode/dockerfile/dockerfile.js</destination>
			<type>plain</type>
			<uuidstructure>d3f3aecf-b2e7-11e5-88dc-000c2943a707</uuidstructure>
			<uuidresource>d3f3aed0-b2e7-11e5-88dc-000c2943a707</uuidresource>
			<datelastmodified>Mon, 04 Jan 2016 13:34:06 GMT</datelastmodified>
			<userlastmodified>Admin</userlastmodified>
			<datecreated>Mon, 04 Jan 2016 13:34:06 GMT</datecreated>
			<usercreated>Admin</usercreated>
			<flags>0</flags>
			<properties/>
			<relations/>
			<accesscontrol/>
		</file>
		<file>
			<source>system/workplace/resources/editors/codemirror/dist/mode/dockerfile/index.html</source>
			<destination>system/workplace/resources/editors/codemirror/dist/mode/dockerfile/index.html</destination>
			<type>plain</type>
			<uuidstructure>d40b7c91-b2e7-11e5-88dc-000c2943a707</uuidstructure>
			<uuidresource>d40b7c92-b2e7-11e5-88dc-000c2943a707</uuidresource>
			<datelastmodified>Mon, 04 Jan 2016 13:34:06 GMT</datelastmodified>
			<userlastmodified>Admin</userlastmodified>
			<datecreated>Mon, 04 Jan 2016 13:34:06 GMT</datecreated>
			<usercreated>Admin</usercreated>
			<flags>0</flags>
			<properties/>
			<relations/>
			<accesscontrol/>
		</file>
		<file>
			<destination>system/workplace/resources/editors/codemirror/dist/mode/dtd</destination>
			<type>folder</type>
			<uuidstructure>c77b8b55-b2e7-11e5-88dc-000c2943a707</uuidstructure>
			<datelastmodified>Mon, 04 Jan 2016 13:33:45 GMT</datelastmodified>
			<userlastmodified>Admin</userlastmodified>
			<datecreated>Mon, 04 Jan 2016 13:33:45 GMT</datecreated>
			<usercreated>Admin</usercreated>
			<flags>0</flags>
			<properties/>
			<relations/>
			<accesscontrol/>
		</file>
		<file>
			<source>system/workplace/resources/editors/codemirror/dist/mode/dtd/dtd.js</source>
			<destination>system/workplace/resources/editors/codemirror/dist/mode/dtd/dtd.js</destination>
			<type>plain</type>
			<uuidstructure>c789e337-b2e7-11e5-88dc-000c2943a707</uuidstructure>
			<uuidresource>c789e338-b2e7-11e5-88dc-000c2943a707</uuidresource>
			<datelastmodified>Mon, 04 Jan 2016 13:33:46 GMT</datelastmodified>
			<userlastmodified>Admin</userlastmodified>
			<datecreated>Mon, 04 Jan 2016 13:33:45 GMT</datecreated>
			<usercreated>Admin</usercreated>
			<flags>0</flags>
			<properties/>
			<relations/>
			<accesscontrol/>
		</file>
		<file>
			<source>system/workplace/resources/editors/codemirror/dist/mode/dtd/index.html</source>
			<destination>system/workplace/resources/editors/codemirror/dist/mode/dtd/index.html</destination>
			<type>plain</type>
			<uuidstructure>c7a3fae9-b2e7-11e5-88dc-000c2943a707</uuidstructure>
			<uuidresource>c7a3faea-b2e7-11e5-88dc-000c2943a707</uuidresource>
			<datelastmodified>Mon, 04 Jan 2016 13:33:46 GMT</datelastmodified>
			<userlastmodified>Admin</userlastmodified>
			<datecreated>Mon, 04 Jan 2016 13:33:46 GMT</datecreated>
			<usercreated>Admin</usercreated>
			<flags>0</flags>
			<properties/>
			<relations/>
			<accesscontrol/>
		</file>
		<file>
			<destination>system/workplace/resources/editors/codemirror/dist/mode/dylan</destination>
			<type>folder</type>
			<uuidstructure>da0f8ddd-b2e7-11e5-88dc-000c2943a707</uuidstructure>
			<datelastmodified>Mon, 04 Jan 2016 13:34:17 GMT</datelastmodified>
			<userlastmodified>Admin</userlastmodified>
			<datecreated>Mon, 04 Jan 2016 13:34:17 GMT</datecreated>
			<usercreated>Admin</usercreated>
			<flags>0</flags>
			<properties/>
			<relations/>
			<accesscontrol/>
		</file>
		<file>
			<source>system/workplace/resources/editors/codemirror/dist/mode/dylan/dylan.js</source>
			<destination>system/workplace/resources/editors/codemirror/dist/mode/dylan/dylan.js</destination>
			<type>plain</type>
			<uuidstructure>da334281-b2e7-11e5-88dc-000c2943a707</uuidstructure>
			<uuidresource>da334282-b2e7-11e5-88dc-000c2943a707</uuidresource>
			<datelastmodified>Mon, 04 Jan 2016 13:34:17 GMT</datelastmodified>
			<userlastmodified>Admin</userlastmodified>
			<datecreated>Mon, 04 Jan 2016 13:34:17 GMT</datecreated>
			<usercreated>Admin</usercreated>
			<flags>0</flags>
			<properties/>
			<relations/>
			<accesscontrol/>
		</file>
		<file>
			<source>system/workplace/resources/editors/codemirror/dist/mode/dylan/index.html</source>
			<destination>system/workplace/resources/editors/codemirror/dist/mode/dylan/index.html</destination>
			<type>plain</type>
			<uuidstructure>da1de5bf-b2e7-11e5-88dc-000c2943a707</uuidstructure>
			<uuidresource>da1de5c0-b2e7-11e5-88dc-000c2943a707</uuidresource>
			<datelastmodified>Mon, 04 Jan 2016 13:34:17 GMT</datelastmodified>
			<userlastmodified>Admin</userlastmodified>
			<datecreated>Mon, 04 Jan 2016 13:34:17 GMT</datecreated>
			<usercreated>Admin</usercreated>
			<flags>0</flags>
			<properties/>
			<relations/>
			<accesscontrol/>
		</file>
		<file>
			<destination>system/workplace/resources/editors/codemirror/dist/mode/ebnf</destination>
			<type>folder</type>
			<uuidstructure>d74ee703-b2e7-11e5-88dc-000c2943a707</uuidstructure>
			<datelastmodified>Mon, 04 Jan 2016 13:34:12 GMT</datelastmodified>
			<userlastmodified>Admin</userlastmodified>
			<datecreated>Mon, 04 Jan 2016 13:34:12 GMT</datecreated>
			<usercreated>Admin</usercreated>
			<flags>0</flags>
			<properties/>
			<relations/>
			<accesscontrol/>
		</file>
		<file>
			<source>system/workplace/resources/editors/codemirror/dist/mode/ebnf/ebnf.js</source>
			<destination>system/workplace/resources/editors/codemirror/dist/mode/ebnf/ebnf.js</destination>
			<type>plain</type>
			<uuidstructure>d75acde5-b2e7-11e5-88dc-000c2943a707</uuidstructure>
			<uuidresource>d75acde6-b2e7-11e5-88dc-000c2943a707</uuidresource>
			<datelastmodified>Mon, 04 Jan 2016 13:34:12 GMT</datelastmodified>
			<userlastmodified>Admin</userlastmodified>
			<datecreated>Mon, 04 Jan 2016 13:34:12 GMT</datecreated>
			<usercreated>Admin</usercreated>
			<flags>0</flags>
			<properties/>
			<relations/>
			<accesscontrol/>
		</file>
		<file>
			<source>system/workplace/resources/editors/codemirror/dist/mode/ebnf/index.html</source>
			<destination>system/workplace/resources/editors/codemirror/dist/mode/ebnf/index.html</destination>
			<type>plain</type>
			<uuidstructure>d7729ba7-b2e7-11e5-88dc-000c2943a707</uuidstructure>
			<uuidresource>d7729ba8-b2e7-11e5-88dc-000c2943a707</uuidresource>
			<datelastmodified>Mon, 04 Jan 2016 13:34:12 GMT</datelastmodified>
			<userlastmodified>Admin</userlastmodified>
			<datecreated>Mon, 04 Jan 2016 13:34:12 GMT</datecreated>
			<usercreated>Admin</usercreated>
			<flags>0</flags>
			<properties/>
			<relations/>
			<accesscontrol/>
		</file>
		<file>
			<destination>system/workplace/resources/editors/codemirror/dist/mode/ecl</destination>
			<type>folder</type>
			<uuidstructure>cff1ae3d-b2e7-11e5-88dc-000c2943a707</uuidstructure>
			<datelastmodified>Mon, 04 Jan 2016 13:34:00 GMT</datelastmodified>
			<userlastmodified>Admin</userlastmodified>
			<datecreated>Mon, 04 Jan 2016 13:34:00 GMT</datecreated>
			<usercreated>Admin</usercreated>
			<flags>0</flags>
			<properties/>
			<relations/>
			<accesscontrol/>
		</file>
		<file>
			<source>system/workplace/resources/editors/codemirror/dist/mode/ecl/ecl.js</source>
			<destination>system/workplace/resources/editors/codemirror/dist/mode/ecl/ecl.js</destination>
			<type>plain</type>
			<uuidstructure>d000061f-b2e7-11e5-88dc-000c2943a707</uuidstructure>
			<uuidresource>d0000620-b2e7-11e5-88dc-000c2943a707</uuidresource>
			<datelastmodified>Mon, 04 Jan 2016 13:34:00 GMT</datelastmodified>
			<userlastmodified>Admin</userlastmodified>
			<datecreated>Mon, 04 Jan 2016 13:34:00 GMT</datecreated>
			<usercreated>Admin</usercreated>
			<flags>0</flags>
			<properties/>
			<relations/>
			<accesscontrol/>
		</file>
		<file>
			<source>system/workplace/resources/editors/codemirror/dist/mode/ecl/index.html</source>
			<destination>system/workplace/resources/editors/codemirror/dist/mode/ecl/index.html</destination>
			<type>plain</type>
			<uuidstructure>d017d3e1-b2e7-11e5-88dc-000c2943a707</uuidstructure>
			<uuidresource>d017d3e2-b2e7-11e5-88dc-000c2943a707</uuidresource>
			<datelastmodified>Mon, 04 Jan 2016 13:34:00 GMT</datelastmodified>
			<userlastmodified>Admin</userlastmodified>
			<datecreated>Mon, 04 Jan 2016 13:34:00 GMT</datecreated>
			<usercreated>Admin</usercreated>
			<flags>0</flags>
			<properties/>
			<relations/>
			<accesscontrol/>
		</file>
		<file>
			<destination>system/workplace/resources/editors/codemirror/dist/mode/eiffel</destination>
			<type>folder</type>
			<uuidstructure>cf5e20c1-b2e7-11e5-88dc-000c2943a707</uuidstructure>
			<datelastmodified>Mon, 04 Jan 2016 13:33:59 GMT</datelastmodified>
			<userlastmodified>Admin</userlastmodified>
			<datecreated>Mon, 04 Jan 2016 13:33:59 GMT</datecreated>
			<usercreated>Admin</usercreated>
			<flags>0</flags>
			<properties/>
			<relations/>
			<accesscontrol/>
		</file>
		<file>
			<source>system/workplace/resources/editors/codemirror/dist/mode/eiffel/eiffel.js</source>
			<destination>system/workplace/resources/editors/codemirror/dist/mode/eiffel/eiffel.js</destination>
			<type>plain</type>
			<uuidstructure>cf6c78a3-b2e7-11e5-88dc-000c2943a707</uuidstructure>
			<uuidresource>cf6c78a4-b2e7-11e5-88dc-000c2943a707</uuidresource>
			<datelastmodified>Mon, 04 Jan 2016 13:33:59 GMT</datelastmodified>
			<userlastmodified>Admin</userlastmodified>
			<datecreated>Mon, 04 Jan 2016 13:33:59 GMT</datecreated>
			<usercreated>Admin</usercreated>
			<flags>0</flags>
			<properties/>
			<relations/>
			<accesscontrol/>
		</file>
		<file>
			<source>system/workplace/resources/editors/codemirror/dist/mode/eiffel/index.html</source>
			<destination>system/workplace/resources/editors/codemirror/dist/mode/eiffel/index.html</destination>
			<type>plain</type>
			<uuidstructure>cf81d565-b2e7-11e5-88dc-000c2943a707</uuidstructure>
			<uuidresource>cf81d566-b2e7-11e5-88dc-000c2943a707</uuidresource>
			<datelastmodified>Mon, 04 Jan 2016 13:33:59 GMT</datelastmodified>
			<userlastmodified>Admin</userlastmodified>
			<datecreated>Mon, 04 Jan 2016 13:33:59 GMT</datecreated>
			<usercreated>Admin</usercreated>
			<flags>0</flags>
			<properties/>
			<relations/>
			<accesscontrol/>
		</file>
		<file>
			<destination>system/workplace/resources/editors/codemirror/dist/mode/elm</destination>
			<type>folder</type>
			<uuidstructure>d26630df-b2e7-11e5-88dc-000c2943a707</uuidstructure>
			<datelastmodified>Mon, 04 Jan 2016 13:34:04 GMT</datelastmodified>
			<userlastmodified>Admin</userlastmodified>
			<datecreated>Mon, 04 Jan 2016 13:34:04 GMT</datecreated>
			<usercreated>Admin</usercreated>
			<flags>0</flags>
			<properties/>
			<relations/>
			<accesscontrol/>
		</file>
		<file>
			<source>system/workplace/resources/editors/codemirror/dist/mode/elm/elm.js</source>
			<destination>system/workplace/resources/editors/codemirror/dist/mode/elm/elm.js</destination>
			<type>plain</type>
			<uuidstructure>d289e583-b2e7-11e5-88dc-000c2943a707</uuidstructure>
			<uuidresource>d289e584-b2e7-11e5-88dc-000c2943a707</uuidresource>
			<datelastmodified>Mon, 04 Jan 2016 13:34:04 GMT</datelastmodified>
			<userlastmodified>Admin</userlastmodified>
			<datecreated>Mon, 04 Jan 2016 13:34:04 GMT</datecreated>
			<usercreated>Admin</usercreated>
			<flags>0</flags>
			<properties/>
			<relations/>
			<accesscontrol/>
		</file>
		<file>
			<source>system/workplace/resources/editors/codemirror/dist/mode/elm/index.html</source>
			<destination>system/workplace/resources/editors/codemirror/dist/mode/elm/index.html</destination>
			<type>plain</type>
			<uuidstructure>d27461b1-b2e7-11e5-88dc-000c2943a707</uuidstructure>
			<uuidresource>d27461b2-b2e7-11e5-88dc-000c2943a707</uuidresource>
			<datelastmodified>Mon, 04 Jan 2016 13:34:04 GMT</datelastmodified>
			<userlastmodified>Admin</userlastmodified>
			<datecreated>Mon, 04 Jan 2016 13:34:04 GMT</datecreated>
			<usercreated>Admin</usercreated>
			<flags>0</flags>
			<properties/>
			<relations/>
			<accesscontrol/>
		</file>
		<file>
			<destination>system/workplace/resources/editors/codemirror/dist/mode/erlang</destination>
			<type>folder</type>
			<uuidstructure>e1c4d1b5-b2e7-11e5-88dc-000c2943a707</uuidstructure>
			<datelastmodified>Mon, 04 Jan 2016 13:34:29 GMT</datelastmodified>
			<userlastmodified>Admin</userlastmodified>
			<datecreated>Mon, 04 Jan 2016 13:34:29 GMT</datecreated>
			<usercreated>Admin</usercreated>
			<flags>0</flags>
			<properties/>
			<relations/>
			<accesscontrol/>
		</file>
		<file>
			<source>system/workplace/resources/editors/codemirror/dist/mode/erlang/erlang.js</source>
			<destination>system/workplace/resources/editors/codemirror/dist/mode/erlang/erlang.js</destination>
			<type>plain</type>
			<uuidstructure>e1d32997-b2e7-11e5-88dc-000c2943a707</uuidstructure>
			<uuidresource>e1d32998-b2e7-11e5-88dc-000c2943a707</uuidresource>
			<datelastmodified>Mon, 04 Jan 2016 13:34:30 GMT</datelastmodified>
			<userlastmodified>Admin</userlastmodified>
			<datecreated>Mon, 04 Jan 2016 13:34:30 GMT</datecreated>
			<usercreated>Admin</usercreated>
			<flags>0</flags>
			<properties/>
			<relations/>
			<accesscontrol/>
		</file>
		<file>
			<source>system/workplace/resources/editors/codemirror/dist/mode/erlang/index.html</source>
			<destination>system/workplace/resources/editors/codemirror/dist/mode/erlang/index.html</destination>
			<type>plain</type>
			<uuidstructure>e1e88659-b2e7-11e5-88dc-000c2943a707</uuidstructure>
			<uuidresource>e1e8865a-b2e7-11e5-88dc-000c2943a707</uuidresource>
			<datelastmodified>Mon, 04 Jan 2016 13:34:30 GMT</datelastmodified>
			<userlastmodified>Admin</userlastmodified>
			<datecreated>Mon, 04 Jan 2016 13:34:30 GMT</datecreated>
			<usercreated>Admin</usercreated>
			<flags>0</flags>
			<properties/>
			<relations/>
			<accesscontrol/>
		</file>
		<file>
			<destination>system/workplace/resources/editors/codemirror/dist/mode/factor</destination>
			<type>folder</type>
			<uuidstructure>db025261-b2e7-11e5-88dc-000c2943a707</uuidstructure>
			<datelastmodified>Mon, 04 Jan 2016 13:34:18 GMT</datelastmodified>
			<userlastmodified>Admin</userlastmodified>
			<datecreated>Mon, 04 Jan 2016 13:34:18 GMT</datecreated>
			<usercreated>Admin</usercreated>
			<flags>0</flags>
			<properties/>
			<relations/>
			<accesscontrol/>
		</file>
		<file>
			<source>system/workplace/resources/editors/codemirror/dist/mode/factor/factor.js</source>
			<destination>system/workplace/resources/editors/codemirror/dist/mode/factor/factor.js</destination>
			<type>plain</type>
			<uuidstructure>db260705-b2e7-11e5-88dc-000c2943a707</uuidstructure>
			<uuidresource>db260706-b2e7-11e5-88dc-000c2943a707</uuidresource>
			<datelastmodified>Mon, 04 Jan 2016 13:34:18 GMT</datelastmodified>
			<userlastmodified>Admin</userlastmodified>
			<datecreated>Mon, 04 Jan 2016 13:34:18 GMT</datecreated>
			<usercreated>Admin</usercreated>
			<flags>0</flags>
			<properties/>
			<relations/>
			<accesscontrol/>
		</file>
		<file>
			<source>system/workplace/resources/editors/codemirror/dist/mode/factor/index.html</source>
			<destination>system/workplace/resources/editors/codemirror/dist/mode/factor/index.html</destination>
			<type>plain</type>
			<uuidstructure>db10aa43-b2e7-11e5-88dc-000c2943a707</uuidstructure>
			<uuidresource>db10aa44-b2e7-11e5-88dc-000c2943a707</uuidresource>
			<datelastmodified>Mon, 04 Jan 2016 13:34:18 GMT</datelastmodified>
			<userlastmodified>Admin</userlastmodified>
			<datecreated>Mon, 04 Jan 2016 13:34:18 GMT</datecreated>
			<usercreated>Admin</usercreated>
			<flags>0</flags>
			<properties/>
			<relations/>
			<accesscontrol/>
		</file>
		<file>
			<destination>system/workplace/resources/editors/codemirror/dist/mode/forth</destination>
			<type>folder</type>
			<uuidstructure>c582ef7d-b2e7-11e5-88dc-000c2943a707</uuidstructure>
			<datelastmodified>Mon, 04 Jan 2016 13:33:42 GMT</datelastmodified>
			<userlastmodified>Admin</userlastmodified>
			<datecreated>Mon, 04 Jan 2016 13:33:42 GMT</datecreated>
			<usercreated>Admin</usercreated>
			<flags>0</flags>
			<properties/>
			<relations/>
			<accesscontrol/>
		</file>
		<file>
			<source>system/workplace/resources/editors/codemirror/dist/mode/forth/forth.js</source>
			<destination>system/workplace/resources/editors/codemirror/dist/mode/forth/forth.js</destination>
			<type>plain</type>
			<uuidstructure>c591475f-b2e7-11e5-88dc-000c2943a707</uuidstructure>
			<uuidresource>c5914760-b2e7-11e5-88dc-000c2943a707</uuidresource>
			<datelastmodified>Mon, 04 Jan 2016 13:33:42 GMT</datelastmodified>
			<userlastmodified>Admin</userlastmodified>
			<datecreated>Mon, 04 Jan 2016 13:33:42 GMT</datecreated>
			<usercreated>Admin</usercreated>
			<flags>0</flags>
			<properties/>
			<relations/>
			<accesscontrol/>
		</file>
		<file>
			<source>system/workplace/resources/editors/codemirror/dist/mode/forth/index.html</source>
			<destination>system/workplace/resources/editors/codemirror/dist/mode/forth/index.html</destination>
			<type>plain</type>
			<uuidstructure>c5a91521-b2e7-11e5-88dc-000c2943a707</uuidstructure>
			<uuidresource>c5a91522-b2e7-11e5-88dc-000c2943a707</uuidresource>
			<datelastmodified>Mon, 04 Jan 2016 13:33:42 GMT</datelastmodified>
			<userlastmodified>Admin</userlastmodified>
			<datecreated>Mon, 04 Jan 2016 13:33:42 GMT</datecreated>
			<usercreated>Admin</usercreated>
			<flags>0</flags>
			<properties/>
			<relations/>
			<accesscontrol/>
		</file>
		<file>
			<destination>system/workplace/resources/editors/codemirror/dist/mode/fortran</destination>
			<type>folder</type>
			<uuidstructure>c5cf13b3-b2e7-11e5-88dc-000c2943a707</uuidstructure>
			<datelastmodified>Mon, 04 Jan 2016 13:33:43 GMT</datelastmodified>
			<userlastmodified>Admin</userlastmodified>
			<datecreated>Mon, 04 Jan 2016 13:33:43 GMT</datecreated>
			<usercreated>Admin</usercreated>
			<flags>0</flags>
			<properties/>
			<relations/>
			<accesscontrol/>
		</file>
		<file>
			<source>system/workplace/resources/editors/codemirror/dist/mode/fortran/fortran.js</source>
			<destination>system/workplace/resources/editors/codemirror/dist/mode/fortran/fortran.js</destination>
			<type>plain</type>
			<uuidstructure>c5dd6b95-b2e7-11e5-88dc-000c2943a707</uuidstructure>
			<uuidresource>c5dd6b96-b2e7-11e5-88dc-000c2943a707</uuidresource>
			<datelastmodified>Mon, 04 Jan 2016 13:33:43 GMT</datelastmodified>
			<userlastmodified>Admin</userlastmodified>
			<datecreated>Mon, 04 Jan 2016 13:33:43 GMT</datecreated>
			<usercreated>Admin</usercreated>
			<flags>0</flags>
			<properties/>
			<relations/>
			<accesscontrol/>
		</file>
		<file>
			<source>system/workplace/resources/editors/codemirror/dist/mode/fortran/index.html</source>
			<destination>system/workplace/resources/editors/codemirror/dist/mode/fortran/index.html</destination>
			<type>plain</type>
			<uuidstructure>c5f2c857-b2e7-11e5-88dc-000c2943a707</uuidstructure>
			<uuidresource>c5f2c858-b2e7-11e5-88dc-000c2943a707</uuidresource>
			<datelastmodified>Mon, 04 Jan 2016 13:33:43 GMT</datelastmodified>
			<userlastmodified>Admin</userlastmodified>
			<datecreated>Mon, 04 Jan 2016 13:33:43 GMT</datecreated>
			<usercreated>Admin</usercreated>
			<flags>0</flags>
			<properties/>
			<relations/>
			<accesscontrol/>
		</file>
		<file>
			<destination>system/workplace/resources/editors/codemirror/dist/mode/gas</destination>
			<type>folder</type>
			<uuidstructure>e17b1f7f-b2e7-11e5-88dc-000c2943a707</uuidstructure>
			<datelastmodified>Mon, 04 Jan 2016 13:34:29 GMT</datelastmodified>
			<userlastmodified>Admin</userlastmodified>
			<datecreated>Mon, 04 Jan 2016 13:34:29 GMT</datecreated>
			<usercreated>Admin</usercreated>
			<flags>0</flags>
			<properties/>
			<relations/>
			<accesscontrol/>
		</file>
		<file>
			<source>system/workplace/resources/editors/codemirror/dist/mode/gas/gas.js</source>
			<destination>system/workplace/resources/editors/codemirror/dist/mode/gas/gas.js</destination>
			<type>plain</type>
			<uuidstructure>e19ed323-b2e7-11e5-88dc-000c2943a707</uuidstructure>
			<uuidresource>e19ed324-b2e7-11e5-88dc-000c2943a707</uuidresource>
			<datelastmodified>Mon, 04 Jan 2016 13:34:29 GMT</datelastmodified>
			<userlastmodified>Admin</userlastmodified>
			<datecreated>Mon, 04 Jan 2016 13:34:29 GMT</datecreated>
			<usercreated>Admin</usercreated>
			<flags>0</flags>
			<properties/>
			<relations/>
			<accesscontrol/>
		</file>
		<file>
			<source>system/workplace/resources/editors/codemirror/dist/mode/gas/index.html</source>
			<destination>system/workplace/resources/editors/codemirror/dist/mode/gas/index.html</destination>
			<type>plain</type>
			<uuidstructure>e1894f51-b2e7-11e5-88dc-000c2943a707</uuidstructure>
			<uuidresource>e1894f52-b2e7-11e5-88dc-000c2943a707</uuidresource>
			<datelastmodified>Mon, 04 Jan 2016 13:34:29 GMT</datelastmodified>
			<userlastmodified>Admin</userlastmodified>
			<datecreated>Mon, 04 Jan 2016 13:34:29 GMT</datecreated>
			<usercreated>Admin</usercreated>
			<flags>0</flags>
			<properties/>
			<relations/>
			<accesscontrol/>
		</file>
		<file>
			<destination>system/workplace/resources/editors/codemirror/dist/mode/gfm</destination>
			<type>folder</type>
			<uuidstructure>d0d3d0ef-b2e7-11e5-88dc-000c2943a707</uuidstructure>
			<datelastmodified>Mon, 04 Jan 2016 13:34:01 GMT</datelastmodified>
			<userlastmodified>Admin</userlastmodified>
			<datecreated>Mon, 04 Jan 2016 13:34:01 GMT</datecreated>
			<usercreated>Admin</usercreated>
			<flags>0</flags>
			<properties/>
			<relations/>
			<accesscontrol/>
		</file>
		<file>
			<source>system/workplace/resources/editors/codemirror/dist/mode/gfm/gfm.js</source>
			<destination>system/workplace/resources/editors/codemirror/dist/mode/gfm/gfm.js</destination>
			<type>plain</type>
			<uuidstructure>d0f9f693-b2e7-11e5-88dc-000c2943a707</uuidstructure>
			<uuidresource>d0f9f694-b2e7-11e5-88dc-000c2943a707</uuidresource>
			<datelastmodified>Mon, 04 Jan 2016 13:34:01 GMT</datelastmodified>
			<userlastmodified>Admin</userlastmodified>
			<datecreated>Mon, 04 Jan 2016 13:34:01 GMT</datecreated>
			<usercreated>Admin</usercreated>
			<flags>0</flags>
			<properties/>
			<relations/>
			<accesscontrol/>
		</file>
		<file>
			<source>system/workplace/resources/editors/codemirror/dist/mode/gfm/index.html</source>
			<destination>system/workplace/resources/editors/codemirror/dist/mode/gfm/index.html</destination>
			<type>plain</type>
			<uuidstructure>d10f5355-b2e7-11e5-88dc-000c2943a707</uuidstructure>
			<uuidresource>d10f5356-b2e7-11e5-88dc-000c2943a707</uuidresource>
			<datelastmodified>Mon, 04 Jan 2016 13:34:01 GMT</datelastmodified>
			<userlastmodified>Admin</userlastmodified>
			<datecreated>Mon, 04 Jan 2016 13:34:01 GMT</datecreated>
			<usercreated>Admin</usercreated>
			<flags>0</flags>
			<properties/>
			<relations/>
			<accesscontrol/>
		</file>
		<file>
			<source>system/workplace/resources/editors/codemirror/dist/mode/gfm/test.js</source>
			<destination>system/workplace/resources/editors/codemirror/dist/mode/gfm/test.js</destination>
			<type>plain</type>
			<uuidstructure>d0e228d1-b2e7-11e5-88dc-000c2943a707</uuidstructure>
			<uuidresource>d0e228d2-b2e7-11e5-88dc-000c2943a707</uuidresource>
			<datelastmodified>Mon, 04 Jan 2016 13:34:01 GMT</datelastmodified>
			<userlastmodified>Admin</userlastmodified>
			<datecreated>Mon, 04 Jan 2016 13:34:01 GMT</datecreated>
			<usercreated>Admin</usercreated>
			<flags>0</flags>
			<properties/>
			<relations/>
			<accesscontrol/>
		</file>
		<file>
			<destination>system/workplace/resources/editors/codemirror/dist/mode/gherkin</destination>
			<type>folder</type>
			<uuidstructure>cb7d8ae3-b2e7-11e5-88dc-000c2943a707</uuidstructure>
			<datelastmodified>Mon, 04 Jan 2016 13:33:52 GMT</datelastmodified>
			<userlastmodified>Admin</userlastmodified>
			<datecreated>Mon, 04 Jan 2016 13:33:52 GMT</datecreated>
			<usercreated>Admin</usercreated>
			<flags>0</flags>
			<properties/>
			<relations/>
			<accesscontrol/>
		</file>
		<file>
			<source>system/workplace/resources/editors/codemirror/dist/mode/gherkin/gherkin.js</source>
			<destination>system/workplace/resources/editors/codemirror/dist/mode/gherkin/gherkin.js</destination>
			<type>plain</type>
			<uuidstructure>cb8e2cb5-b2e7-11e5-88dc-000c2943a707</uuidstructure>
			<uuidresource>cb8e2cb6-b2e7-11e5-88dc-000c2943a707</uuidresource>
			<datelastmodified>Mon, 04 Jan 2016 13:33:52 GMT</datelastmodified>
			<userlastmodified>Admin</userlastmodified>
			<datecreated>Mon, 04 Jan 2016 13:33:52 GMT</datecreated>
			<usercreated>Admin</usercreated>
			<flags>0</flags>
			<properties/>
			<relations/>
			<accesscontrol/>
		</file>
		<file>
			<source>system/workplace/resources/editors/codemirror/dist/mode/gherkin/index.html</source>
			<destination>system/workplace/resources/editors/codemirror/dist/mode/gherkin/index.html</destination>
			<type>plain</type>
			<uuidstructure>cba5fa77-b2e7-11e5-88dc-000c2943a707</uuidstructure>
			<uuidresource>cba5fa78-b2e7-11e5-88dc-000c2943a707</uuidresource>
			<datelastmodified>Mon, 04 Jan 2016 13:33:52 GMT</datelastmodified>
			<userlastmodified>Admin</userlastmodified>
			<datecreated>Mon, 04 Jan 2016 13:33:52 GMT</datecreated>
			<usercreated>Admin</usercreated>
			<flags>0</flags>
			<properties/>
			<relations/>
			<accesscontrol/>
		</file>
		<file>
			<destination>system/workplace/resources/editors/codemirror/dist/mode/go</destination>
			<type>folder</type>
			<uuidstructure>dc41622b-b2e7-11e5-88dc-000c2943a707</uuidstructure>
			<datelastmodified>Mon, 04 Jan 2016 13:34:20 GMT</datelastmodified>
			<userlastmodified>Admin</userlastmodified>
			<datecreated>Mon, 04 Jan 2016 13:34:20 GMT</datecreated>
			<usercreated>Admin</usercreated>
			<flags>0</flags>
			<properties/>
			<relations/>
			<accesscontrol/>
		</file>
		<file>
			<source>system/workplace/resources/editors/codemirror/dist/mode/go/go.js</source>
			<destination>system/workplace/resources/editors/codemirror/dist/mode/go/go.js</destination>
			<type>plain</type>
			<uuidstructure>dc69d1bf-b2e7-11e5-88dc-000c2943a707</uuidstructure>
			<uuidresource>dc69d1c0-b2e7-11e5-88dc-000c2943a707</uuidresource>
			<datelastmodified>Mon, 04 Jan 2016 13:34:21 GMT</datelastmodified>
			<userlastmodified>Admin</userlastmodified>
			<datecreated>Mon, 04 Jan 2016 13:34:20 GMT</datecreated>
			<usercreated>Admin</usercreated>
			<flags>0</flags>
			<properties/>
			<relations/>
			<accesscontrol/>
		</file>
		<file>
			<source>system/workplace/resources/editors/codemirror/dist/mode/go/index.html</source>
			<destination>system/workplace/resources/editors/codemirror/dist/mode/go/index.html</destination>
			<type>plain</type>
			<uuidstructure>dc5203fd-b2e7-11e5-88dc-000c2943a707</uuidstructure>
			<uuidresource>dc5203fe-b2e7-11e5-88dc-000c2943a707</uuidresource>
			<datelastmodified>Mon, 04 Jan 2016 13:34:20 GMT</datelastmodified>
			<userlastmodified>Admin</userlastmodified>
			<datecreated>Mon, 04 Jan 2016 13:34:20 GMT</datecreated>
			<usercreated>Admin</usercreated>
			<flags>0</flags>
			<properties/>
			<relations/>
			<accesscontrol/>
		</file>
		<file>
			<destination>system/workplace/resources/editors/codemirror/dist/mode/groovy</destination>
			<type>folder</type>
			<uuidstructure>c2906333-b2e7-11e5-88dc-000c2943a707</uuidstructure>
			<datelastmodified>Mon, 04 Jan 2016 13:33:37 GMT</datelastmodified>
			<userlastmodified>Admin</userlastmodified>
			<datecreated>Mon, 04 Jan 2016 13:33:37 GMT</datecreated>
			<usercreated>Admin</usercreated>
			<flags>0</flags>
			<properties/>
			<relations/>
			<accesscontrol/>
		</file>
		<file>
			<source>system/workplace/resources/editors/codemirror/dist/mode/groovy/groovy.js</source>
			<destination>system/workplace/resources/editors/codemirror/dist/mode/groovy/groovy.js</destination>
			<type>plain</type>
			<uuidstructure>c29e9405-b2e7-11e5-88dc-000c2943a707</uuidstructure>
			<uuidresource>c29e9406-b2e7-11e5-88dc-000c2943a707</uuidresource>
			<datelastmodified>Mon, 04 Jan 2016 13:33:37 GMT</datelastmodified>
			<userlastmodified>Admin</userlastmodified>
			<datecreated>Mon, 04 Jan 2016 13:33:37 GMT</datecreated>
			<usercreated>Admin</usercreated>
			<flags>0</flags>
			<properties/>
			<relations/>
			<accesscontrol/>
		</file>
		<file>
			<source>system/workplace/resources/editors/codemirror/dist/mode/groovy/index.html</source>
			<destination>system/workplace/resources/editors/codemirror/dist/mode/groovy/index.html</destination>
			<type>plain</type>
			<uuidstructure>c2b661c7-b2e7-11e5-88dc-000c2943a707</uuidstructure>
			<uuidresource>c2b661c8-b2e7-11e5-88dc-000c2943a707</uuidresource>
			<datelastmodified>Mon, 04 Jan 2016 13:33:37 GMT</datelastmodified>
			<userlastmodified>Admin</userlastmodified>
			<datecreated>Mon, 04 Jan 2016 13:33:37 GMT</datecreated>
			<usercreated>Admin</usercreated>
			<flags>0</flags>
			<properties/>
			<relations/>
			<accesscontrol/>
		</file>
		<file>
			<destination>system/workplace/resources/editors/codemirror/dist/mode/haml</destination>
			<type>folder</type>
			<uuidstructure>cb1be2db-b2e7-11e5-88dc-000c2943a707</uuidstructure>
			<datelastmodified>Mon, 04 Jan 2016 13:33:51 GMT</datelastmodified>
			<userlastmodified>Admin</userlastmodified>
			<datecreated>Mon, 04 Jan 2016 13:33:51 GMT</datecreated>
			<usercreated>Admin</usercreated>
			<flags>0</flags>
			<properties/>
			<relations/>
			<accesscontrol/>
		</file>
		<file>
			<source>system/workplace/resources/editors/codemirror/dist/mode/haml/haml.js</source>
			<destination>system/workplace/resources/editors/codemirror/dist/mode/haml/haml.js</destination>
			<type>plain</type>
			<uuidstructure>cb576541-b2e7-11e5-88dc-000c2943a707</uuidstructure>
			<uuidresource>cb576542-b2e7-11e5-88dc-000c2943a707</uuidresource>
			<datelastmodified>Mon, 04 Jan 2016 13:33:52 GMT</datelastmodified>
			<userlastmodified>Admin</userlastmodified>
			<datecreated>Mon, 04 Jan 2016 13:33:52 GMT</datecreated>
			<usercreated>Admin</usercreated>
			<flags>0</flags>
			<properties/>
			<relations/>
			<accesscontrol/>
		</file>
		<file>
			<source>system/workplace/resources/editors/codemirror/dist/mode/haml/index.html</source>
			<destination>system/workplace/resources/editors/codemirror/dist/mode/haml/index.html</destination>
			<type>plain</type>
			<uuidstructure>cb42087f-b2e7-11e5-88dc-000c2943a707</uuidstructure>
			<uuidresource>cb420880-b2e7-11e5-88dc-000c2943a707</uuidresource>
			<datelastmodified>Mon, 04 Jan 2016 13:33:52 GMT</datelastmodified>
			<userlastmodified>Admin</userlastmodified>
			<datecreated>Mon, 04 Jan 2016 13:33:52 GMT</datecreated>
			<usercreated>Admin</usercreated>
			<flags>0</flags>
			<properties/>
			<relations/>
			<accesscontrol/>
		</file>
		<file>
			<source>system/workplace/resources/editors/codemirror/dist/mode/haml/test.js</source>
			<destination>system/workplace/resources/editors/codemirror/dist/mode/haml/test.js</destination>
			<type>plain</type>
			<uuidstructure>cb2a3abd-b2e7-11e5-88dc-000c2943a707</uuidstructure>
			<uuidresource>cb2a3abe-b2e7-11e5-88dc-000c2943a707</uuidresource>
			<datelastmodified>Mon, 04 Jan 2016 13:33:52 GMT</datelastmodified>
			<userlastmodified>Admin</userlastmodified>
			<datecreated>Mon, 04 Jan 2016 13:33:52 GMT</datecreated>
			<usercreated>Admin</usercreated>
			<flags>0</flags>
			<properties/>
			<relations/>
			<accesscontrol/>
		</file>
		<file>
			<destination>system/workplace/resources/editors/codemirror/dist/mode/handlebars</destination>
			<type>folder</type>
			<uuidstructure>d5187ed5-b2e7-11e5-88dc-000c2943a707</uuidstructure>
			<datelastmodified>Mon, 04 Jan 2016 13:34:08 GMT</datelastmodified>
			<userlastmodified>Admin</userlastmodified>
			<datecreated>Mon, 04 Jan 2016 13:34:08 GMT</datecreated>
			<usercreated>Admin</usercreated>
			<flags>0</flags>
			<properties/>
			<relations/>
			<accesscontrol/>
		</file>
		<file>
			<source>system/workplace/resources/editors/codemirror/dist/mode/handlebars/handlebars.js</source>
			<destination>system/workplace/resources/editors/codemirror/dist/mode/handlebars/handlebars.js</destination>
			<type>plain</type>
			<uuidstructure>d540ee69-b2e7-11e5-88dc-000c2943a707</uuidstructure>
			<uuidresource>d540ee6a-b2e7-11e5-88dc-000c2943a707</uuidresource>
			<datelastmodified>Mon, 04 Jan 2016 13:34:09 GMT</datelastmodified>
			<userlastmodified>Admin</userlastmodified>
			<datecreated>Mon, 04 Jan 2016 13:34:08 GMT</datecreated>
			<usercreated>Admin</usercreated>
			<flags>0</flags>
			<properties/>
			<relations/>
			<accesscontrol/>
		</file>
		<file>
			<source>system/workplace/resources/editors/codemirror/dist/mode/handlebars/index.html</source>
			<destination>system/workplace/resources/editors/codemirror/dist/mode/handlebars/index.html</destination>
			<type>plain</type>
			<uuidstructure>d52920a7-b2e7-11e5-88dc-000c2943a707</uuidstructure>
			<uuidresource>d52920a8-b2e7-11e5-88dc-000c2943a707</uuidresource>
			<datelastmodified>Mon, 04 Jan 2016 13:34:08 GMT</datelastmodified>
			<userlastmodified>Admin</userlastmodified>
			<datecreated>Mon, 04 Jan 2016 13:34:08 GMT</datecreated>
			<usercreated>Admin</usercreated>
			<flags>0</flags>
			<properties/>
			<relations/>
			<accesscontrol/>
		</file>
		<file>
			<destination>system/workplace/resources/editors/codemirror/dist/mode/haskell</destination>
			<type>folder</type>
			<uuidstructure>cfa7fb07-b2e7-11e5-88dc-000c2943a707</uuidstructure>
			<datelastmodified>Mon, 04 Jan 2016 13:33:59 GMT</datelastmodified>
			<userlastmodified>Admin</userlastmodified>
			<datecreated>Mon, 04 Jan 2016 13:33:59 GMT</datecreated>
			<usercreated>Admin</usercreated>
			<flags>0</flags>
			<properties/>
			<relations/>
			<accesscontrol/>
		</file>
		<file>
			<source>system/workplace/resources/editors/codemirror/dist/mode/haskell/haskell.js</source>
			<destination>system/workplace/resources/editors/codemirror/dist/mode/haskell/haskell.js</destination>
			<type>plain</type>
			<uuidstructure>cfb62bd9-b2e7-11e5-88dc-000c2943a707</uuidstructure>
			<uuidresource>cfb62bda-b2e7-11e5-88dc-000c2943a707</uuidresource>
			<datelastmodified>Mon, 04 Jan 2016 13:33:59 GMT</datelastmodified>
			<userlastmodified>Admin</userlastmodified>
			<datecreated>Mon, 04 Jan 2016 13:33:59 GMT</datecreated>
			<usercreated>Admin</usercreated>
			<flags>0</flags>
			<properties/>
			<relations/>
			<accesscontrol/>
		</file>
		<file>
			<source>system/workplace/resources/editors/codemirror/dist/mode/haskell/index.html</source>
			<destination>system/workplace/resources/editors/codemirror/dist/mode/haskell/index.html</destination>
			<type>plain</type>
			<uuidstructure>cfcdf99b-b2e7-11e5-88dc-000c2943a707</uuidstructure>
			<uuidresource>cfcdf99c-b2e7-11e5-88dc-000c2943a707</uuidresource>
			<datelastmodified>Mon, 04 Jan 2016 13:33:59 GMT</datelastmodified>
			<userlastmodified>Admin</userlastmodified>
			<datecreated>Mon, 04 Jan 2016 13:33:59 GMT</datecreated>
			<usercreated>Admin</usercreated>
			<flags>0</flags>
			<properties/>
			<relations/>
			<accesscontrol/>
		</file>
		<file>
			<destination>system/workplace/resources/editors/codemirror/dist/mode/haxe</destination>
			<type>folder</type>
			<uuidstructure>d8ce3423-b2e7-11e5-88dc-000c2943a707</uuidstructure>
			<datelastmodified>Mon, 04 Jan 2016 13:34:14 GMT</datelastmodified>
			<userlastmodified>Admin</userlastmodified>
			<datecreated>Mon, 04 Jan 2016 13:34:14 GMT</datecreated>
			<usercreated>Admin</usercreated>
			<flags>0</flags>
			<properties/>
			<relations/>
			<accesscontrol/>
		</file>
		<file>
			<source>system/workplace/resources/editors/codemirror/dist/mode/haxe/haxe.js</source>
			<destination>system/workplace/resources/editors/codemirror/dist/mode/haxe/haxe.js</destination>
			<type>plain</type>
			<uuidstructure>d8f1e8c7-b2e7-11e5-88dc-000c2943a707</uuidstructure>
			<uuidresource>d8f1e8c8-b2e7-11e5-88dc-000c2943a707</uuidresource>
			<datelastmodified>Mon, 04 Jan 2016 13:34:15 GMT</datelastmodified>
			<userlastmodified>Admin</userlastmodified>
			<datecreated>Mon, 04 Jan 2016 13:34:15 GMT</datecreated>
			<usercreated>Admin</usercreated>
			<flags>0</flags>
			<properties/>
			<relations/>
			<accesscontrol/>
		</file>
		<file>
			<source>system/workplace/resources/editors/codemirror/dist/mode/haxe/index.html</source>
			<destination>system/workplace/resources/editors/codemirror/dist/mode/haxe/index.html</destination>
			<type>plain</type>
			<uuidstructure>d8dc8c05-b2e7-11e5-88dc-000c2943a707</uuidstructure>
			<uuidresource>d8dc8c06-b2e7-11e5-88dc-000c2943a707</uuidresource>
			<datelastmodified>Mon, 04 Jan 2016 13:34:15 GMT</datelastmodified>
			<userlastmodified>Admin</userlastmodified>
			<datecreated>Mon, 04 Jan 2016 13:34:15 GMT</datecreated>
			<usercreated>Admin</usercreated>
			<flags>0</flags>
			<properties/>
			<relations/>
			<accesscontrol/>
		</file>
		<file>
			<destination>system/workplace/resources/editors/codemirror/dist/mode/htmlembedded</destination>
			<type>folder</type>
			<uuidstructure>ce77431f-b2e7-11e5-88dc-000c2943a707</uuidstructure>
			<datelastmodified>Mon, 04 Jan 2016 13:33:57 GMT</datelastmodified>
			<userlastmodified>Admin</userlastmodified>
			<datecreated>Mon, 04 Jan 2016 13:33:57 GMT</datecreated>
			<usercreated>Admin</usercreated>
			<flags>0</flags>
			<properties/>
			<relations/>
			<accesscontrol/>
		</file>
		<file>
			<source>system/workplace/resources/editors/codemirror/dist/mode/htmlembedded/htmlembedded.js</source>
			<destination>system/workplace/resources/editors/codemirror/dist/mode/htmlembedded/htmlembedded.js</destination>
			<type>plain</type>
			<uuidstructure>ce9d41b3-b2e7-11e5-88dc-000c2943a707</uuidstructure>
			<uuidresource>ce9d41b4-b2e7-11e5-88dc-000c2943a707</uuidresource>
			<datelastmodified>Mon, 04 Jan 2016 13:33:57 GMT</datelastmodified>
			<userlastmodified>Admin</userlastmodified>
			<datecreated>Mon, 04 Jan 2016 13:33:57 GMT</datecreated>
			<usercreated>Admin</usercreated>
			<flags>0</flags>
			<properties/>
			<relations/>
			<accesscontrol/>
		</file>
		<file>
			<source>system/workplace/resources/editors/codemirror/dist/mode/htmlembedded/index.html</source>
			<destination>system/workplace/resources/editors/codemirror/dist/mode/htmlembedded/index.html</destination>
			<type>plain</type>
			<uuidstructure>ce8573f1-b2e7-11e5-88dc-000c2943a707</uuidstructure>
			<uuidresource>ce8573f2-b2e7-11e5-88dc-000c2943a707</uuidresource>
			<datelastmodified>Mon, 04 Jan 2016 13:33:57 GMT</datelastmodified>
			<userlastmodified>Admin</userlastmodified>
			<datecreated>Mon, 04 Jan 2016 13:33:57 GMT</datecreated>
			<usercreated>Admin</usercreated>
			<flags>0</flags>
			<properties/>
			<relations/>
			<accesscontrol/>
		</file>
		<file>
			<destination>system/workplace/resources/editors/codemirror/dist/mode/htmlmixed</destination>
			<type>folder</type>
			<uuidstructure>c2da1669-b2e7-11e5-88dc-000c2943a707</uuidstructure>
			<datelastmodified>Mon, 04 Jan 2016 13:33:38 GMT</datelastmodified>
			<userlastmodified>Admin</userlastmodified>
			<datecreated>Mon, 04 Jan 2016 13:33:38 GMT</datecreated>
			<usercreated>Admin</usercreated>
			<flags>0</flags>
			<properties/>
			<relations/>
			<accesscontrol/>
		</file>
		<file>
			<source>system/workplace/resources/editors/codemirror/dist/mode/htmlmixed/htmlmixed.js</source>
			<destination>system/workplace/resources/editors/codemirror/dist/mode/htmlmixed/htmlmixed.js</destination>
			<type>plain</type>
			<uuidstructure>c2e86e4b-b2e7-11e5-88dc-000c2943a707</uuidstructure>
			<uuidresource>c2e86e4c-b2e7-11e5-88dc-000c2943a707</uuidresource>
			<datelastmodified>Mon, 04 Jan 2016 13:33:38 GMT</datelastmodified>
			<userlastmodified>Admin</userlastmodified>
			<datecreated>Mon, 04 Jan 2016 13:33:38 GMT</datecreated>
			<usercreated>Admin</usercreated>
			<flags>0</flags>
			<properties/>
			<relations/>
			<accesscontrol/>
		</file>
		<file>
			<source>system/workplace/resources/editors/codemirror/dist/mode/htmlmixed/index.html</source>
			<destination>system/workplace/resources/editors/codemirror/dist/mode/htmlmixed/index.html</destination>
			<type>plain</type>
			<uuidstructure>c2fdcb0d-b2e7-11e5-88dc-000c2943a707</uuidstructure>
			<uuidresource>c2fdcb0e-b2e7-11e5-88dc-000c2943a707</uuidresource>
			<datelastmodified>Mon, 04 Jan 2016 13:33:38 GMT</datelastmodified>
			<userlastmodified>Admin</userlastmodified>
			<datecreated>Mon, 04 Jan 2016 13:33:38 GMT</datecreated>
			<usercreated>Admin</usercreated>
			<flags>0</flags>
			<properties/>
			<relations/>
			<accesscontrol/>
		</file>
		<file>
			<destination>system/workplace/resources/editors/codemirror/dist/mode/http</destination>
			<type>folder</type>
			<uuidstructure>d566ecfb-b2e7-11e5-88dc-000c2943a707</uuidstructure>
			<datelastmodified>Mon, 04 Jan 2016 13:34:09 GMT</datelastmodified>
			<userlastmodified>Admin</userlastmodified>
			<datecreated>Mon, 04 Jan 2016 13:34:09 GMT</datecreated>
			<usercreated>Admin</usercreated>
			<flags>0</flags>
			<properties/>
			<relations/>
			<accesscontrol/>
		</file>
		<file>
			<source>system/workplace/resources/editors/codemirror/dist/mode/http/http.js</source>
			<destination>system/workplace/resources/editors/codemirror/dist/mode/http/http.js</destination>
			<type>plain</type>
			<uuidstructure>d58aa19f-b2e7-11e5-88dc-000c2943a707</uuidstructure>
			<uuidresource>d58aa1a0-b2e7-11e5-88dc-000c2943a707</uuidresource>
			<datelastmodified>Mon, 04 Jan 2016 13:34:09 GMT</datelastmodified>
			<userlastmodified>Admin</userlastmodified>
			<datecreated>Mon, 04 Jan 2016 13:34:09 GMT</datecreated>
			<usercreated>Admin</usercreated>
			<flags>0</flags>
			<properties/>
			<relations/>
			<accesscontrol/>
		</file>
		<file>
			<source>system/workplace/resources/editors/codemirror/dist/mode/http/index.html</source>
			<destination>system/workplace/resources/editors/codemirror/dist/mode/http/index.html</destination>
			<type>plain</type>
			<uuidstructure>d57544dd-b2e7-11e5-88dc-000c2943a707</uuidstructure>
			<uuidresource>d57544de-b2e7-11e5-88dc-000c2943a707</uuidresource>
			<datelastmodified>Mon, 04 Jan 2016 13:34:09 GMT</datelastmodified>
			<userlastmodified>Admin</userlastmodified>
			<datecreated>Mon, 04 Jan 2016 13:34:09 GMT</datecreated>
			<usercreated>Admin</usercreated>
			<flags>0</flags>
			<properties/>
			<relations/>
			<accesscontrol/>
		</file>
		<file>
			<destination>system/workplace/resources/editors/codemirror/dist/mode/idl</destination>
			<type>folder</type>
			<uuidstructure>d03b8883-b2e7-11e5-88dc-000c2943a707</uuidstructure>
			<datelastmodified>Mon, 04 Jan 2016 13:34:00 GMT</datelastmodified>
			<userlastmodified>Admin</userlastmodified>
			<datecreated>Mon, 04 Jan 2016 13:34:00 GMT</datecreated>
			<usercreated>Admin</usercreated>
			<flags>0</flags>
			<properties/>
			<relations/>
			<accesscontrol/>
		</file>
		<file>
			<source>system/workplace/resources/editors/codemirror/dist/mode/idl/idl.js</source>
			<destination>system/workplace/resources/editors/codemirror/dist/mode/idl/idl.js</destination>
			<type>plain</type>
			<uuidstructure>d049b955-b2e7-11e5-88dc-000c2943a707</uuidstructure>
			<uuidresource>d049b956-b2e7-11e5-88dc-000c2943a707</uuidresource>
			<datelastmodified>Mon, 04 Jan 2016 13:34:00 GMT</datelastmodified>
			<userlastmodified>Admin</userlastmodified>
			<datecreated>Mon, 04 Jan 2016 13:34:00 GMT</datecreated>
			<usercreated>Admin</usercreated>
			<flags>0</flags>
			<properties/>
			<relations/>
			<accesscontrol/>
		</file>
		<file>
			<source>system/workplace/resources/editors/codemirror/dist/mode/idl/index.html</source>
			<destination>system/workplace/resources/editors/codemirror/dist/mode/idl/index.html</destination>
			<type>plain</type>
			<uuidstructure>d0618717-b2e7-11e5-88dc-000c2943a707</uuidstructure>
			<uuidresource>d0618718-b2e7-11e5-88dc-000c2943a707</uuidresource>
			<datelastmodified>Mon, 04 Jan 2016 13:34:00 GMT</datelastmodified>
			<userlastmodified>Admin</userlastmodified>
			<datecreated>Mon, 04 Jan 2016 13:34:00 GMT</datecreated>
			<usercreated>Admin</usercreated>
			<flags>0</flags>
			<properties/>
			<relations/>
			<accesscontrol/>
		</file>
		<file>
			<destination>system/workplace/resources/editors/codemirror/dist/mode/jade</destination>
			<type>folder</type>
			<uuidstructure>d4317b23-b2e7-11e5-88dc-000c2943a707</uuidstructure>
			<datelastmodified>Mon, 04 Jan 2016 13:34:07 GMT</datelastmodified>
			<userlastmodified>Admin</userlastmodified>
			<datecreated>Mon, 04 Jan 2016 13:34:07 GMT</datecreated>
			<usercreated>Admin</usercreated>
			<flags>0</flags>
			<properties/>
			<relations/>
			<accesscontrol/>
		</file>
		<file>
			<source>system/workplace/resources/editors/codemirror/dist/mode/jade/index.html</source>
			<destination>system/workplace/resources/editors/codemirror/dist/mode/jade/index.html</destination>
			<type>plain</type>
			<uuidstructure>d43fd305-b2e7-11e5-88dc-000c2943a707</uuidstructure>
			<uuidresource>d43fd306-b2e7-11e5-88dc-000c2943a707</uuidresource>
			<datelastmodified>Mon, 04 Jan 2016 13:34:07 GMT</datelastmodified>
			<userlastmodified>Admin</userlastmodified>
			<datecreated>Mon, 04 Jan 2016 13:34:07 GMT</datecreated>
			<usercreated>Admin</usercreated>
			<flags>0</flags>
			<properties/>
			<relations/>
			<accesscontrol/>
		</file>
		<file>
			<source>system/workplace/resources/editors/codemirror/dist/mode/jade/jade.js</source>
			<destination>system/workplace/resources/editors/codemirror/dist/mode/jade/jade.js</destination>
			<type>plain</type>
			<uuidstructure>d4552fc7-b2e7-11e5-88dc-000c2943a707</uuidstructure>
			<uuidresource>d4552fc8-b2e7-11e5-88dc-000c2943a707</uuidresource>
			<datelastmodified>Mon, 04 Jan 2016 13:34:07 GMT</datelastmodified>
			<userlastmodified>Admin</userlastmodified>
			<datecreated>Mon, 04 Jan 2016 13:34:07 GMT</datecreated>
			<usercreated>Admin</usercreated>
			<flags>0</flags>
			<properties/>
			<relations/>
			<accesscontrol/>
		</file>
		<file>
			<destination>system/workplace/resources/editors/codemirror/dist/mode/javascript</destination>
			<type>folder</type>
			<uuidstructure>c883d2a9-b2e7-11e5-88dc-000c2943a707</uuidstructure>
			<datelastmodified>Mon, 04 Jan 2016 13:33:47 GMT</datelastmodified>
			<userlastmodified>Admin</userlastmodified>
			<datecreated>Mon, 04 Jan 2016 13:33:47 GMT</datecreated>
			<usercreated>Admin</usercreated>
			<flags>0</flags>
			<properties/>
			<relations/>
			<accesscontrol/>
		</file>
		<file>
			<source>system/workplace/resources/editors/codemirror/dist/mode/javascript/index.html</source>
			<destination>system/workplace/resources/editors/codemirror/dist/mode/javascript/index.html</destination>
			<type>plain</type>
			<uuidstructure>c8f61c83-b2e7-11e5-88dc-000c2943a707</uuidstructure>
			<uuidresource>c8f61c84-b2e7-11e5-88dc-000c2943a707</uuidresource>
			<datelastmodified>Mon, 04 Jan 2016 13:33:48 GMT</datelastmodified>
			<userlastmodified>Admin</userlastmodified>
			<datecreated>Mon, 04 Jan 2016 13:33:48 GMT</datecreated>
			<usercreated>Admin</usercreated>
			<flags>0</flags>
			<properties/>
			<relations/>
			<accesscontrol/>
		</file>
		<file>
			<source>system/workplace/resources/editors/codemirror/dist/mode/javascript/javascript.js</source>
			<destination>system/workplace/resources/editors/codemirror/dist/mode/javascript/javascript.js</destination>
			<type>plain</type>
			<uuidstructure>c8de4ec1-b2e7-11e5-88dc-000c2943a707</uuidstructure>
			<uuidresource>c8de4ec2-b2e7-11e5-88dc-000c2943a707</uuidresource>
			<datelastmodified>Mon, 04 Jan 2016 13:33:48 GMT</datelastmodified>
			<userlastmodified>Admin</userlastmodified>
			<datecreated>Mon, 04 Jan 2016 13:33:48 GMT</datecreated>
			<usercreated>Admin</usercreated>
			<flags>0</flags>
			<properties/>
			<relations/>
			<accesscontrol/>
		</file>
		<file>
			<source>system/workplace/resources/editors/codemirror/dist/mode/javascript/json-ld.html</source>
			<destination>system/workplace/resources/editors/codemirror/dist/mode/javascript/json-ld.html</destination>
			<type>plain</type>
			<uuidstructure>c8c40fff-b2e7-11e5-88dc-000c2943a707</uuidstructure>
			<uuidresource>c8c41000-b2e7-11e5-88dc-000c2943a707</uuidresource>
			<datelastmodified>Mon, 04 Jan 2016 13:33:48 GMT</datelastmodified>
			<userlastmodified>Admin</userlastmodified>
			<datecreated>Mon, 04 Jan 2016 13:33:48 GMT</datecreated>
			<usercreated>Admin</usercreated>
			<flags>0</flags>
			<properties/>
			<relations/>
			<accesscontrol/>
		</file>
		<file>
			<source>system/workplace/resources/editors/codemirror/dist/mode/javascript/test.js</source>
			<destination>system/workplace/resources/editors/codemirror/dist/mode/javascript/test.js</destination>
			<type>plain</type>
			<uuidstructure>c8ac423d-b2e7-11e5-88dc-000c2943a707</uuidstructure>
			<uuidresource>c8ac423e-b2e7-11e5-88dc-000c2943a707</uuidresource>
			<datelastmodified>Mon, 04 Jan 2016 13:33:47 GMT</datelastmodified>
			<userlastmodified>Admin</userlastmodified>
			<datecreated>Mon, 04 Jan 2016 13:33:47 GMT</datecreated>
			<usercreated>Admin</usercreated>
			<flags>0</flags>
			<properties/>
			<relations/>
			<accesscontrol/>
		</file>
		<file>
			<source>system/workplace/resources/editors/codemirror/dist/mode/javascript/typescript.html</source>
			<destination>system/workplace/resources/editors/codemirror/dist/mode/javascript/typescript.html</destination>
			<type>plain</type>
			<uuidstructure>c894747b-b2e7-11e5-88dc-000c2943a707</uuidstructure>
			<uuidresource>c894747c-b2e7-11e5-88dc-000c2943a707</uuidresource>
			<datelastmodified>Mon, 04 Jan 2016 13:33:47 GMT</datelastmodified>
			<userlastmodified>Admin</userlastmodified>
			<datecreated>Mon, 04 Jan 2016 13:33:47 GMT</datecreated>
			<usercreated>Admin</usercreated>
			<flags>0</flags>
			<properties/>
			<relations/>
			<accesscontrol/>
		</file>
		<file>
			<destination>system/workplace/resources/editors/codemirror/dist/mode/jinja2</destination>
			<type>folder</type>
			<uuidstructure>dde43cd9-b2e7-11e5-88dc-000c2943a707</uuidstructure>
			<datelastmodified>Mon, 04 Jan 2016 13:34:23 GMT</datelastmodified>
			<userlastmodified>Admin</userlastmodified>
			<datecreated>Mon, 04 Jan 2016 13:34:23 GMT</datecreated>
			<usercreated>Admin</usercreated>
			<flags>0</flags>
			<properties/>
			<relations/>
			<accesscontrol/>
		</file>
		<file>
			<source>system/workplace/resources/editors/codemirror/dist/mode/jinja2/index.html</source>
			<destination>system/workplace/resources/editors/codemirror/dist/mode/jinja2/index.html</destination>
			<type>plain</type>
			<uuidstructure>de0cac6d-b2e7-11e5-88dc-000c2943a707</uuidstructure>
			<uuidresource>de0cac6e-b2e7-11e5-88dc-000c2943a707</uuidresource>
			<datelastmodified>Mon, 04 Jan 2016 13:34:23 GMT</datelastmodified>
			<userlastmodified>Admin</userlastmodified>
			<datecreated>Mon, 04 Jan 2016 13:34:23 GMT</datecreated>
			<usercreated>Admin</usercreated>
			<flags>0</flags>
			<properties/>
			<relations/>
			<accesscontrol/>
		</file>
		<file>
			<source>system/workplace/resources/editors/codemirror/dist/mode/jinja2/jinja2.js</source>
			<destination>system/workplace/resources/editors/codemirror/dist/mode/jinja2/jinja2.js</destination>
			<type>plain</type>
			<uuidstructure>ddf294bb-b2e7-11e5-88dc-000c2943a707</uuidstructure>
			<uuidresource>ddf294bc-b2e7-11e5-88dc-000c2943a707</uuidresource>
			<datelastmodified>Mon, 04 Jan 2016 13:34:23 GMT</datelastmodified>
			<userlastmodified>Admin</userlastmodified>
			<datecreated>Mon, 04 Jan 2016 13:34:23 GMT</datecreated>
			<usercreated>Admin</usercreated>
			<flags>0</flags>
			<properties/>
			<relations/>
			<accesscontrol/>
		</file>
		<file>
			<destination>system/workplace/resources/editors/codemirror/dist/mode/julia</destination>
			<type>folder</type>
			<uuidstructure>dd935db3-b2e7-11e5-88dc-000c2943a707</uuidstructure>
			<datelastmodified>Mon, 04 Jan 2016 13:34:22 GMT</datelastmodified>
			<userlastmodified>Admin</userlastmodified>
			<datecreated>Mon, 04 Jan 2016 13:34:22 GMT</datecreated>
			<usercreated>Admin</usercreated>
			<flags>0</flags>
			<properties/>
			<relations/>
			<accesscontrol/>
		</file>
		<file>
			<source>system/workplace/resources/editors/codemirror/dist/mode/julia/index.html</source>
			<destination>system/workplace/resources/editors/codemirror/dist/mode/julia/index.html</destination>
			<type>plain</type>
			<uuidstructure>dda3ff85-b2e7-11e5-88dc-000c2943a707</uuidstructure>
			<uuidresource>dda3ff86-b2e7-11e5-88dc-000c2943a707</uuidresource>
			<datelastmodified>Mon, 04 Jan 2016 13:34:23 GMT</datelastmodified>
			<userlastmodified>Admin</userlastmodified>
			<datecreated>Mon, 04 Jan 2016 13:34:23 GMT</datecreated>
			<usercreated>Admin</usercreated>
			<flags>0</flags>
			<properties/>
			<relations/>
			<accesscontrol/>
		</file>
		<file>
			<source>system/workplace/resources/editors/codemirror/dist/mode/julia/julia.js</source>
			<destination>system/workplace/resources/editors/codemirror/dist/mode/julia/julia.js</destination>
			<type>plain</type>
			<uuidstructure>ddbbcd47-b2e7-11e5-88dc-000c2943a707</uuidstructure>
			<uuidresource>ddbbcd48-b2e7-11e5-88dc-000c2943a707</uuidresource>
			<datelastmodified>Mon, 04 Jan 2016 13:34:23 GMT</datelastmodified>
			<userlastmodified>Admin</userlastmodified>
			<datecreated>Mon, 04 Jan 2016 13:34:23 GMT</datecreated>
			<usercreated>Admin</usercreated>
			<flags>0</flags>
			<properties/>
			<relations/>
			<accesscontrol/>
		</file>
		<file>
			<destination>system/workplace/resources/editors/codemirror/dist/mode/livescript</destination>
			<type>folder</type>
			<uuidstructure>c91e8c15-b2e7-11e5-88dc-000c2943a707</uuidstructure>
			<datelastmodified>Mon, 04 Jan 2016 13:33:48 GMT</datelastmodified>
			<userlastmodified>Admin</userlastmodified>
			<datecreated>Mon, 04 Jan 2016 13:33:48 GMT</datecreated>
			<usercreated>Admin</usercreated>
			<flags>0</flags>
			<properties/>
			<relations/>
			<accesscontrol/>
		</file>
		<file>
			<source>system/workplace/resources/editors/codemirror/dist/mode/livescript/index.html</source>
			<destination>system/workplace/resources/editors/codemirror/dist/mode/livescript/index.html</destination>
			<type>plain</type>
			<uuidstructure>c9448aa9-b2e7-11e5-88dc-000c2943a707</uuidstructure>
			<uuidresource>c9448aaa-b2e7-11e5-88dc-000c2943a707</uuidresource>
			<datelastmodified>Mon, 04 Jan 2016 13:33:48 GMT</datelastmodified>
			<userlastmodified>Admin</userlastmodified>
			<datecreated>Mon, 04 Jan 2016 13:33:48 GMT</datecreated>
			<usercreated>Admin</usercreated>
			<flags>0</flags>
			<properties/>
			<relations/>
			<accesscontrol/>
		</file>
		<file>
			<source>system/workplace/resources/editors/codemirror/dist/mode/livescript/livescript.js</source>
			<destination>system/workplace/resources/editors/codemirror/dist/mode/livescript/livescript.js</destination>
			<type>plain</type>
			<uuidstructure>c92cbce7-b2e7-11e5-88dc-000c2943a707</uuidstructure>
			<uuidresource>c92cbce8-b2e7-11e5-88dc-000c2943a707</uuidresource>
			<datelastmodified>Mon, 04 Jan 2016 13:33:48 GMT</datelastmodified>
			<userlastmodified>Admin</userlastmodified>
			<datecreated>Mon, 04 Jan 2016 13:33:48 GMT</datecreated>
			<usercreated>Admin</usercreated>
			<flags>0</flags>
			<properties/>
			<relations/>
			<accesscontrol/>
		</file>
		<file>
			<destination>system/workplace/resources/editors/codemirror/dist/mode/lua</destination>
			<type>folder</type>
			<uuidstructure>d219e599-b2e7-11e5-88dc-000c2943a707</uuidstructure>
			<datelastmodified>Mon, 04 Jan 2016 13:34:03 GMT</datelastmodified>
			<userlastmodified>Admin</userlastmodified>
			<datecreated>Mon, 04 Jan 2016 13:34:03 GMT</datecreated>
			<usercreated>Admin</usercreated>
			<flags>0</flags>
			<properties/>
			<relations/>
			<accesscontrol/>
		</file>
		<file>
			<source>system/workplace/resources/editors/codemirror/dist/mode/lua/index.html</source>
			<destination>system/workplace/resources/editors/codemirror/dist/mode/lua/index.html</destination>
			<type>plain</type>
			<uuidstructure>d23d9a3d-b2e7-11e5-88dc-000c2943a707</uuidstructure>
			<uuidresource>d23d9a3e-b2e7-11e5-88dc-000c2943a707</uuidresource>
			<datelastmodified>Mon, 04 Jan 2016 13:34:03 GMT</datelastmodified>
			<userlastmodified>Admin</userlastmodified>
			<datecreated>Mon, 04 Jan 2016 13:34:03 GMT</datecreated>
			<usercreated>Admin</usercreated>
			<flags>0</flags>
			<properties/>
			<relations/>
			<accesscontrol/>
		</file>
		<file>
			<source>system/workplace/resources/editors/codemirror/dist/mode/lua/lua.js</source>
			<destination>system/workplace/resources/editors/codemirror/dist/mode/lua/lua.js</destination>
			<type>plain</type>
			<uuidstructure>d2283d7b-b2e7-11e5-88dc-000c2943a707</uuidstructure>
			<uuidresource>d2283d7c-b2e7-11e5-88dc-000c2943a707</uuidresource>
			<datelastmodified>Mon, 04 Jan 2016 13:34:03 GMT</datelastmodified>
			<userlastmodified>Admin</userlastmodified>
			<datecreated>Mon, 04 Jan 2016 13:34:03 GMT</datecreated>
			<usercreated>Admin</usercreated>
			<flags>0</flags>
			<properties/>
			<relations/>
			<accesscontrol/>
		</file>
		<file>
			<destination>system/workplace/resources/editors/codemirror/dist/mode/markdown</destination>
			<type>folder</type>
			<uuidstructure>c1e507f5-b2e7-11e5-88dc-000c2943a707</uuidstructure>
			<datelastmodified>Mon, 04 Jan 2016 13:33:36 GMT</datelastmodified>
			<userlastmodified>Admin</userlastmodified>
			<datecreated>Mon, 04 Jan 2016 13:33:36 GMT</datecreated>
			<usercreated>Admin</usercreated>
			<flags>0</flags>
			<properties/>
			<relations/>
			<accesscontrol/>
		</file>
		<file>
			<source>system/workplace/resources/editors/codemirror/dist/mode/markdown/index.html</source>
			<destination>system/workplace/resources/editors/codemirror/dist/mode/markdown/index.html</destination>
			<type>plain</type>
			<uuidstructure>c20b0689-b2e7-11e5-88dc-000c2943a707</uuidstructure>
			<uuidresource>c20b068a-b2e7-11e5-88dc-000c2943a707</uuidresource>
			<datelastmodified>Mon, 04 Jan 2016 13:33:36 GMT</datelastmodified>
			<userlastmodified>Admin</userlastmodified>
			<datecreated>Mon, 04 Jan 2016 13:33:36 GMT</datecreated>
			<usercreated>Admin</usercreated>
			<flags>0</flags>
			<properties/>
			<relations/>
			<accesscontrol/>
		</file>
		<file>
			<source>system/workplace/resources/editors/codemirror/dist/mode/markdown/markdown.js</source>
			<destination>system/workplace/resources/editors/codemirror/dist/mode/markdown/markdown.js</destination>
			<type>plain</type>
			<uuidstructure>c2208a5b-b2e7-11e5-88dc-000c2943a707</uuidstructure>
			<uuidresource>c2208a5c-b2e7-11e5-88dc-000c2943a707</uuidresource>
			<datelastmodified>Mon, 04 Jan 2016 13:33:36 GMT</datelastmodified>
			<userlastmodified>Admin</userlastmodified>
			<datecreated>Mon, 04 Jan 2016 13:33:36 GMT</datecreated>
			<usercreated>Admin</usercreated>
			<flags>0</flags>
			<properties/>
			<relations/>
			<accesscontrol/>
		</file>
		<file>
			<source>system/workplace/resources/editors/codemirror/dist/mode/markdown/test.js</source>
			<destination>system/workplace/resources/editors/codemirror/dist/mode/markdown/test.js</destination>
			<type>plain</type>
			<uuidstructure>c1f338c7-b2e7-11e5-88dc-000c2943a707</uuidstructure>
			<uuidresource>c1f338c8-b2e7-11e5-88dc-000c2943a707</uuidresource>
			<datelastmodified>Mon, 04 Jan 2016 13:33:36 GMT</datelastmodified>
			<userlastmodified>Admin</userlastmodified>
			<datecreated>Mon, 04 Jan 2016 13:33:36 GMT</datecreated>
			<usercreated>Admin</usercreated>
			<flags>0</flags>
			<properties/>
			<relations/>
			<accesscontrol/>
		</file>
		<file>
			<destination>system/workplace/resources/editors/codemirror/dist/mode/mathematica</destination>
			<type>folder</type>
			<uuidstructure>c488ff09-b2e7-11e5-88dc-000c2943a707</uuidstructure>
			<datelastmodified>Mon, 04 Jan 2016 13:33:40 GMT</datelastmodified>
			<userlastmodified>Admin</userlastmodified>
			<datecreated>Mon, 04 Jan 2016 13:33:40 GMT</datecreated>
			<usercreated>Admin</usercreated>
			<flags>0</flags>
			<properties/>
			<relations/>
			<accesscontrol/>
		</file>
		<file>
			<source>system/workplace/resources/editors/codemirror/dist/mode/mathematica/index.html</source>
			<destination>system/workplace/resources/editors/codemirror/dist/mode/mathematica/index.html</destination>
			<type>plain</type>
			<uuidstructure>c4af24ad-b2e7-11e5-88dc-000c2943a707</uuidstructure>
			<uuidresource>c4af24ae-b2e7-11e5-88dc-000c2943a707</uuidresource>
			<datelastmodified>Mon, 04 Jan 2016 13:33:41 GMT</datelastmodified>
			<userlastmodified>Admin</userlastmodified>
			<datecreated>Mon, 04 Jan 2016 13:33:41 GMT</datecreated>
			<usercreated>Admin</usercreated>
			<flags>0</flags>
			<properties/>
			<relations/>
			<accesscontrol/>
		</file>
		<file>
			<source>system/workplace/resources/editors/codemirror/dist/mode/mathematica/mathematica.js</source>
			<destination>system/workplace/resources/editors/codemirror/dist/mode/mathematica/mathematica.js</destination>
			<type>plain</type>
			<uuidstructure>c49756eb-b2e7-11e5-88dc-000c2943a707</uuidstructure>
			<uuidresource>c49756ec-b2e7-11e5-88dc-000c2943a707</uuidresource>
			<datelastmodified>Mon, 04 Jan 2016 13:33:41 GMT</datelastmodified>
			<userlastmodified>Admin</userlastmodified>
			<datecreated>Mon, 04 Jan 2016 13:33:41 GMT</datecreated>
			<usercreated>Admin</usercreated>
			<flags>0</flags>
			<properties/>
			<relations/>
			<accesscontrol/>
		</file>
		<file>
			<destination>system/workplace/resources/editors/codemirror/dist/mode/mirc</destination>
			<type>folder</type>
			<uuidstructure>ce2b1ee9-b2e7-11e5-88dc-000c2943a707</uuidstructure>
			<datelastmodified>Mon, 04 Jan 2016 13:33:57 GMT</datelastmodified>
			<userlastmodified>Admin</userlastmodified>
			<datecreated>Mon, 04 Jan 2016 13:33:57 GMT</datecreated>
			<usercreated>Admin</usercreated>
			<flags>0</flags>
			<properties/>
			<relations/>
			<accesscontrol/>
		</file>
		<file>
			<source>system/workplace/resources/editors/codemirror/dist/mode/mirc/index.html</source>
			<destination>system/workplace/resources/editors/codemirror/dist/mode/mirc/index.html</destination>
			<type>plain</type>
			<uuidstructure>ce4ed38d-b2e7-11e5-88dc-000c2943a707</uuidstructure>
			<uuidresource>ce4ed38e-b2e7-11e5-88dc-000c2943a707</uuidresource>
			<datelastmodified>Mon, 04 Jan 2016 13:33:57 GMT</datelastmodified>
			<userlastmodified>Admin</userlastmodified>
			<datecreated>Mon, 04 Jan 2016 13:33:57 GMT</datecreated>
			<usercreated>Admin</usercreated>
			<flags>0</flags>
			<properties/>
			<relations/>
			<accesscontrol/>
		</file>
		<file>
			<source>system/workplace/resources/editors/codemirror/dist/mode/mirc/mirc.js</source>
			<destination>system/workplace/resources/editors/codemirror/dist/mode/mirc/mirc.js</destination>
			<type>plain</type>
			<uuidstructure>ce394fbb-b2e7-11e5-88dc-000c2943a707</uuidstructure>
			<uuidresource>ce394fbc-b2e7-11e5-88dc-000c2943a707</uuidresource>
			<datelastmodified>Mon, 04 Jan 2016 13:33:57 GMT</datelastmodified>
			<userlastmodified>Admin</userlastmodified>
			<datecreated>Mon, 04 Jan 2016 13:33:57 GMT</datecreated>
			<usercreated>Admin</usercreated>
			<flags>0</flags>
			<properties/>
			<relations/>
			<accesscontrol/>
		</file>
		<file>
			<destination>system/workplace/resources/editors/codemirror/dist/mode/mllike</destination>
			<type>folder</type>
			<uuidstructure>cbcc2019-b2e7-11e5-88dc-000c2943a707</uuidstructure>
			<datelastmodified>Mon, 04 Jan 2016 13:33:53 GMT</datelastmodified>
			<userlastmodified>Admin</userlastmodified>
			<datecreated>Mon, 04 Jan 2016 13:33:53 GMT</datecreated>
			<usercreated>Admin</usercreated>
			<flags>0</flags>
			<properties/>
			<relations/>
			<accesscontrol/>
		</file>
		<file>
			<source>system/workplace/resources/editors/codemirror/dist/mode/mllike/index.html</source>
			<destination>system/workplace/resources/editors/codemirror/dist/mode/mllike/index.html</destination>
			<type>plain</type>
			<uuidstructure>cbefd4bd-b2e7-11e5-88dc-000c2943a707</uuidstructure>
			<uuidresource>cbefd4be-b2e7-11e5-88dc-000c2943a707</uuidresource>
			<datelastmodified>Mon, 04 Jan 2016 13:33:53 GMT</datelastmodified>
			<userlastmodified>Admin</userlastmodified>
			<datecreated>Mon, 04 Jan 2016 13:33:53 GMT</datecreated>
			<usercreated>Admin</usercreated>
			<flags>0</flags>
			<properties/>
			<relations/>
			<accesscontrol/>
		</file>
		<file>
			<source>system/workplace/resources/editors/codemirror/dist/mode/mllike/mllike.js</source>
			<destination>system/workplace/resources/editors/codemirror/dist/mode/mllike/mllike.js</destination>
			<type>plain</type>
			<uuidstructure>cbda50eb-b2e7-11e5-88dc-000c2943a707</uuidstructure>
			<uuidresource>cbda50ec-b2e7-11e5-88dc-000c2943a707</uuidresource>
			<datelastmodified>Mon, 04 Jan 2016 13:33:53 GMT</datelastmodified>
			<userlastmodified>Admin</userlastmodified>
			<datecreated>Mon, 04 Jan 2016 13:33:53 GMT</datecreated>
			<usercreated>Admin</usercreated>
			<flags>0</flags>
			<properties/>
			<relations/>
			<accesscontrol/>
		</file>
		<file>
			<destination>system/workplace/resources/editors/codemirror/dist/mode/modelica</destination>
			<type>folder</type>
			<uuidstructure>d1cdc163-b2e7-11e5-88dc-000c2943a707</uuidstructure>
			<datelastmodified>Mon, 04 Jan 2016 13:34:03 GMT</datelastmodified>
			<userlastmodified>Admin</userlastmodified>
			<datecreated>Mon, 04 Jan 2016 13:34:03 GMT</datecreated>
			<usercreated>Admin</usercreated>
			<flags>0</flags>
			<properties/>
			<relations/>
			<accesscontrol/>
		</file>
		<file>
			<source>system/workplace/resources/editors/codemirror/dist/mode/modelica/index.html</source>
			<destination>system/workplace/resources/editors/codemirror/dist/mode/modelica/index.html</destination>
			<type>plain</type>
			<uuidstructure>d1f17607-b2e7-11e5-88dc-000c2943a707</uuidstructure>
			<uuidresource>d1f17608-b2e7-11e5-88dc-000c2943a707</uuidresource>
			<datelastmodified>Mon, 04 Jan 2016 13:34:03 GMT</datelastmodified>
			<userlastmodified>Admin</userlastmodified>
			<datecreated>Mon, 04 Jan 2016 13:34:03 GMT</datecreated>
			<usercreated>Admin</usercreated>
			<flags>0</flags>
			<properties/>
			<relations/>
			<accesscontrol/>
		</file>
		<file>
			<source>system/workplace/resources/editors/codemirror/dist/mode/modelica/modelica.js</source>
			<destination>system/workplace/resources/editors/codemirror/dist/mode/modelica/modelica.js</destination>
			<type>plain</type>
			<uuidstructure>d1d9a845-b2e7-11e5-88dc-000c2943a707</uuidstructure>
			<uuidresource>d1d9a846-b2e7-11e5-88dc-000c2943a707</uuidresource>
			<datelastmodified>Mon, 04 Jan 2016 13:34:03 GMT</datelastmodified>
			<userlastmodified>Admin</userlastmodified>
			<datecreated>Mon, 04 Jan 2016 13:34:03 GMT</datecreated>
			<usercreated>Admin</usercreated>
			<flags>0</flags>
			<properties/>
			<relations/>
			<accesscontrol/>
		</file>
		<file>
			<destination>system/workplace/resources/editors/codemirror/dist/mode/mscgen</destination>
			<type>folder</type>
			<uuidstructure>cc79c547-b2e7-11e5-88dc-000c2943a707</uuidstructure>
			<datelastmodified>Mon, 04 Jan 2016 13:33:54 GMT</datelastmodified>
			<userlastmodified>Admin</userlastmodified>
			<datecreated>Mon, 04 Jan 2016 13:33:54 GMT</datecreated>
			<usercreated>Admin</usercreated>
			<flags>0</flags>
			<properties/>
			<relations/>
			<accesscontrol/>
		</file>
		<file>
			<source>system/workplace/resources/editors/codemirror/dist/mode/mscgen/index.html</source>
			<destination>system/workplace/resources/editors/codemirror/dist/mode/mscgen/index.html</destination>
			<type>plain</type>
			<uuidstructure>cce75431-b2e7-11e5-88dc-000c2943a707</uuidstructure>
			<uuidresource>cce75432-b2e7-11e5-88dc-000c2943a707</uuidresource>
			<datelastmodified>Mon, 04 Jan 2016 13:33:55 GMT</datelastmodified>
			<userlastmodified>Admin</userlastmodified>
			<datecreated>Mon, 04 Jan 2016 13:33:54 GMT</datecreated>
			<usercreated>Admin</usercreated>
			<flags>0</flags>
			<properties/>
			<relations/>
			<accesscontrol/>
		</file>
		<file>
			<source>system/workplace/resources/editors/codemirror/dist/mode/mscgen/mscgen.js</source>
			<destination>system/workplace/resources/editors/codemirror/dist/mode/mscgen/mscgen.js</destination>
			<type>plain</type>
			<uuidstructure>cccf866f-b2e7-11e5-88dc-000c2943a707</uuidstructure>
			<uuidresource>cccf8670-b2e7-11e5-88dc-000c2943a707</uuidresource>
			<datelastmodified>Mon, 04 Jan 2016 13:33:54 GMT</datelastmodified>
			<userlastmodified>Admin</userlastmodified>
			<datecreated>Mon, 04 Jan 2016 13:33:54 GMT</datecreated>
			<usercreated>Admin</usercreated>
			<flags>0</flags>
			<properties/>
			<relations/>
			<accesscontrol/>
		</file>
		<file>
			<source>system/workplace/resources/editors/codemirror/dist/mode/mscgen/mscgen_test.js</source>
			<destination>system/workplace/resources/editors/codemirror/dist/mode/mscgen/mscgen_test.js</destination>
			<type>plain</type>
			<uuidstructure>cca25beb-b2e7-11e5-88dc-000c2943a707</uuidstructure>
			<uuidresource>cca25bec-b2e7-11e5-88dc-000c2943a707</uuidresource>
			<datelastmodified>Mon, 04 Jan 2016 13:33:54 GMT</datelastmodified>
			<userlastmodified>Admin</userlastmodified>
			<datecreated>Mon, 04 Jan 2016 13:33:54 GMT</datecreated>
			<usercreated>Admin</usercreated>
			<flags>0</flags>
			<properties/>
			<relations/>
			<accesscontrol/>
		</file>
		<file>
			<source>system/workplace/resources/editors/codemirror/dist/mode/mscgen/msgenny_test.js</source>
			<destination>system/workplace/resources/editors/codemirror/dist/mode/mscgen/msgenny_test.js</destination>
			<type>plain</type>
			<uuidstructure>ccba29ad-b2e7-11e5-88dc-000c2943a707</uuidstructure>
			<uuidresource>ccba29ae-b2e7-11e5-88dc-000c2943a707</uuidresource>
			<datelastmodified>Mon, 04 Jan 2016 13:33:54 GMT</datelastmodified>
			<userlastmodified>Admin</userlastmodified>
			<datecreated>Mon, 04 Jan 2016 13:33:54 GMT</datecreated>
			<usercreated>Admin</usercreated>
			<flags>0</flags>
			<properties/>
			<relations/>
			<accesscontrol/>
		</file>
		<file>
			<source>system/workplace/resources/editors/codemirror/dist/mode/mscgen/xu_test.js</source>
			<destination>system/workplace/resources/editors/codemirror/dist/mode/mscgen/xu_test.js</destination>
			<type>plain</type>
			<uuidstructure>cc8cd819-b2e7-11e5-88dc-000c2943a707</uuidstructure>
			<uuidresource>cc8cd81a-b2e7-11e5-88dc-000c2943a707</uuidresource>
			<datelastmodified>Mon, 04 Jan 2016 13:33:54 GMT</datelastmodified>
			<userlastmodified>Admin</userlastmodified>
			<datecreated>Mon, 04 Jan 2016 13:33:54 GMT</datecreated>
			<usercreated>Admin</usercreated>
			<flags>0</flags>
			<properties/>
			<relations/>
			<accesscontrol/>
		</file>
		<file>
			<destination>system/workplace/resources/editors/codemirror/dist/mode/mumps</destination>
			<type>folder</type>
			<uuidstructure>ca7c6e7f-b2e7-11e5-88dc-000c2943a707</uuidstructure>
			<datelastmodified>Mon, 04 Jan 2016 13:33:50 GMT</datelastmodified>
			<userlastmodified>Admin</userlastmodified>
			<datecreated>Mon, 04 Jan 2016 13:33:50 GMT</datecreated>
			<usercreated>Admin</usercreated>
			<flags>0</flags>
			<properties/>
			<relations/>
			<accesscontrol/>
		</file>
		<file>
			<source>system/workplace/resources/editors/codemirror/dist/mode/mumps/index.html</source>
			<destination>system/workplace/resources/editors/codemirror/dist/mode/mumps/index.html</destination>
			<type>plain</type>
			<uuidstructure>ca8ac661-b2e7-11e5-88dc-000c2943a707</uuidstructure>
			<uuidresource>ca8ac662-b2e7-11e5-88dc-000c2943a707</uuidresource>
			<datelastmodified>Mon, 04 Jan 2016 13:33:51 GMT</datelastmodified>
			<userlastmodified>Admin</userlastmodified>
			<datecreated>Mon, 04 Jan 2016 13:33:50 GMT</datecreated>
			<usercreated>Admin</usercreated>
			<flags>0</flags>
			<properties/>
			<relations/>
			<accesscontrol/>
		</file>
		<file>
			<source>system/workplace/resources/editors/codemirror/dist/mode/mumps/mumps.js</source>
			<destination>system/workplace/resources/editors/codemirror/dist/mode/mumps/mumps.js</destination>
			<type>plain</type>
			<uuidstructure>caa29423-b2e7-11e5-88dc-000c2943a707</uuidstructure>
			<uuidresource>caa29424-b2e7-11e5-88dc-000c2943a707</uuidresource>
			<datelastmodified>Mon, 04 Jan 2016 13:33:51 GMT</datelastmodified>
			<userlastmodified>Admin</userlastmodified>
			<datecreated>Mon, 04 Jan 2016 13:33:51 GMT</datecreated>
			<usercreated>Admin</usercreated>
			<flags>0</flags>
			<properties/>
			<relations/>
			<accesscontrol/>
		</file>
		<file>
			<destination>system/workplace/resources/editors/codemirror/dist/mode/nginx</destination>
			<type>folder</type>
			<uuidstructure>cdded3a3-b2e7-11e5-88dc-000c2943a707</uuidstructure>
			<datelastmodified>Mon, 04 Jan 2016 13:33:56 GMT</datelastmodified>
			<userlastmodified>Admin</userlastmodified>
			<datecreated>Mon, 04 Jan 2016 13:33:56 GMT</datecreated>
			<usercreated>Admin</usercreated>
			<flags>0</flags>
			<properties/>
			<relations/>
			<accesscontrol/>
		</file>
		<file>
			<source>system/workplace/resources/editors/codemirror/dist/mode/nginx/index.html</source>
			<destination>system/workplace/resources/editors/codemirror/dist/mode/nginx/index.html</destination>
			<type>plain</type>
			<uuidstructure>cded2b85-b2e7-11e5-88dc-000c2943a707</uuidstructure>
			<uuidresource>cded2b86-b2e7-11e5-88dc-000c2943a707</uuidresource>
			<datelastmodified>Mon, 04 Jan 2016 13:33:56 GMT</datelastmodified>
			<userlastmodified>Admin</userlastmodified>
			<datecreated>Mon, 04 Jan 2016 13:33:56 GMT</datecreated>
			<usercreated>Admin</usercreated>
			<flags>0</flags>
			<properties/>
			<relations/>
			<accesscontrol/>
		</file>
		<file>
			<source>system/workplace/resources/editors/codemirror/dist/mode/nginx/nginx.js</source>
			<destination>system/workplace/resources/editors/codemirror/dist/mode/nginx/nginx.js</destination>
			<type>plain</type>
			<uuidstructure>ce028847-b2e7-11e5-88dc-000c2943a707</uuidstructure>
			<uuidresource>ce028848-b2e7-11e5-88dc-000c2943a707</uuidresource>
			<datelastmodified>Mon, 04 Jan 2016 13:33:56 GMT</datelastmodified>
			<userlastmodified>Admin</userlastmodified>
			<datecreated>Mon, 04 Jan 2016 13:33:56 GMT</datecreated>
			<usercreated>Admin</usercreated>
			<flags>0</flags>
			<properties/>
			<relations/>
			<accesscontrol/>
		</file>
		<file>
			<destination>system/workplace/resources/editors/codemirror/dist/mode/nsis</destination>
			<type>folder</type>
			<uuidstructure>dff98871-b2e7-11e5-88dc-000c2943a707</uuidstructure>
			<datelastmodified>Mon, 04 Jan 2016 13:34:26 GMT</datelastmodified>
			<userlastmodified>Admin</userlastmodified>
			<datecreated>Mon, 04 Jan 2016 13:34:26 GMT</datecreated>
			<usercreated>Admin</usercreated>
			<flags>0</flags>
			<properties/>
			<relations/>
			<accesscontrol/>
		</file>
		<file>
			<source>system/workplace/resources/editors/codemirror/dist/mode/nsis/index.html</source>
			<destination>system/workplace/resources/editors/codemirror/dist/mode/nsis/index.html</destination>
			<type>plain</type>
			<uuidstructure>e021f805-b2e7-11e5-88dc-000c2943a707</uuidstructure>
			<uuidresource>e021f806-b2e7-11e5-88dc-000c2943a707</uuidresource>
			<datelastmodified>Mon, 04 Jan 2016 13:34:27 GMT</datelastmodified>
			<userlastmodified>Admin</userlastmodified>
			<datecreated>Mon, 04 Jan 2016 13:34:27 GMT</datecreated>
			<usercreated>Admin</usercreated>
			<flags>0</flags>
			<properties/>
			<relations/>
			<accesscontrol/>
		</file>
		<file>
			<source>system/workplace/resources/editors/codemirror/dist/mode/nsis/nsis.js</source>
			<destination>system/workplace/resources/editors/codemirror/dist/mode/nsis/nsis.js</destination>
			<type>plain</type>
			<uuidstructure>e00a2a43-b2e7-11e5-88dc-000c2943a707</uuidstructure>
			<uuidresource>e00a2a44-b2e7-11e5-88dc-000c2943a707</uuidresource>
			<datelastmodified>Mon, 04 Jan 2016 13:34:27 GMT</datelastmodified>
			<userlastmodified>Admin</userlastmodified>
			<datecreated>Mon, 04 Jan 2016 13:34:27 GMT</datecreated>
			<usercreated>Admin</usercreated>
			<flags>0</flags>
			<properties/>
			<relations/>
			<accesscontrol/>
		</file>
		<file>
			<destination>system/workplace/resources/editors/codemirror/dist/mode/ntriples</destination>
			<type>folder</type>
			<uuidstructure>d2fe794b-b2e7-11e5-88dc-000c2943a707</uuidstructure>
			<datelastmodified>Mon, 04 Jan 2016 13:34:05 GMT</datelastmodified>
			<userlastmodified>Admin</userlastmodified>
			<datecreated>Mon, 04 Jan 2016 13:34:05 GMT</datecreated>
			<usercreated>Admin</usercreated>
			<flags>0</flags>
			<properties/>
			<relations/>
			<accesscontrol/>
		</file>
		<file>
			<source>system/workplace/resources/editors/codemirror/dist/mode/ntriples/index.html</source>
			<destination>system/workplace/resources/editors/codemirror/dist/mode/ntriples/index.html</destination>
			<type>plain</type>
			<uuidstructure>d30cd12d-b2e7-11e5-88dc-000c2943a707</uuidstructure>
			<uuidresource>d30cd12e-b2e7-11e5-88dc-000c2943a707</uuidresource>
			<datelastmodified>Mon, 04 Jan 2016 13:34:05 GMT</datelastmodified>
			<userlastmodified>Admin</userlastmodified>
			<datecreated>Mon, 04 Jan 2016 13:34:05 GMT</datecreated>
			<usercreated>Admin</usercreated>
			<flags>0</flags>
			<properties/>
			<relations/>
			<accesscontrol/>
		</file>
		<file>
			<source>system/workplace/resources/editors/codemirror/dist/mode/ntriples/ntriples.js</source>
			<destination>system/workplace/resources/editors/codemirror/dist/mode/ntriples/ntriples.js</destination>
			<type>plain</type>
			<uuidstructure>d326e8df-b2e7-11e5-88dc-000c2943a707</uuidstructure>
			<uuidresource>d326e8e0-b2e7-11e5-88dc-000c2943a707</uuidresource>
			<datelastmodified>Mon, 04 Jan 2016 13:34:05 GMT</datelastmodified>
			<userlastmodified>Admin</userlastmodified>
			<datecreated>Mon, 04 Jan 2016 13:34:05 GMT</datecreated>
			<usercreated>Admin</usercreated>
			<flags>0</flags>
			<properties/>
			<relations/>
			<accesscontrol/>
		</file>
		<file>
			<destination>system/workplace/resources/editors/codemirror/dist/mode/octave</destination>
			<type>folder</type>
			<uuidstructure>c61b37e9-b2e7-11e5-88dc-000c2943a707</uuidstructure>
			<datelastmodified>Mon, 04 Jan 2016 13:33:43 GMT</datelastmodified>
			<userlastmodified>Admin</userlastmodified>
			<datecreated>Mon, 04 Jan 2016 13:33:43 GMT</datecreated>
			<usercreated>Admin</usercreated>
			<flags>0</flags>
			<properties/>
			<relations/>
			<accesscontrol/>
		</file>
		<file>
			<source>system/workplace/resources/editors/codemirror/dist/mode/octave/index.html</source>
			<destination>system/workplace/resources/editors/codemirror/dist/mode/octave/index.html</destination>
			<type>plain</type>
			<uuidstructure>c6298fcb-b2e7-11e5-88dc-000c2943a707</uuidstructure>
			<uuidresource>c6298fcc-b2e7-11e5-88dc-000c2943a707</uuidresource>
			<datelastmodified>Mon, 04 Jan 2016 13:33:43 GMT</datelastmodified>
			<userlastmodified>Admin</userlastmodified>
			<datecreated>Mon, 04 Jan 2016 13:33:43 GMT</datecreated>
			<usercreated>Admin</usercreated>
			<flags>0</flags>
			<properties/>
			<relations/>
			<accesscontrol/>
		</file>
		<file>
			<source>system/workplace/resources/editors/codemirror/dist/mode/octave/octave.js</source>
			<destination>system/workplace/resources/editors/codemirror/dist/mode/octave/octave.js</destination>
			<type>plain</type>
			<uuidstructure>c63eec8d-b2e7-11e5-88dc-000c2943a707</uuidstructure>
			<uuidresource>c63eec8e-b2e7-11e5-88dc-000c2943a707</uuidresource>
			<datelastmodified>Mon, 04 Jan 2016 13:33:43 GMT</datelastmodified>
			<userlastmodified>Admin</userlastmodified>
			<datecreated>Mon, 04 Jan 2016 13:33:43 GMT</datecreated>
			<usercreated>Admin</usercreated>
			<flags>0</flags>
			<properties/>
			<relations/>
			<accesscontrol/>
		</file>
		<file>
			<destination>system/workplace/resources/editors/codemirror/dist/mode/oz</destination>
			<type>folder</type>
			<uuidstructure>bf8ac415-b2e7-11e5-88dc-000c2943a707</uuidstructure>
			<datelastmodified>Mon, 04 Jan 2016 13:33:32 GMT</datelastmodified>
			<userlastmodified>Admin</userlastmodified>
			<datecreated>Mon, 04 Jan 2016 13:33:32 GMT</datecreated>
			<usercreated>Admin</usercreated>
			<flags>0</flags>
			<properties/>
			<relations/>
			<accesscontrol/>
		</file>
		<file>
			<source>system/workplace/resources/editors/codemirror/dist/mode/oz/index.html</source>
			<destination>system/workplace/resources/editors/codemirror/dist/mode/oz/index.html</destination>
			<type>plain</type>
			<uuidstructure>bf98f4e7-b2e7-11e5-88dc-000c2943a707</uuidstructure>
			<uuidresource>bf98f4e8-b2e7-11e5-88dc-000c2943a707</uuidresource>
			<datelastmodified>Mon, 04 Jan 2016 13:33:32 GMT</datelastmodified>
			<userlastmodified>Admin</userlastmodified>
			<datecreated>Mon, 04 Jan 2016 13:33:32 GMT</datecreated>
			<usercreated>Admin</usercreated>
			<flags>0</flags>
			<properties/>
			<relations/>
			<accesscontrol/>
		</file>
		<file>
			<source>system/workplace/resources/editors/codemirror/dist/mode/oz/oz.js</source>
			<destination>system/workplace/resources/editors/codemirror/dist/mode/oz/oz.js</destination>
			<type>plain</type>
			<uuidstructure>bfae78b9-b2e7-11e5-88dc-000c2943a707</uuidstructure>
			<uuidresource>bfae78ba-b2e7-11e5-88dc-000c2943a707</uuidresource>
			<datelastmodified>Mon, 04 Jan 2016 13:33:32 GMT</datelastmodified>
			<userlastmodified>Admin</userlastmodified>
			<datecreated>Mon, 04 Jan 2016 13:33:32 GMT</datecreated>
			<usercreated>Admin</usercreated>
			<flags>0</flags>
			<properties/>
			<relations/>
			<accesscontrol/>
		</file>
		<file>
			<destination>system/workplace/resources/editors/codemirror/dist/mode/pascal</destination>
			<type>folder</type>
			<uuidstructure>e04a6797-b2e7-11e5-88dc-000c2943a707</uuidstructure>
			<datelastmodified>Mon, 04 Jan 2016 13:34:27 GMT</datelastmodified>
			<userlastmodified>Admin</userlastmodified>
			<datecreated>Mon, 04 Jan 2016 13:34:27 GMT</datecreated>
			<usercreated>Admin</usercreated>
			<flags>0</flags>
			<properties/>
			<relations/>
			<accesscontrol/>
		</file>
		<file>
			<source>system/workplace/resources/editors/codemirror/dist/mode/pascal/index.html</source>
			<destination>system/workplace/resources/editors/codemirror/dist/mode/pascal/index.html</destination>
			<type>plain</type>
			<uuidstructure>e0708d3b-b2e7-11e5-88dc-000c2943a707</uuidstructure>
			<uuidresource>e0708d3c-b2e7-11e5-88dc-000c2943a707</uuidresource>
			<datelastmodified>Mon, 04 Jan 2016 13:34:27 GMT</datelastmodified>
			<userlastmodified>Admin</userlastmodified>
			<datecreated>Mon, 04 Jan 2016 13:34:27 GMT</datecreated>
			<usercreated>Admin</usercreated>
			<flags>0</flags>
			<properties/>
			<relations/>
			<accesscontrol/>
		</file>
		<file>
			<source>system/workplace/resources/editors/codemirror/dist/mode/pascal/pascal.js</source>
			<destination>system/workplace/resources/editors/codemirror/dist/mode/pascal/pascal.js</destination>
			<type>plain</type>
			<uuidstructure>e058bf79-b2e7-11e5-88dc-000c2943a707</uuidstructure>
			<uuidresource>e058bf7a-b2e7-11e5-88dc-000c2943a707</uuidresource>
			<datelastmodified>Mon, 04 Jan 2016 13:34:27 GMT</datelastmodified>
			<userlastmodified>Admin</userlastmodified>
			<datecreated>Mon, 04 Jan 2016 13:34:27 GMT</datecreated>
			<usercreated>Admin</usercreated>
			<flags>0</flags>
			<properties/>
			<relations/>
			<accesscontrol/>
		</file>
		<file>
			<destination>system/workplace/resources/editors/codemirror/dist/mode/pegjs</destination>
			<type>folder</type>
			<uuidstructure>d9774571-b2e7-11e5-88dc-000c2943a707</uuidstructure>
			<datelastmodified>Mon, 04 Jan 2016 13:34:16 GMT</datelastmodified>
			<userlastmodified>Admin</userlastmodified>
			<datecreated>Mon, 04 Jan 2016 13:34:16 GMT</datecreated>
			<usercreated>Admin</usercreated>
			<flags>0</flags>
			<properties/>
			<relations/>
			<accesscontrol/>
		</file>
		<file>
			<source>system/workplace/resources/editors/codemirror/dist/mode/pegjs/index.html</source>
			<destination>system/workplace/resources/editors/codemirror/dist/mode/pegjs/index.html</destination>
			<type>plain</type>
			<uuidstructure>d99afa15-b2e7-11e5-88dc-000c2943a707</uuidstructure>
			<uuidresource>d99afa16-b2e7-11e5-88dc-000c2943a707</uuidresource>
			<datelastmodified>Mon, 04 Jan 2016 13:34:16 GMT</datelastmodified>
			<userlastmodified>Admin</userlastmodified>
			<datecreated>Mon, 04 Jan 2016 13:34:16 GMT</datecreated>
			<usercreated>Admin</usercreated>
			<flags>0</flags>
			<properties/>
			<relations/>
			<accesscontrol/>
		</file>
		<file>
			<source>system/workplace/resources/editors/codemirror/dist/mode/pegjs/pegjs.js</source>
			<destination>system/workplace/resources/editors/codemirror/dist/mode/pegjs/pegjs.js</destination>
			<type>plain</type>
			<uuidstructure>d9857643-b2e7-11e5-88dc-000c2943a707</uuidstructure>
			<uuidresource>d9857644-b2e7-11e5-88dc-000c2943a707</uuidresource>
			<datelastmodified>Mon, 04 Jan 2016 13:34:16 GMT</datelastmodified>
			<userlastmodified>Admin</userlastmodified>
			<datecreated>Mon, 04 Jan 2016 13:34:16 GMT</datecreated>
			<usercreated>Admin</usercreated>
			<flags>0</flags>
			<properties/>
			<relations/>
			<accesscontrol/>
		</file>
		<file>
			<destination>system/workplace/resources/editors/codemirror/dist/mode/perl</destination>
			<type>folder</type>
			<uuidstructure>cf0f8b8b-b2e7-11e5-88dc-000c2943a707</uuidstructure>
			<datelastmodified>Mon, 04 Jan 2016 13:33:58 GMT</datelastmodified>
			<userlastmodified>Admin</userlastmodified>
			<datecreated>Mon, 04 Jan 2016 13:33:58 GMT</datecreated>
			<usercreated>Admin</usercreated>
			<flags>0</flags>
			<properties/>
			<relations/>
			<accesscontrol/>
		</file>
		<file>
			<source>system/workplace/resources/editors/codemirror/dist/mode/perl/index.html</source>
			<destination>system/workplace/resources/editors/codemirror/dist/mode/perl/index.html</destination>
			<type>plain</type>
			<uuidstructure>cf3a6c1f-b2e7-11e5-88dc-000c2943a707</uuidstructure>
			<uuidresource>cf3a6c20-b2e7-11e5-88dc-000c2943a707</uuidresource>
			<datelastmodified>Mon, 04 Jan 2016 13:33:58 GMT</datelastmodified>
			<userlastmodified>Admin</userlastmodified>
			<datecreated>Mon, 04 Jan 2016 13:33:58 GMT</datecreated>
			<usercreated>Admin</usercreated>
			<flags>0</flags>
			<properties/>
			<relations/>
			<accesscontrol/>
		</file>
		<file>
			<source>system/workplace/resources/editors/codemirror/dist/mode/perl/perl.js</source>
			<destination>system/workplace/resources/editors/codemirror/dist/mode/perl/perl.js</destination>
			<type>plain</type>
			<uuidstructure>cf1de36d-b2e7-11e5-88dc-000c2943a707</uuidstructure>
			<uuidresource>cf1de36e-b2e7-11e5-88dc-000c2943a707</uuidresource>
			<datelastmodified>Mon, 04 Jan 2016 13:33:58 GMT</datelastmodified>
			<userlastmodified>Admin</userlastmodified>
			<datecreated>Mon, 04 Jan 2016 13:33:58 GMT</datecreated>
			<usercreated>Admin</usercreated>
			<flags>0</flags>
			<properties/>
			<relations/>
			<accesscontrol/>
		</file>
		<file>
			<destination>system/workplace/resources/editors/codemirror/dist/mode/php</destination>
			<type>folder</type>
			<uuidstructure>d60ffe49-b2e7-11e5-88dc-000c2943a707</uuidstructure>
			<datelastmodified>Mon, 04 Jan 2016 13:34:10 GMT</datelastmodified>
			<userlastmodified>Admin</userlastmodified>
			<datecreated>Mon, 04 Jan 2016 13:34:10 GMT</datecreated>
			<usercreated>Admin</usercreated>
			<flags>0</flags>
			<properties/>
			<relations/>
			<accesscontrol/>
		</file>
		<file>
			<source>system/workplace/resources/editors/codemirror/dist/mode/php/index.html</source>
			<destination>system/workplace/resources/editors/codemirror/dist/mode/php/index.html</destination>
			<type>plain</type>
			<uuidstructure>d64b80af-b2e7-11e5-88dc-000c2943a707</uuidstructure>
			<uuidresource>d64b80b0-b2e7-11e5-88dc-000c2943a707</uuidresource>
			<datelastmodified>Mon, 04 Jan 2016 13:34:10 GMT</datelastmodified>
			<userlastmodified>Admin</userlastmodified>
			<datecreated>Mon, 04 Jan 2016 13:34:10 GMT</datecreated>
			<usercreated>Admin</usercreated>
			<flags>0</flags>
			<properties/>
			<relations/>
			<accesscontrol/>
		</file>
		<file>
			<source>system/workplace/resources/editors/codemirror/dist/mode/php/php.js</source>
			<destination>system/workplace/resources/editors/codemirror/dist/mode/php/php.js</destination>
			<type>plain</type>
			<uuidstructure>d63623ed-b2e7-11e5-88dc-000c2943a707</uuidstructure>
			<uuidresource>d63623ee-b2e7-11e5-88dc-000c2943a707</uuidresource>
			<datelastmodified>Mon, 04 Jan 2016 13:34:10 GMT</datelastmodified>
			<userlastmodified>Admin</userlastmodified>
			<datecreated>Mon, 04 Jan 2016 13:34:10 GMT</datecreated>
			<usercreated>Admin</usercreated>
			<flags>0</flags>
			<properties/>
			<relations/>
			<accesscontrol/>
		</file>
		<file>
			<source>system/workplace/resources/editors/codemirror/dist/mode/php/test.js</source>
			<destination>system/workplace/resources/editors/codemirror/dist/mode/php/test.js</destination>
			<type>plain</type>
			<uuidstructure>d61e562b-b2e7-11e5-88dc-000c2943a707</uuidstructure>
			<uuidresource>d61e562c-b2e7-11e5-88dc-000c2943a707</uuidresource>
			<datelastmodified>Mon, 04 Jan 2016 13:34:10 GMT</datelastmodified>
			<userlastmodified>Admin</userlastmodified>
			<datecreated>Mon, 04 Jan 2016 13:34:10 GMT</datecreated>
			<usercreated>Admin</usercreated>
			<flags>0</flags>
			<properties/>
			<relations/>
			<accesscontrol/>
		</file>
		<file>
			<destination>system/workplace/resources/editors/codemirror/dist/mode/pig</destination>
			<type>folder</type>
			<uuidstructure>e098fccd-b2e7-11e5-88dc-000c2943a707</uuidstructure>
			<datelastmodified>Mon, 04 Jan 2016 13:34:27 GMT</datelastmodified>
			<userlastmodified>Admin</userlastmodified>
			<datecreated>Mon, 04 Jan 2016 13:34:27 GMT</datecreated>
			<usercreated>Admin</usercreated>
			<flags>0</flags>
			<properties/>
			<relations/>
			<accesscontrol/>
		</file>
		<file>
			<source>system/workplace/resources/editors/codemirror/dist/mode/pig/index.html</source>
			<destination>system/workplace/resources/editors/codemirror/dist/mode/pig/index.html</destination>
			<type>plain</type>
			<uuidstructure>e0a72d9f-b2e7-11e5-88dc-000c2943a707</uuidstructure>
			<uuidresource>e0a72da0-b2e7-11e5-88dc-000c2943a707</uuidresource>
			<datelastmodified>Mon, 04 Jan 2016 13:34:28 GMT</datelastmodified>
			<userlastmodified>Admin</userlastmodified>
			<datecreated>Mon, 04 Jan 2016 13:34:28 GMT</datecreated>
			<usercreated>Admin</usercreated>
			<flags>0</flags>
			<properties/>
			<relations/>
			<accesscontrol/>
		</file>
		<file>
			<source>system/workplace/resources/editors/codemirror/dist/mode/pig/pig.js</source>
			<destination>system/workplace/resources/editors/codemirror/dist/mode/pig/pig.js</destination>
			<type>plain</type>
			<uuidstructure>e0befb61-b2e7-11e5-88dc-000c2943a707</uuidstructure>
			<uuidresource>e0befb62-b2e7-11e5-88dc-000c2943a707</uuidresource>
			<datelastmodified>Mon, 04 Jan 2016 13:34:28 GMT</datelastmodified>
			<userlastmodified>Admin</userlastmodified>
			<datecreated>Mon, 04 Jan 2016 13:34:28 GMT</datecreated>
			<usercreated>Admin</usercreated>
			<flags>0</flags>
			<properties/>
			<relations/>
			<accesscontrol/>
		</file>
		<file>
			<destination>system/workplace/resources/editors/codemirror/dist/mode/properties</destination>
			<type>folder</type>
			<uuidstructure>e1314539-b2e7-11e5-88dc-000c2943a707</uuidstructure>
			<datelastmodified>Mon, 04 Jan 2016 13:34:29 GMT</datelastmodified>
			<userlastmodified>Admin</userlastmodified>
			<datecreated>Mon, 04 Jan 2016 13:34:29 GMT</datecreated>
			<usercreated>Admin</usercreated>
			<flags>0</flags>
			<properties/>
			<relations/>
			<accesscontrol/>
		</file>
		<file>
			<source>system/workplace/resources/editors/codemirror/dist/mode/properties/index.html</source>
			<destination>system/workplace/resources/editors/codemirror/dist/mode/properties/index.html</destination>
			<type>plain</type>
			<uuidstructure>e13f9d1b-b2e7-11e5-88dc-000c2943a707</uuidstructure>
			<uuidresource>e13f9d1c-b2e7-11e5-88dc-000c2943a707</uuidresource>
			<datelastmodified>Mon, 04 Jan 2016 13:34:29 GMT</datelastmodified>
			<userlastmodified>Admin</userlastmodified>
			<datecreated>Mon, 04 Jan 2016 13:34:29 GMT</datecreated>
			<usercreated>Admin</usercreated>
			<flags>0</flags>
			<properties/>
			<relations/>
			<accesscontrol/>
		</file>
		<file>
			<source>system/workplace/resources/editors/codemirror/dist/mode/properties/properties.js</source>
			<destination>system/workplace/resources/editors/codemirror/dist/mode/properties/properties.js</destination>
			<type>plain</type>
			<uuidstructure>e154f9dd-b2e7-11e5-88dc-000c2943a707</uuidstructure>
			<uuidresource>e154f9de-b2e7-11e5-88dc-000c2943a707</uuidresource>
			<datelastmodified>Mon, 04 Jan 2016 13:34:29 GMT</datelastmodified>
			<userlastmodified>Admin</userlastmodified>
			<datecreated>Mon, 04 Jan 2016 13:34:29 GMT</datecreated>
			<usercreated>Admin</usercreated>
			<flags>0</flags>
			<properties/>
			<relations/>
			<accesscontrol/>
		</file>
		<file>
			<destination>system/workplace/resources/editors/codemirror/dist/mode/puppet</destination>
			<type>folder</type>
			<uuidstructure>d13578f7-b2e7-11e5-88dc-000c2943a707</uuidstructure>
			<datelastmodified>Mon, 04 Jan 2016 13:34:02 GMT</datelastmodified>
			<userlastmodified>Admin</userlastmodified>
			<datecreated>Mon, 04 Jan 2016 13:34:02 GMT</datecreated>
			<usercreated>Admin</usercreated>
			<flags>0</flags>
			<properties/>
			<relations/>
			<accesscontrol/>
		</file>
		<file>
			<source>system/workplace/resources/editors/codemirror/dist/mode/puppet/index.html</source>
			<destination>system/workplace/resources/editors/codemirror/dist/mode/puppet/index.html</destination>
			<type>plain</type>
			<uuidstructure>d143a9c9-b2e7-11e5-88dc-000c2943a707</uuidstructure>
			<uuidresource>d143a9ca-b2e7-11e5-88dc-000c2943a707</uuidresource>
			<datelastmodified>Mon, 04 Jan 2016 13:34:02 GMT</datelastmodified>
			<userlastmodified>Admin</userlastmodified>
			<datecreated>Mon, 04 Jan 2016 13:34:02 GMT</datecreated>
			<usercreated>Admin</usercreated>
			<flags>0</flags>
			<properties/>
			<relations/>
			<accesscontrol/>
		</file>
		<file>
			<source>system/workplace/resources/editors/codemirror/dist/mode/puppet/puppet.js</source>
			<destination>system/workplace/resources/editors/codemirror/dist/mode/puppet/puppet.js</destination>
			<type>plain</type>
			<uuidstructure>d1592d9b-b2e7-11e5-88dc-000c2943a707</uuidstructure>
			<uuidresource>d1592d9c-b2e7-11e5-88dc-000c2943a707</uuidresource>
			<datelastmodified>Mon, 04 Jan 2016 13:34:02 GMT</datelastmodified>
			<userlastmodified>Admin</userlastmodified>
			<datecreated>Mon, 04 Jan 2016 13:34:02 GMT</datecreated>
			<usercreated>Admin</usercreated>
			<flags>0</flags>
			<properties/>
			<relations/>
			<accesscontrol/>
		</file>
		<file>
			<destination>system/workplace/resources/editors/codemirror/dist/mode/python</destination>
			<type>folder</type>
			<uuidstructure>db4c2ca7-b2e7-11e5-88dc-000c2943a707</uuidstructure>
			<datelastmodified>Mon, 04 Jan 2016 13:34:19 GMT</datelastmodified>
			<userlastmodified>Admin</userlastmodified>
			<datecreated>Mon, 04 Jan 2016 13:34:19 GMT</datecreated>
			<usercreated>Admin</usercreated>
			<flags>0</flags>
			<properties/>
			<relations/>
			<accesscontrol/>
		</file>
		<file>
			<source>system/workplace/resources/editors/codemirror/dist/mode/python/index.html</source>
			<destination>system/workplace/resources/editors/codemirror/dist/mode/python/index.html</destination>
			<type>plain</type>
			<uuidstructure>db6fe14b-b2e7-11e5-88dc-000c2943a707</uuidstructure>
			<uuidresource>db6fe14c-b2e7-11e5-88dc-000c2943a707</uuidresource>
			<datelastmodified>Mon, 04 Jan 2016 13:34:19 GMT</datelastmodified>
			<userlastmodified>Admin</userlastmodified>
			<datecreated>Mon, 04 Jan 2016 13:34:19 GMT</datecreated>
			<usercreated>Admin</usercreated>
			<flags>0</flags>
			<properties/>
			<relations/>
			<accesscontrol/>
		</file>
		<file>
			<source>system/workplace/resources/editors/codemirror/dist/mode/python/python.js</source>
			<destination>system/workplace/resources/editors/codemirror/dist/mode/python/python.js</destination>
			<type>plain</type>
			<uuidstructure>db5a5d79-b2e7-11e5-88dc-000c2943a707</uuidstructure>
			<uuidresource>db5a5d7a-b2e7-11e5-88dc-000c2943a707</uuidresource>
			<datelastmodified>Mon, 04 Jan 2016 13:34:19 GMT</datelastmodified>
			<userlastmodified>Admin</userlastmodified>
			<datecreated>Mon, 04 Jan 2016 13:34:19 GMT</datecreated>
			<usercreated>Admin</usercreated>
			<flags>0</flags>
			<properties/>
			<relations/>
			<accesscontrol/>
		</file>
		<file>
			<destination>system/workplace/resources/editors/codemirror/dist/mode/q</destination>
			<type>folder</type>
			<uuidstructure>d08a1db9-b2e7-11e5-88dc-000c2943a707</uuidstructure>
			<datelastmodified>Mon, 04 Jan 2016 13:34:01 GMT</datelastmodified>
			<userlastmodified>Admin</userlastmodified>
			<datecreated>Mon, 04 Jan 2016 13:34:01 GMT</datecreated>
			<usercreated>Admin</usercreated>
			<flags>0</flags>
			<properties/>
			<relations/>
			<accesscontrol/>
		</file>
		<file>
			<source>system/workplace/resources/editors/codemirror/dist/mode/q/index.html</source>
			<destination>system/workplace/resources/editors/codemirror/dist/mode/q/index.html</destination>
			<type>plain</type>
			<uuidstructure>d0add25d-b2e7-11e5-88dc-000c2943a707</uuidstructure>
			<uuidresource>d0add25e-b2e7-11e5-88dc-000c2943a707</uuidresource>
			<datelastmodified>Mon, 04 Jan 2016 13:34:01 GMT</datelastmodified>
			<userlastmodified>Admin</userlastmodified>
			<datecreated>Mon, 04 Jan 2016 13:34:01 GMT</datecreated>
			<usercreated>Admin</usercreated>
			<flags>0</flags>
			<properties/>
			<relations/>
			<accesscontrol/>
		</file>
		<file>
			<source>system/workplace/resources/editors/codemirror/dist/mode/q/q.js</source>
			<destination>system/workplace/resources/editors/codemirror/dist/mode/q/q.js</destination>
			<type>plain</type>
			<uuidstructure>d0984e8b-b2e7-11e5-88dc-000c2943a707</uuidstructure>
			<uuidresource>d0984e8c-b2e7-11e5-88dc-000c2943a707</uuidresource>
			<datelastmodified>Mon, 04 Jan 2016 13:34:01 GMT</datelastmodified>
			<userlastmodified>Admin</userlastmodified>
			<datecreated>Mon, 04 Jan 2016 13:34:01 GMT</datecreated>
			<usercreated>Admin</usercreated>
			<flags>0</flags>
			<properties/>
			<relations/>
			<accesscontrol/>
		</file>
		<file>
			<destination>system/workplace/resources/editors/codemirror/dist/mode/r</destination>
			<type>folder</type>
			<uuidstructure>c5391537-b2e7-11e5-88dc-000c2943a707</uuidstructure>
			<datelastmodified>Mon, 04 Jan 2016 13:33:42 GMT</datelastmodified>
			<userlastmodified>Admin</userlastmodified>
			<datecreated>Mon, 04 Jan 2016 13:33:42 GMT</datecreated>
			<usercreated>Admin</usercreated>
			<flags>0</flags>
			<properties/>
			<relations/>
			<accesscontrol/>
		</file>
		<file>
			<source>system/workplace/resources/editors/codemirror/dist/mode/r/index.html</source>
			<destination>system/workplace/resources/editors/codemirror/dist/mode/r/index.html</destination>
			<type>plain</type>
			<uuidstructure>c55cc9db-b2e7-11e5-88dc-000c2943a707</uuidstructure>
			<uuidresource>c55cc9dc-b2e7-11e5-88dc-000c2943a707</uuidresource>
			<datelastmodified>Mon, 04 Jan 2016 13:33:42 GMT</datelastmodified>
			<userlastmodified>Admin</userlastmodified>
			<datecreated>Mon, 04 Jan 2016 13:33:42 GMT</datecreated>
			<usercreated>Admin</usercreated>
			<flags>0</flags>
			<properties/>
			<relations/>
			<accesscontrol/>
		</file>
		<file>
			<source>system/workplace/resources/editors/codemirror/dist/mode/r/r.js</source>
			<destination>system/workplace/resources/editors/codemirror/dist/mode/r/r.js</destination>
			<type>plain</type>
			<uuidstructure>c5476d19-b2e7-11e5-88dc-000c2943a707</uuidstructure>
			<uuidresource>c5476d1a-b2e7-11e5-88dc-000c2943a707</uuidresource>
			<datelastmodified>Mon, 04 Jan 2016 13:33:42 GMT</datelastmodified>
			<userlastmodified>Admin</userlastmodified>
			<datecreated>Mon, 04 Jan 2016 13:33:42 GMT</datecreated>
			<usercreated>Admin</usercreated>
			<flags>0</flags>
			<properties/>
			<relations/>
			<accesscontrol/>
		</file>
		<file>
			<destination>system/workplace/resources/editors/codemirror/dist/mode/rpm</destination>
			<type>folder</type>
			<uuidstructure>cd599e09-b2e7-11e5-88dc-000c2943a707</uuidstructure>
			<datelastmodified>Mon, 04 Jan 2016 13:33:55 GMT</datelastmodified>
			<userlastmodified>Admin</userlastmodified>
			<datecreated>Mon, 04 Jan 2016 13:33:55 GMT</datecreated>
			<usercreated>Admin</usercreated>
			<flags>0</flags>
			<properties/>
			<relations/>
			<accesscontrol/>
		</file>
		<file>
			<source>system/workplace/resources/editors/codemirror/dist/mode/rpm/index.html</source>
			<destination>system/workplace/resources/editors/codemirror/dist/mode/rpm/index.html</destination>
			<type>plain</type>
			<uuidstructure>cdb8d511-b2e7-11e5-88dc-000c2943a707</uuidstructure>
			<uuidresource>cdb8d512-b2e7-11e5-88dc-000c2943a707</uuidresource>
			<datelastmodified>Mon, 04 Jan 2016 13:33:56 GMT</datelastmodified>
			<userlastmodified>Admin</userlastmodified>
			<datecreated>Mon, 04 Jan 2016 13:33:56 GMT</datecreated>
			<usercreated>Admin</usercreated>
			<flags>0</flags>
			<properties/>
			<relations/>
			<accesscontrol/>
		</file>
		<file>
			<source>system/workplace/resources/editors/codemirror/dist/mode/rpm/rpm.js</source>
			<destination>system/workplace/resources/editors/codemirror/dist/mode/rpm/rpm.js</destination>
			<type>plain</type>
			<uuidstructure>cd6584eb-b2e7-11e5-88dc-000c2943a707</uuidstructure>
			<uuidresource>cd6584ec-b2e7-11e5-88dc-000c2943a707</uuidresource>
			<datelastmodified>Mon, 04 Jan 2016 13:33:55 GMT</datelastmodified>
			<userlastmodified>Admin</userlastmodified>
			<datecreated>Mon, 04 Jan 2016 13:33:55 GMT</datecreated>
			<usercreated>Admin</usercreated>
			<flags>0</flags>
			<properties/>
			<relations/>
			<accesscontrol/>
		</file>
		<file>
			<destination>system/workplace/resources/editors/codemirror/dist/mode/rpm/changes</destination>
			<type>folder</type>
			<uuidstructure>cd90657d-b2e7-11e5-88dc-000c2943a707</uuidstructure>
			<datelastmodified>Mon, 04 Jan 2016 13:33:56 GMT</datelastmodified>
			<userlastmodified>Admin</userlastmodified>
			<datecreated>Mon, 04 Jan 2016 13:33:56 GMT</datecreated>
			<usercreated>Admin</usercreated>
			<flags>0</flags>
			<properties/>
			<relations/>
			<accesscontrol/>
		</file>
		<file>
			<source>system/workplace/resources/editors/codemirror/dist/mode/rpm/changes/index.html</source>
			<destination>system/workplace/resources/editors/codemirror/dist/mode/rpm/changes/index.html</destination>
			<type>plain</type>
			<uuidstructure>cda1074f-b2e7-11e5-88dc-000c2943a707</uuidstructure>
			<uuidresource>cda10750-b2e7-11e5-88dc-000c2943a707</uuidresource>
			<datelastmodified>Mon, 04 Jan 2016 13:33:56 GMT</datelastmodified>
			<userlastmodified>Admin</userlastmodified>
			<datecreated>Mon, 04 Jan 2016 13:33:56 GMT</datecreated>
			<usercreated>Admin</usercreated>
			<flags>0</flags>
			<properties/>
			<relations/>
			<accesscontrol/>
		</file>
		<file>
			<destination>system/workplace/resources/editors/codemirror/dist/mode/rst</destination>
			<type>folder</type>
			<uuidstructure>dd3d9c8d-b2e7-11e5-88dc-000c2943a707</uuidstructure>
			<datelastmodified>Mon, 04 Jan 2016 13:34:22 GMT</datelastmodified>
			<userlastmodified>Admin</userlastmodified>
			<datecreated>Mon, 04 Jan 2016 13:34:22 GMT</datecreated>
			<usercreated>Admin</usercreated>
			<flags>0</flags>
			<properties/>
			<relations/>
			<accesscontrol/>
		</file>
		<file>
			<source>system/workplace/resources/editors/codemirror/dist/mode/rst/index.html</source>
			<destination>system/workplace/resources/editors/codemirror/dist/mode/rst/index.html</destination>
			<type>plain</type>
			<uuidstructure>dd53205f-b2e7-11e5-88dc-000c2943a707</uuidstructure>
			<uuidresource>dd532060-b2e7-11e5-88dc-000c2943a707</uuidresource>
			<datelastmodified>Mon, 04 Jan 2016 13:34:22 GMT</datelastmodified>
			<userlastmodified>Admin</userlastmodified>
			<datecreated>Mon, 04 Jan 2016 13:34:22 GMT</datecreated>
			<usercreated>Admin</usercreated>
			<flags>0</flags>
			<properties/>
			<relations/>
			<accesscontrol/>
		</file>
		<file>
			<source>system/workplace/resources/editors/codemirror/dist/mode/rst/rst.js</source>
			<destination>system/workplace/resources/editors/codemirror/dist/mode/rst/rst.js</destination>
			<type>plain</type>
			<uuidstructure>dd6aee21-b2e7-11e5-88dc-000c2943a707</uuidstructure>
			<uuidresource>dd6aee22-b2e7-11e5-88dc-000c2943a707</uuidresource>
			<datelastmodified>Mon, 04 Jan 2016 13:34:22 GMT</datelastmodified>
			<userlastmodified>Admin</userlastmodified>
			<datecreated>Mon, 04 Jan 2016 13:34:22 GMT</datecreated>
			<usercreated>Admin</usercreated>
			<flags>0</flags>
			<properties/>
			<relations/>
			<accesscontrol/>
		</file>
		<file>
			<destination>system/workplace/resources/editors/codemirror/dist/mode/ruby</destination>
			<type>folder</type>
			<uuidstructure>c9be0071-b2e7-11e5-88dc-000c2943a707</uuidstructure>
			<datelastmodified>Mon, 04 Jan 2016 13:33:49 GMT</datelastmodified>
			<userlastmodified>Admin</userlastmodified>
			<datecreated>Mon, 04 Jan 2016 13:33:49 GMT</datecreated>
			<usercreated>Admin</usercreated>
			<flags>0</flags>
			<properties/>
			<relations/>
			<accesscontrol/>
		</file>
		<file>
			<source>system/workplace/resources/editors/codemirror/dist/mode/ruby/index.html</source>
			<destination>system/workplace/resources/editors/codemirror/dist/mode/ruby/index.html</destination>
			<type>plain</type>
			<uuidstructure>c9fe3dc7-b2e7-11e5-88dc-000c2943a707</uuidstructure>
			<uuidresource>c9fe3dc8-b2e7-11e5-88dc-000c2943a707</uuidresource>
			<datelastmodified>Mon, 04 Jan 2016 13:33:50 GMT</datelastmodified>
			<userlastmodified>Admin</userlastmodified>
			<datecreated>Mon, 04 Jan 2016 13:33:50 GMT</datecreated>
			<usercreated>Admin</usercreated>
			<flags>0</flags>
			<properties/>
			<relations/>
			<accesscontrol/>
		</file>
		<file>
			<source>system/workplace/resources/editors/codemirror/dist/mode/ruby/ruby.js</source>
			<destination>system/workplace/resources/editors/codemirror/dist/mode/ruby/ruby.js</destination>
			<type>plain</type>
			<uuidstructure>c9e67005-b2e7-11e5-88dc-000c2943a707</uuidstructure>
			<uuidresource>c9e67006-b2e7-11e5-88dc-000c2943a707</uuidresource>
			<datelastmodified>Mon, 04 Jan 2016 13:33:49 GMT</datelastmodified>
			<userlastmodified>Admin</userlastmodified>
			<datecreated>Mon, 04 Jan 2016 13:33:49 GMT</datecreated>
			<usercreated>Admin</usercreated>
			<flags>0</flags>
			<properties/>
			<relations/>
			<accesscontrol/>
		</file>
		<file>
			<source>system/workplace/resources/editors/codemirror/dist/mode/ruby/test.js</source>
			<destination>system/workplace/resources/editors/codemirror/dist/mode/ruby/test.js</destination>
			<type>plain</type>
			<uuidstructure>c9cea243-b2e7-11e5-88dc-000c2943a707</uuidstructure>
			<uuidresource>c9cea244-b2e7-11e5-88dc-000c2943a707</uuidresource>
			<datelastmodified>Mon, 04 Jan 2016 13:33:49 GMT</datelastmodified>
			<userlastmodified>Admin</userlastmodified>
			<datecreated>Mon, 04 Jan 2016 13:33:49 GMT</datecreated>
			<usercreated>Admin</usercreated>
			<flags>0</flags>
			<properties/>
			<relations/>
			<accesscontrol/>
		</file>
		<file>
			<destination>system/workplace/resources/editors/codemirror/dist/mode/rust</destination>
			<type>folder</type>
			<uuidstructure>c7cc918b-b2e7-11e5-88dc-000c2943a707</uuidstructure>
			<datelastmodified>Mon, 04 Jan 2016 13:33:46 GMT</datelastmodified>
			<userlastmodified>Admin</userlastmodified>
			<datecreated>Mon, 04 Jan 2016 13:33:46 GMT</datecreated>
			<usercreated>Admin</usercreated>
			<flags>0</flags>
			<properties/>
			<relations/>
			<accesscontrol/>
		</file>
		<file>
			<source>system/workplace/resources/editors/codemirror/dist/mode/rust/index.html</source>
			<destination>system/workplace/resources/editors/codemirror/dist/mode/rust/index.html</destination>
			<type>plain</type>
			<uuidstructure>c80ccde1-b2e7-11e5-88dc-000c2943a707</uuidstructure>
			<uuidresource>c80ccde2-b2e7-11e5-88dc-000c2943a707</uuidresource>
			<datelastmodified>Mon, 04 Jan 2016 13:33:46 GMT</datelastmodified>
			<userlastmodified>Admin</userlastmodified>
			<datecreated>Mon, 04 Jan 2016 13:33:46 GMT</datecreated>
			<usercreated>Admin</usercreated>
			<flags>0</flags>
			<properties/>
			<relations/>
			<accesscontrol/>
		</file>
		<file>
			<source>system/workplace/resources/editors/codemirror/dist/mode/rust/rust.js</source>
			<destination>system/workplace/resources/editors/codemirror/dist/mode/rust/rust.js</destination>
			<type>plain</type>
			<uuidstructure>c7dac25d-b2e7-11e5-88dc-000c2943a707</uuidstructure>
			<uuidresource>c7dac25e-b2e7-11e5-88dc-000c2943a707</uuidresource>
			<datelastmodified>Mon, 04 Jan 2016 13:33:46 GMT</datelastmodified>
			<userlastmodified>Admin</userlastmodified>
			<datecreated>Mon, 04 Jan 2016 13:33:46 GMT</datecreated>
			<usercreated>Admin</usercreated>
			<flags>0</flags>
			<properties/>
			<relations/>
			<accesscontrol/>
		</file>
		<file>
			<source>system/workplace/resources/editors/codemirror/dist/mode/rust/test.js</source>
			<destination>system/workplace/resources/editors/codemirror/dist/mode/rust/test.js</destination>
			<type>plain</type>
			<uuidstructure>c7f5011f-b2e7-11e5-88dc-000c2943a707</uuidstructure>
			<uuidresource>c7f50120-b2e7-11e5-88dc-000c2943a707</uuidresource>
			<datelastmodified>Mon, 04 Jan 2016 13:33:46 GMT</datelastmodified>
			<userlastmodified>Admin</userlastmodified>
			<datecreated>Mon, 04 Jan 2016 13:33:46 GMT</datecreated>
			<usercreated>Admin</usercreated>
			<flags>0</flags>
			<properties/>
			<relations/>
			<accesscontrol/>
		</file>
		<file>
			<destination>system/workplace/resources/editors/codemirror/dist/mode/sass</destination>
			<type>folder</type>
			<uuidstructure>d6b69e97-b2e7-11e5-88dc-000c2943a707</uuidstructure>
			<datelastmodified>Mon, 04 Jan 2016 13:34:11 GMT</datelastmodified>
			<userlastmodified>Admin</userlastmodified>
			<datecreated>Mon, 04 Jan 2016 13:34:11 GMT</datecreated>
			<usercreated>Admin</usercreated>
			<flags>0</flags>
			<properties/>
			<relations/>
			<accesscontrol/>
		</file>
		<file>
			<source>system/workplace/resources/editors/codemirror/dist/mode/sass/index.html</source>
			<destination>system/workplace/resources/editors/codemirror/dist/mode/sass/index.html</destination>
			<type>plain</type>
			<uuidstructure>d6dcc43b-b2e7-11e5-88dc-000c2943a707</uuidstructure>
			<uuidresource>d6dcc43c-b2e7-11e5-88dc-000c2943a707</uuidresource>
			<datelastmodified>Mon, 04 Jan 2016 13:34:11 GMT</datelastmodified>
			<userlastmodified>Admin</userlastmodified>
			<datecreated>Mon, 04 Jan 2016 13:34:11 GMT</datecreated>
			<usercreated>Admin</usercreated>
			<flags>0</flags>
			<properties/>
			<relations/>
			<accesscontrol/>
		</file>
		<file>
			<source>system/workplace/resources/editors/codemirror/dist/mode/sass/sass.js</source>
			<destination>system/workplace/resources/editors/codemirror/dist/mode/sass/sass.js</destination>
			<type>plain</type>
			<uuidstructure>d6c4f679-b2e7-11e5-88dc-000c2943a707</uuidstructure>
			<uuidresource>d6c4f67a-b2e7-11e5-88dc-000c2943a707</uuidresource>
			<datelastmodified>Mon, 04 Jan 2016 13:34:11 GMT</datelastmodified>
			<userlastmodified>Admin</userlastmodified>
			<datecreated>Mon, 04 Jan 2016 13:34:11 GMT</datecreated>
			<usercreated>Admin</usercreated>
			<flags>0</flags>
			<properties/>
			<relations/>
			<accesscontrol/>
		</file>
		<file>
			<destination>system/workplace/resources/editors/codemirror/dist/mode/scheme</destination>
			<type>folder</type>
			<uuidstructure>d66f3551-b2e7-11e5-88dc-000c2943a707</uuidstructure>
			<datelastmodified>Mon, 04 Jan 2016 13:34:10 GMT</datelastmodified>
			<userlastmodified>Admin</userlastmodified>
			<datecreated>Mon, 04 Jan 2016 13:34:10 GMT</datecreated>
			<usercreated>Admin</usercreated>
			<flags>0</flags>
			<properties/>
			<relations/>
			<accesscontrol/>
		</file>
		<file>
			<source>system/workplace/resources/editors/codemirror/dist/mode/scheme/index.html</source>
			<destination>system/workplace/resources/editors/codemirror/dist/mode/scheme/index.html</destination>
			<type>plain</type>
			<uuidstructure>d692e9f5-b2e7-11e5-88dc-000c2943a707</uuidstructure>
			<uuidresource>d692e9f6-b2e7-11e5-88dc-000c2943a707</uuidresource>
			<datelastmodified>Mon, 04 Jan 2016 13:34:11 GMT</datelastmodified>
			<userlastmodified>Admin</userlastmodified>
			<datecreated>Mon, 04 Jan 2016 13:34:11 GMT</datecreated>
			<usercreated>Admin</usercreated>
			<flags>0</flags>
			<properties/>
			<relations/>
			<accesscontrol/>
		</file>
		<file>
			<source>system/workplace/resources/editors/codemirror/dist/mode/scheme/scheme.js</source>
			<destination>system/workplace/resources/editors/codemirror/dist/mode/scheme/scheme.js</destination>
			<type>plain</type>
			<uuidstructure>d67d8d33-b2e7-11e5-88dc-000c2943a707</uuidstructure>
			<uuidresource>d67d8d34-b2e7-11e5-88dc-000c2943a707</uuidresource>
			<datelastmodified>Mon, 04 Jan 2016 13:34:11 GMT</datelastmodified>
			<userlastmodified>Admin</userlastmodified>
			<datecreated>Mon, 04 Jan 2016 13:34:11 GMT</datecreated>
			<usercreated>Admin</usercreated>
			<flags>0</flags>
			<properties/>
			<relations/>
			<accesscontrol/>
		</file>
		<file>
			<destination>system/workplace/resources/editors/codemirror/dist/mode/shell</destination>
			<type>folder</type>
			<uuidstructure>cc18444f-b2e7-11e5-88dc-000c2943a707</uuidstructure>
			<datelastmodified>Mon, 04 Jan 2016 13:33:53 GMT</datelastmodified>
			<userlastmodified>Admin</userlastmodified>
			<datecreated>Mon, 04 Jan 2016 13:33:53 GMT</datecreated>
			<usercreated>Admin</usercreated>
			<flags>0</flags>
			<properties/>
			<relations/>
			<accesscontrol/>
		</file>
		<file>
			<source>system/workplace/resources/editors/codemirror/dist/mode/shell/index.html</source>
			<destination>system/workplace/resources/editors/codemirror/dist/mode/shell/index.html</destination>
			<type>plain</type>
			<uuidstructure>cc53c6b5-b2e7-11e5-88dc-000c2943a707</uuidstructure>
			<uuidresource>cc53c6b6-b2e7-11e5-88dc-000c2943a707</uuidresource>
			<datelastmodified>Mon, 04 Jan 2016 13:33:54 GMT</datelastmodified>
			<userlastmodified>Admin</userlastmodified>
			<datecreated>Mon, 04 Jan 2016 13:33:53 GMT</datecreated>
			<usercreated>Admin</usercreated>
			<flags>0</flags>
			<properties/>
			<relations/>
			<accesscontrol/>
		</file>
		<file>
			<source>system/workplace/resources/editors/codemirror/dist/mode/shell/shell.js</source>
			<destination>system/workplace/resources/editors/codemirror/dist/mode/shell/shell.js</destination>
			<type>plain</type>
			<uuidstructure>cc3e42e3-b2e7-11e5-88dc-000c2943a707</uuidstructure>
			<uuidresource>cc3e42e4-b2e7-11e5-88dc-000c2943a707</uuidresource>
			<datelastmodified>Mon, 04 Jan 2016 13:33:53 GMT</datelastmodified>
			<userlastmodified>Admin</userlastmodified>
			<datecreated>Mon, 04 Jan 2016 13:33:53 GMT</datecreated>
			<usercreated>Admin</usercreated>
			<flags>0</flags>
			<properties/>
			<relations/>
			<accesscontrol/>
		</file>
		<file>
			<source>system/workplace/resources/editors/codemirror/dist/mode/shell/test.js</source>
			<destination>system/workplace/resources/editors/codemirror/dist/mode/shell/test.js</destination>
			<type>plain</type>
			<uuidstructure>cc267521-b2e7-11e5-88dc-000c2943a707</uuidstructure>
			<uuidresource>cc267522-b2e7-11e5-88dc-000c2943a707</uuidresource>
			<datelastmodified>Mon, 04 Jan 2016 13:33:53 GMT</datelastmodified>
			<userlastmodified>Admin</userlastmodified>
			<datecreated>Mon, 04 Jan 2016 13:33:53 GMT</datecreated>
			<usercreated>Admin</usercreated>
			<flags>0</flags>
			<properties/>
			<relations/>
			<accesscontrol/>
		</file>
		<file>
			<destination>system/workplace/resources/editors/codemirror/dist/mode/sieve</destination>
			<type>folder</type>
			<uuidstructure>d4801059-b2e7-11e5-88dc-000c2943a707</uuidstructure>
			<datelastmodified>Mon, 04 Jan 2016 13:34:07 GMT</datelastmodified>
			<userlastmodified>Admin</userlastmodified>
			<datecreated>Mon, 04 Jan 2016 13:34:07 GMT</datecreated>
			<usercreated>Admin</usercreated>
			<flags>0</flags>
			<properties/>
			<relations/>
			<accesscontrol/>
		</file>
		<file>
			<source>system/workplace/resources/editors/codemirror/dist/mode/sieve/index.html</source>
			<destination>system/workplace/resources/editors/codemirror/dist/mode/sieve/index.html</destination>
			<type>plain</type>
			<uuidstructure>d48e683b-b2e7-11e5-88dc-000c2943a707</uuidstructure>
			<uuidresource>d48e683c-b2e7-11e5-88dc-000c2943a707</uuidresource>
			<datelastmodified>Mon, 04 Jan 2016 13:34:07 GMT</datelastmodified>
			<userlastmodified>Admin</userlastmodified>
			<datecreated>Mon, 04 Jan 2016 13:34:07 GMT</datecreated>
			<usercreated>Admin</usercreated>
			<flags>0</flags>
			<properties/>
			<relations/>
			<accesscontrol/>
		</file>
		<file>
			<source>system/workplace/resources/editors/codemirror/dist/mode/sieve/sieve.js</source>
			<destination>system/workplace/resources/editors/codemirror/dist/mode/sieve/sieve.js</destination>
			<type>plain</type>
			<uuidstructure>d4a635fd-b2e7-11e5-88dc-000c2943a707</uuidstructure>
			<uuidresource>d4a635fe-b2e7-11e5-88dc-000c2943a707</uuidresource>
			<datelastmodified>Mon, 04 Jan 2016 13:34:07 GMT</datelastmodified>
			<userlastmodified>Admin</userlastmodified>
			<datecreated>Mon, 04 Jan 2016 13:34:07 GMT</datecreated>
			<usercreated>Admin</usercreated>
			<flags>0</flags>
			<properties/>
			<relations/>
			<accesscontrol/>
		</file>
		<file>
			<destination>system/workplace/resources/editors/codemirror/dist/mode/slim</destination>
			<type>folder</type>
			<uuidstructure>c4d5233f-b2e7-11e5-88dc-000c2943a707</uuidstructure>
			<datelastmodified>Mon, 04 Jan 2016 13:33:41 GMT</datelastmodified>
			<userlastmodified>Admin</userlastmodified>
			<datecreated>Mon, 04 Jan 2016 13:33:41 GMT</datecreated>
			<usercreated>Admin</usercreated>
			<flags>0</flags>
			<properties/>
			<relations/>
			<accesscontrol/>
		</file>
		<file>
			<source>system/workplace/resources/editors/codemirror/dist/mode/slim/index.html</source>
			<destination>system/workplace/resources/editors/codemirror/dist/mode/slim/index.html</destination>
			<type>plain</type>
			<uuidstructure>c4fb48e3-b2e7-11e5-88dc-000c2943a707</uuidstructure>
			<uuidresource>c4fb48e4-b2e7-11e5-88dc-000c2943a707</uuidresource>
			<datelastmodified>Mon, 04 Jan 2016 13:33:41 GMT</datelastmodified>
			<userlastmodified>Admin</userlastmodified>
			<datecreated>Mon, 04 Jan 2016 13:33:41 GMT</datecreated>
			<usercreated>Admin</usercreated>
			<flags>0</flags>
			<properties/>
			<relations/>
			<accesscontrol/>
		</file>
		<file>
			<source>system/workplace/resources/editors/codemirror/dist/mode/slim/slim.js</source>
			<destination>system/workplace/resources/editors/codemirror/dist/mode/slim/slim.js</destination>
			<type>plain</type>
			<uuidstructure>c510a5a5-b2e7-11e5-88dc-000c2943a707</uuidstructure>
			<uuidresource>c510a5a6-b2e7-11e5-88dc-000c2943a707</uuidresource>
			<datelastmodified>Mon, 04 Jan 2016 13:33:41 GMT</datelastmodified>
			<userlastmodified>Admin</userlastmodified>
			<datecreated>Mon, 04 Jan 2016 13:33:41 GMT</datecreated>
			<usercreated>Admin</usercreated>
			<flags>0</flags>
			<properties/>
			<relations/>
			<accesscontrol/>
		</file>
		<file>
			<source>system/workplace/resources/editors/codemirror/dist/mode/slim/test.js</source>
			<destination>system/workplace/resources/editors/codemirror/dist/mode/slim/test.js</destination>
			<type>plain</type>
			<uuidstructure>c4e37b21-b2e7-11e5-88dc-000c2943a707</uuidstructure>
			<uuidresource>c4e37b22-b2e7-11e5-88dc-000c2943a707</uuidresource>
			<datelastmodified>Mon, 04 Jan 2016 13:33:41 GMT</datelastmodified>
			<userlastmodified>Admin</userlastmodified>
			<datecreated>Mon, 04 Jan 2016 13:33:41 GMT</datecreated>
			<usercreated>Admin</usercreated>
			<flags>0</flags>
			<properties/>
			<relations/>
			<accesscontrol/>
		</file>
		<file>
			<destination>system/workplace/resources/editors/codemirror/dist/mode/smalltalk</destination>
			<type>folder</type>
			<uuidstructure>c323f0af-b2e7-11e5-88dc-000c2943a707</uuidstructure>
			<datelastmodified>Mon, 04 Jan 2016 13:33:38 GMT</datelastmodified>
			<userlastmodified>Admin</userlastmodified>
			<datecreated>Mon, 04 Jan 2016 13:33:38 GMT</datecreated>
			<usercreated>Admin</usercreated>
			<flags>0</flags>
			<properties/>
			<relations/>
			<accesscontrol/>
		</file>
		<file>
			<source>system/workplace/resources/editors/codemirror/dist/mode/smalltalk/index.html</source>
			<destination>system/workplace/resources/editors/codemirror/dist/mode/smalltalk/index.html</destination>
			<type>plain</type>
			<uuidstructure>c34a1653-b2e7-11e5-88dc-000c2943a707</uuidstructure>
			<uuidresource>c34a1654-b2e7-11e5-88dc-000c2943a707</uuidresource>
			<datelastmodified>Mon, 04 Jan 2016 13:33:38 GMT</datelastmodified>
			<userlastmodified>Admin</userlastmodified>
			<datecreated>Mon, 04 Jan 2016 13:33:38 GMT</datecreated>
			<usercreated>Admin</usercreated>
			<flags>0</flags>
			<properties/>
			<relations/>
			<accesscontrol/>
		</file>
		<file>
			<source>system/workplace/resources/editors/codemirror/dist/mode/smalltalk/smalltalk.js</source>
			<destination>system/workplace/resources/editors/codemirror/dist/mode/smalltalk/smalltalk.js</destination>
			<type>plain</type>
			<uuidstructure>c3324891-b2e7-11e5-88dc-000c2943a707</uuidstructure>
			<uuidresource>c3324892-b2e7-11e5-88dc-000c2943a707</uuidresource>
			<datelastmodified>Mon, 04 Jan 2016 13:33:38 GMT</datelastmodified>
			<userlastmodified>Admin</userlastmodified>
			<datecreated>Mon, 04 Jan 2016 13:33:38 GMT</datecreated>
			<usercreated>Admin</usercreated>
			<flags>0</flags>
			<properties/>
			<relations/>
			<accesscontrol/>
		</file>
		<file>
			<destination>system/workplace/resources/editors/codemirror/dist/mode/smarty</destination>
			<type>folder</type>
			<uuidstructure>d2b25515-b2e7-11e5-88dc-000c2943a707</uuidstructure>
			<datelastmodified>Mon, 04 Jan 2016 13:34:04 GMT</datelastmodified>
			<userlastmodified>Admin</userlastmodified>
			<datecreated>Mon, 04 Jan 2016 13:34:04 GMT</datecreated>
			<usercreated>Admin</usercreated>
			<flags>0</flags>
			<properties/>
			<relations/>
			<accesscontrol/>
		</file>
		<file>
			<source>system/workplace/resources/editors/codemirror/dist/mode/smarty/index.html</source>
			<destination>system/workplace/resources/editors/codemirror/dist/mode/smarty/index.html</destination>
			<type>plain</type>
			<uuidstructure>d2d853a9-b2e7-11e5-88dc-000c2943a707</uuidstructure>
			<uuidresource>d2d853aa-b2e7-11e5-88dc-000c2943a707</uuidresource>
			<datelastmodified>Mon, 04 Jan 2016 13:34:04 GMT</datelastmodified>
			<userlastmodified>Admin</userlastmodified>
			<datecreated>Mon, 04 Jan 2016 13:34:04 GMT</datecreated>
			<usercreated>Admin</usercreated>
			<flags>0</flags>
			<properties/>
			<relations/>
			<accesscontrol/>
		</file>
		<file>
			<source>system/workplace/resources/editors/codemirror/dist/mode/smarty/smarty.js</source>
			<destination>system/workplace/resources/editors/codemirror/dist/mode/smarty/smarty.js</destination>
			<type>plain</type>
			<uuidstructure>d2c085e7-b2e7-11e5-88dc-000c2943a707</uuidstructure>
			<uuidresource>d2c085e8-b2e7-11e5-88dc-000c2943a707</uuidresource>
			<datelastmodified>Mon, 04 Jan 2016 13:34:04 GMT</datelastmodified>
			<userlastmodified>Admin</userlastmodified>
			<datecreated>Mon, 04 Jan 2016 13:34:04 GMT</datecreated>
			<usercreated>Admin</usercreated>
			<flags>0</flags>
			<properties/>
			<relations/>
			<accesscontrol/>
		</file>
		<file>
			<destination>system/workplace/resources/editors/codemirror/dist/mode/solr</destination>
			<type>folder</type>
			<uuidstructure>cec36755-b2e7-11e5-88dc-000c2943a707</uuidstructure>
			<datelastmodified>Mon, 04 Jan 2016 13:33:58 GMT</datelastmodified>
			<userlastmodified>Admin</userlastmodified>
			<datecreated>Mon, 04 Jan 2016 13:33:58 GMT</datecreated>
			<usercreated>Admin</usercreated>
			<flags>0</flags>
			<properties/>
			<relations/>
			<accesscontrol/>
		</file>
		<file>
			<source>system/workplace/resources/editors/codemirror/dist/mode/solr/index.html</source>
			<destination>system/workplace/resources/editors/codemirror/dist/mode/solr/index.html</destination>
			<type>plain</type>
			<uuidstructure>ced1bf37-b2e7-11e5-88dc-000c2943a707</uuidstructure>
			<uuidresource>ced1bf38-b2e7-11e5-88dc-000c2943a707</uuidresource>
			<datelastmodified>Mon, 04 Jan 2016 13:33:58 GMT</datelastmodified>
			<userlastmodified>Admin</userlastmodified>
			<datecreated>Mon, 04 Jan 2016 13:33:58 GMT</datecreated>
			<usercreated>Admin</usercreated>
			<flags>0</flags>
			<properties/>
			<relations/>
			<accesscontrol/>
		</file>
		<file>
			<source>system/workplace/resources/editors/codemirror/dist/mode/solr/solr.js</source>
			<destination>system/workplace/resources/editors/codemirror/dist/mode/solr/solr.js</destination>
			<type>plain</type>
			<uuidstructure>cee98cf9-b2e7-11e5-88dc-000c2943a707</uuidstructure>
			<uuidresource>cee98cfa-b2e7-11e5-88dc-000c2943a707</uuidresource>
			<datelastmodified>Mon, 04 Jan 2016 13:33:58 GMT</datelastmodified>
			<userlastmodified>Admin</userlastmodified>
			<datecreated>Mon, 04 Jan 2016 13:33:58 GMT</datecreated>
			<usercreated>Admin</usercreated>
			<flags>0</flags>
			<properties/>
			<relations/>
			<accesscontrol/>
		</file>
		<file>
			<destination>system/workplace/resources/editors/codemirror/dist/mode/soy</destination>
			<type>folder</type>
			<uuidstructure>c96f6b3b-b2e7-11e5-88dc-000c2943a707</uuidstructure>
			<datelastmodified>Mon, 04 Jan 2016 13:33:49 GMT</datelastmodified>
			<userlastmodified>Admin</userlastmodified>
			<datecreated>Mon, 04 Jan 2016 13:33:49 GMT</datecreated>
			<usercreated>Admin</usercreated>
			<flags>0</flags>
			<properties/>
			<relations/>
			<accesscontrol/>
		</file>
		<file>
			<source>system/workplace/resources/editors/codemirror/dist/mode/soy/index.html</source>
			<destination>system/workplace/resources/editors/codemirror/dist/mode/soy/index.html</destination>
			<type>plain</type>
			<uuidstructure>c97dc31d-b2e7-11e5-88dc-000c2943a707</uuidstructure>
			<uuidresource>c97dc31e-b2e7-11e5-88dc-000c2943a707</uuidresource>
			<datelastmodified>Mon, 04 Jan 2016 13:33:49 GMT</datelastmodified>
			<userlastmodified>Admin</userlastmodified>
			<datecreated>Mon, 04 Jan 2016 13:33:49 GMT</datecreated>
			<usercreated>Admin</usercreated>
			<flags>0</flags>
			<properties/>
			<relations/>
			<accesscontrol/>
		</file>
		<file>
			<source>system/workplace/resources/editors/codemirror/dist/mode/soy/soy.js</source>
			<destination>system/workplace/resources/editors/codemirror/dist/mode/soy/soy.js</destination>
			<type>plain</type>
			<uuidstructure>c99590df-b2e7-11e5-88dc-000c2943a707</uuidstructure>
			<uuidresource>c99590e0-b2e7-11e5-88dc-000c2943a707</uuidresource>
			<datelastmodified>Mon, 04 Jan 2016 13:33:49 GMT</datelastmodified>
			<userlastmodified>Admin</userlastmodified>
			<datecreated>Mon, 04 Jan 2016 13:33:49 GMT</datecreated>
			<usercreated>Admin</usercreated>
			<flags>0</flags>
			<properties/>
			<relations/>
			<accesscontrol/>
		</file>
		<file>
			<destination>system/workplace/resources/editors/codemirror/dist/mode/sparql</destination>
			<type>folder</type>
			<uuidstructure>cacb03b5-b2e7-11e5-88dc-000c2943a707</uuidstructure>
			<datelastmodified>Mon, 04 Jan 2016 13:33:51 GMT</datelastmodified>
			<userlastmodified>Admin</userlastmodified>
			<datecreated>Mon, 04 Jan 2016 13:33:51 GMT</datecreated>
			<usercreated>Admin</usercreated>
			<flags>0</flags>
			<properties/>
			<relations/>
			<accesscontrol/>
		</file>
		<file>
			<source>system/workplace/resources/editors/codemirror/dist/mode/sparql/index.html</source>
			<destination>system/workplace/resources/editors/codemirror/dist/mode/sparql/index.html</destination>
			<type>plain</type>
			<uuidstructure>cadba587-b2e7-11e5-88dc-000c2943a707</uuidstructure>
			<uuidresource>cadba588-b2e7-11e5-88dc-000c2943a707</uuidresource>
			<datelastmodified>Mon, 04 Jan 2016 13:33:51 GMT</datelastmodified>
			<userlastmodified>Admin</userlastmodified>
			<datecreated>Mon, 04 Jan 2016 13:33:51 GMT</datecreated>
			<usercreated>Admin</usercreated>
			<flags>0</flags>
			<properties/>
			<relations/>
			<accesscontrol/>
		</file>
		<file>
			<source>system/workplace/resources/editors/codemirror/dist/mode/sparql/sparql.js</source>
			<destination>system/workplace/resources/editors/codemirror/dist/mode/sparql/sparql.js</destination>
			<type>plain</type>
			<uuidstructure>caf37349-b2e7-11e5-88dc-000c2943a707</uuidstructure>
			<uuidresource>caf3734a-b2e7-11e5-88dc-000c2943a707</uuidresource>
			<datelastmodified>Mon, 04 Jan 2016 13:33:51 GMT</datelastmodified>
			<userlastmodified>Admin</userlastmodified>
			<datecreated>Mon, 04 Jan 2016 13:33:51 GMT</datecreated>
			<usercreated>Admin</usercreated>
			<flags>0</flags>
			<properties/>
			<relations/>
			<accesscontrol/>
		</file>
		<file>
			<destination>system/workplace/resources/editors/codemirror/dist/mode/spreadsheet</destination>
			<type>folder</type>
			<uuidstructure>bfd6e84b-b2e7-11e5-88dc-000c2943a707</uuidstructure>
			<datelastmodified>Mon, 04 Jan 2016 13:33:33 GMT</datelastmodified>
			<userlastmodified>Admin</userlastmodified>
			<datecreated>Mon, 04 Jan 2016 13:33:33 GMT</datecreated>
			<usercreated>Admin</usercreated>
			<flags>0</flags>
			<properties/>
			<relations/>
			<accesscontrol/>
		</file>
		<file>
			<source>system/workplace/resources/editors/codemirror/dist/mode/spreadsheet/index.html</source>
			<destination>system/workplace/resources/editors/codemirror/dist/mode/spreadsheet/index.html</destination>
			<type>plain</type>
			<uuidstructure>bffa9cef-b2e7-11e5-88dc-000c2943a707</uuidstructure>
			<uuidresource>bffa9cf0-b2e7-11e5-88dc-000c2943a707</uuidresource>
			<datelastmodified>Mon, 04 Jan 2016 13:33:33 GMT</datelastmodified>
			<userlastmodified>Admin</userlastmodified>
			<datecreated>Mon, 04 Jan 2016 13:33:33 GMT</datecreated>
			<usercreated>Admin</usercreated>
			<flags>0</flags>
			<properties/>
			<relations/>
			<accesscontrol/>
		</file>
		<file>
			<source>system/workplace/resources/editors/codemirror/dist/mode/spreadsheet/spreadsheet.js</source>
			<destination>system/workplace/resources/editors/codemirror/dist/mode/spreadsheet/spreadsheet.js</destination>
			<type>plain</type>
			<uuidstructure>bfe2cf2d-b2e7-11e5-88dc-000c2943a707</uuidstructure>
			<uuidresource>bfe2cf2e-b2e7-11e5-88dc-000c2943a707</uuidresource>
			<datelastmodified>Mon, 04 Jan 2016 13:33:33 GMT</datelastmodified>
			<userlastmodified>Admin</userlastmodified>
			<datecreated>Mon, 04 Jan 2016 13:33:33 GMT</datecreated>
			<usercreated>Admin</usercreated>
			<flags>0</flags>
			<properties/>
			<relations/>
			<accesscontrol/>
		</file>
		<file>
			<destination>system/workplace/resources/editors/codemirror/dist/mode/sql</destination>
			<type>folder</type>
			<uuidstructure>be3d837b-b2e7-11e5-88dc-000c2943a707</uuidstructure>
			<datelastmodified>Mon, 04 Jan 2016 13:33:30 GMT</datelastmodified>
			<userlastmodified>Admin</userlastmodified>
			<datecreated>Mon, 04 Jan 2016 13:33:30 GMT</datecreated>
			<usercreated>Admin</usercreated>
			<flags>0</flags>
			<properties/>
			<relations/>
			<accesscontrol/>
		</file>
		<file>
			<source>system/workplace/resources/editors/codemirror/dist/mode/sql/index.html</source>
			<destination>system/workplace/resources/editors/codemirror/dist/mode/sql/index.html</destination>
			<type>plain</type>
			<uuidstructure>be4bb44d-b2e7-11e5-88dc-000c2943a707</uuidstructure>
			<uuidresource>be4bb44e-b2e7-11e5-88dc-000c2943a707</uuidresource>
			<datelastmodified>Mon, 04 Jan 2016 13:33:30 GMT</datelastmodified>
			<userlastmodified>Admin</userlastmodified>
			<datecreated>Mon, 04 Jan 2016 13:33:30 GMT</datecreated>
			<usercreated>Admin</usercreated>
			<flags>0</flags>
			<properties/>
			<relations/>
			<accesscontrol/>
		</file>
		<file>
			<source>system/workplace/resources/editors/codemirror/dist/mode/sql/sql.js</source>
			<destination>system/workplace/resources/editors/codemirror/dist/mode/sql/sql.js</destination>
			<type>plain</type>
			<uuidstructure>be63820f-b2e7-11e5-88dc-000c2943a707</uuidstructure>
			<uuidresource>be638210-b2e7-11e5-88dc-000c2943a707</uuidresource>
			<datelastmodified>Mon, 04 Jan 2016 13:33:30 GMT</datelastmodified>
			<userlastmodified>Admin</userlastmodified>
			<datecreated>Mon, 04 Jan 2016 13:33:30 GMT</datecreated>
			<usercreated>Admin</usercreated>
			<flags>0</flags>
			<properties/>
			<relations/>
			<accesscontrol/>
		</file>
		<file>
			<destination>system/workplace/resources/editors/codemirror/dist/mode/stex</destination>
			<type>folder</type>
			<uuidstructure>c667832f-b2e7-11e5-88dc-000c2943a707</uuidstructure>
			<datelastmodified>Mon, 04 Jan 2016 13:33:44 GMT</datelastmodified>
			<userlastmodified>Admin</userlastmodified>
			<datecreated>Mon, 04 Jan 2016 13:33:44 GMT</datecreated>
			<usercreated>Admin</usercreated>
			<flags>0</flags>
			<properties/>
			<relations/>
			<accesscontrol/>
		</file>
		<file>
			<source>system/workplace/resources/editors/codemirror/dist/mode/stex/index.html</source>
			<destination>system/workplace/resources/editors/codemirror/dist/mode/stex/index.html</destination>
			<type>plain</type>
			<uuidstructure>c68b37d3-b2e7-11e5-88dc-000c2943a707</uuidstructure>
			<uuidresource>c68b37d4-b2e7-11e5-88dc-000c2943a707</uuidresource>
			<datelastmodified>Mon, 04 Jan 2016 13:33:44 GMT</datelastmodified>
			<userlastmodified>Admin</userlastmodified>
			<datecreated>Mon, 04 Jan 2016 13:33:44 GMT</datecreated>
			<usercreated>Admin</usercreated>
			<flags>0</flags>
			<properties/>
			<relations/>
			<accesscontrol/>
		</file>
		<file>
			<source>system/workplace/resources/editors/codemirror/dist/mode/stex/stex.js</source>
			<destination>system/workplace/resources/editors/codemirror/dist/mode/stex/stex.js</destination>
			<type>plain</type>
			<uuidstructure>c6a30595-b2e7-11e5-88dc-000c2943a707</uuidstructure>
			<uuidresource>c6a30596-b2e7-11e5-88dc-000c2943a707</uuidresource>
			<datelastmodified>Mon, 04 Jan 2016 13:33:44 GMT</datelastmodified>
			<userlastmodified>Admin</userlastmodified>
			<datecreated>Mon, 04 Jan 2016 13:33:44 GMT</datecreated>
			<usercreated>Admin</usercreated>
			<flags>0</flags>
			<properties/>
			<relations/>
			<accesscontrol/>
		</file>
		<file>
			<source>system/workplace/resources/editors/codemirror/dist/mode/stex/test.js</source>
			<destination>system/workplace/resources/editors/codemirror/dist/mode/stex/test.js</destination>
			<type>plain</type>
			<uuidstructure>c675b401-b2e7-11e5-88dc-000c2943a707</uuidstructure>
			<uuidresource>c675b402-b2e7-11e5-88dc-000c2943a707</uuidresource>
			<datelastmodified>Mon, 04 Jan 2016 13:33:44 GMT</datelastmodified>
			<userlastmodified>Admin</userlastmodified>
			<datecreated>Mon, 04 Jan 2016 13:33:44 GMT</datecreated>
			<usercreated>Admin</usercreated>
			<flags>0</flags>
			<properties/>
			<relations/>
			<accesscontrol/>
		</file>
		<file>
			<destination>system/workplace/resources/editors/codemirror/dist/mode/stylus</destination>
			<type>folder</type>
			<uuidstructure>dfa8823b-b2e7-11e5-88dc-000c2943a707</uuidstructure>
			<datelastmodified>Mon, 04 Jan 2016 13:34:26 GMT</datelastmodified>
			<userlastmodified>Admin</userlastmodified>
			<datecreated>Mon, 04 Jan 2016 13:34:26 GMT</datecreated>
			<usercreated>Admin</usercreated>
			<flags>0</flags>
			<properties/>
			<relations/>
			<accesscontrol/>
		</file>
		<file>
			<source>system/workplace/resources/editors/codemirror/dist/mode/stylus/index.html</source>
			<destination>system/workplace/resources/editors/codemirror/dist/mode/stylus/index.html</destination>
			<type>plain</type>
			<uuidstructure>dfd0f1cf-b2e7-11e5-88dc-000c2943a707</uuidstructure>
			<uuidresource>dfd0f1d0-b2e7-11e5-88dc-000c2943a707</uuidresource>
			<datelastmodified>Mon, 04 Jan 2016 13:34:26 GMT</datelastmodified>
			<userlastmodified>Admin</userlastmodified>
			<datecreated>Mon, 04 Jan 2016 13:34:26 GMT</datecreated>
			<usercreated>Admin</usercreated>
			<flags>0</flags>
			<properties/>
			<relations/>
			<accesscontrol/>
		</file>
		<file>
			<source>system/workplace/resources/editors/codemirror/dist/mode/stylus/stylus.js</source>
			<destination>system/workplace/resources/editors/codemirror/dist/mode/stylus/stylus.js</destination>
			<type>plain</type>
			<uuidstructure>dfb6da1d-b2e7-11e5-88dc-000c2943a707</uuidstructure>
			<uuidresource>dfb6da1e-b2e7-11e5-88dc-000c2943a707</uuidresource>
			<datelastmodified>Mon, 04 Jan 2016 13:34:26 GMT</datelastmodified>
			<userlastmodified>Admin</userlastmodified>
			<datecreated>Mon, 04 Jan 2016 13:34:26 GMT</datecreated>
			<usercreated>Admin</usercreated>
			<flags>0</flags>
			<properties/>
			<relations/>
			<accesscontrol/>
		</file>
		<file>
			<destination>system/workplace/resources/editors/codemirror/dist/mode/swift</destination>
			<type>folder</type>
			<uuidstructure>c3e719ad-b2e7-11e5-88dc-000c2943a707</uuidstructure>
			<datelastmodified>Mon, 04 Jan 2016 13:33:39 GMT</datelastmodified>
			<userlastmodified>Admin</userlastmodified>
			<datecreated>Mon, 04 Jan 2016 13:33:39 GMT</datecreated>
			<usercreated>Admin</usercreated>
			<flags>0</flags>
			<properties/>
			<relations/>
			<accesscontrol/>
		</file>
		<file>
			<source>system/workplace/resources/editors/codemirror/dist/mode/swift/index.html</source>
			<destination>system/workplace/resources/editors/codemirror/dist/mode/swift/index.html</destination>
			<type>plain</type>
			<uuidstructure>c411fa41-b2e7-11e5-88dc-000c2943a707</uuidstructure>
			<uuidresource>c411fa42-b2e7-11e5-88dc-000c2943a707</uuidresource>
			<datelastmodified>Mon, 04 Jan 2016 13:33:40 GMT</datelastmodified>
			<userlastmodified>Admin</userlastmodified>
			<datecreated>Mon, 04 Jan 2016 13:33:40 GMT</datecreated>
			<usercreated>Admin</usercreated>
			<flags>0</flags>
			<properties/>
			<relations/>
			<accesscontrol/>
		</file>
		<file>
			<source>system/workplace/resources/editors/codemirror/dist/mode/swift/swift.js</source>
			<destination>system/workplace/resources/editors/codemirror/dist/mode/swift/swift.js</destination>
			<type>plain</type>
			<uuidstructure>c3f5718f-b2e7-11e5-88dc-000c2943a707</uuidstructure>
			<uuidresource>c3f57190-b2e7-11e5-88dc-000c2943a707</uuidresource>
			<datelastmodified>Mon, 04 Jan 2016 13:33:40 GMT</datelastmodified>
			<userlastmodified>Admin</userlastmodified>
			<datecreated>Mon, 04 Jan 2016 13:33:39 GMT</datecreated>
			<usercreated>Admin</usercreated>
			<flags>0</flags>
			<properties/>
			<relations/>
			<accesscontrol/>
		</file>
		<file>
			<destination>system/workplace/resources/editors/codemirror/dist/mode/tcl</destination>
			<type>folder</type>
			<uuidstructure>df57a315-b2e7-11e5-88dc-000c2943a707</uuidstructure>
			<datelastmodified>Mon, 04 Jan 2016 13:34:25 GMT</datelastmodified>
			<userlastmodified>Admin</userlastmodified>
			<datecreated>Mon, 04 Jan 2016 13:34:25 GMT</datecreated>
			<usercreated>Admin</usercreated>
			<flags>0</flags>
			<properties/>
			<relations/>
			<accesscontrol/>
		</file>
		<file>
			<source>system/workplace/resources/editors/codemirror/dist/mode/tcl/index.html</source>
			<destination>system/workplace/resources/editors/codemirror/dist/mode/tcl/index.html</destination>
			<type>plain</type>
			<uuidstructure>df8283a9-b2e7-11e5-88dc-000c2943a707</uuidstructure>
			<uuidresource>df8283aa-b2e7-11e5-88dc-000c2943a707</uuidresource>
			<datelastmodified>Mon, 04 Jan 2016 13:34:26 GMT</datelastmodified>
			<userlastmodified>Admin</userlastmodified>
			<datecreated>Mon, 04 Jan 2016 13:34:26 GMT</datecreated>
			<usercreated>Admin</usercreated>
			<flags>0</flags>
			<properties/>
			<relations/>
			<accesscontrol/>
		</file>
		<file>
			<source>system/workplace/resources/editors/codemirror/dist/mode/tcl/tcl.js</source>
			<destination>system/workplace/resources/editors/codemirror/dist/mode/tcl/tcl.js</destination>
			<type>plain</type>
			<uuidstructure>df6ab5e7-b2e7-11e5-88dc-000c2943a707</uuidstructure>
			<uuidresource>df6ab5e8-b2e7-11e5-88dc-000c2943a707</uuidresource>
			<datelastmodified>Mon, 04 Jan 2016 13:34:26 GMT</datelastmodified>
			<userlastmodified>Admin</userlastmodified>
			<datecreated>Mon, 04 Jan 2016 13:34:26 GMT</datecreated>
			<usercreated>Admin</usercreated>
			<flags>0</flags>
			<properties/>
			<relations/>
			<accesscontrol/>
		</file>
		<file>
			<destination>system/workplace/resources/editors/codemirror/dist/mode/textile</destination>
			<type>folder</type>
			<uuidstructure>db95dfdd-b2e7-11e5-88dc-000c2943a707</uuidstructure>
			<datelastmodified>Mon, 04 Jan 2016 13:34:19 GMT</datelastmodified>
			<userlastmodified>Admin</userlastmodified>
			<datecreated>Mon, 04 Jan 2016 13:34:19 GMT</datecreated>
			<usercreated>Admin</usercreated>
			<flags>0</flags>
			<properties/>
			<relations/>
			<accesscontrol/>
		</file>
		<file>
			<source>system/workplace/resources/editors/codemirror/dist/mode/textile/index.html</source>
			<destination>system/workplace/resources/editors/codemirror/dist/mode/textile/index.html</destination>
			<type>plain</type>
			<uuidstructure>dbd16243-b2e7-11e5-88dc-000c2943a707</uuidstructure>
			<uuidresource>dbd16244-b2e7-11e5-88dc-000c2943a707</uuidresource>
			<datelastmodified>Mon, 04 Jan 2016 13:34:20 GMT</datelastmodified>
			<userlastmodified>Admin</userlastmodified>
			<datecreated>Mon, 04 Jan 2016 13:34:19 GMT</datecreated>
			<usercreated>Admin</usercreated>
			<flags>0</flags>
			<properties/>
			<relations/>
			<accesscontrol/>
		</file>
		<file>
			<source>system/workplace/resources/editors/codemirror/dist/mode/textile/test.js</source>
			<destination>system/workplace/resources/editors/codemirror/dist/mode/textile/test.js</destination>
			<type>plain</type>
			<uuidstructure>dba437bf-b2e7-11e5-88dc-000c2943a707</uuidstructure>
			<uuidresource>dba437c0-b2e7-11e5-88dc-000c2943a707</uuidresource>
			<datelastmodified>Mon, 04 Jan 2016 13:34:19 GMT</datelastmodified>
			<userlastmodified>Admin</userlastmodified>
			<datecreated>Mon, 04 Jan 2016 13:34:19 GMT</datecreated>
			<usercreated>Admin</usercreated>
			<flags>0</flags>
			<properties/>
			<relations/>
			<accesscontrol/>
		</file>
		<file>
			<source>system/workplace/resources/editors/codemirror/dist/mode/textile/textile.js</source>
			<destination>system/workplace/resources/editors/codemirror/dist/mode/textile/textile.js</destination>
			<type>plain</type>
			<uuidstructure>dbb99481-b2e7-11e5-88dc-000c2943a707</uuidstructure>
			<uuidresource>dbb99482-b2e7-11e5-88dc-000c2943a707</uuidresource>
			<datelastmodified>Mon, 04 Jan 2016 13:34:19 GMT</datelastmodified>
			<userlastmodified>Admin</userlastmodified>
			<datecreated>Mon, 04 Jan 2016 13:34:19 GMT</datecreated>
			<usercreated>Admin</usercreated>
			<flags>0</flags>
			<properties/>
			<relations/>
			<accesscontrol/>
		</file>
		<file>
			<destination>system/workplace/resources/editors/codemirror/dist/mode/tiddlywiki</destination>
			<type>folder</type>
			<uuidstructure>daa31b59-b2e7-11e5-88dc-000c2943a707</uuidstructure>
			<datelastmodified>Mon, 04 Jan 2016 13:34:17 GMT</datelastmodified>
			<userlastmodified>Admin</userlastmodified>
			<datecreated>Mon, 04 Jan 2016 13:34:17 GMT</datecreated>
			<usercreated>Admin</usercreated>
			<flags>0</flags>
			<properties/>
			<relations/>
			<accesscontrol/>
		</file>
		<file>
			<source>system/workplace/resources/editors/codemirror/dist/mode/tiddlywiki/index.html</source>
			<destination>system/workplace/resources/editors/codemirror/dist/mode/tiddlywiki/index.html</destination>
			<type>plain</type>
			<uuidstructure>dadc53cf-b2e7-11e5-88dc-000c2943a707</uuidstructure>
			<uuidresource>dadc53d0-b2e7-11e5-88dc-000c2943a707</uuidresource>
			<datelastmodified>Mon, 04 Jan 2016 13:34:18 GMT</datelastmodified>
			<userlastmodified>Admin</userlastmodified>
			<datecreated>Mon, 04 Jan 2016 13:34:18 GMT</datecreated>
			<usercreated>Admin</usercreated>
			<flags>0</flags>
			<properties/>
			<relations/>
			<accesscontrol/>
		</file>
		<file>
			<source>system/workplace/resources/editors/codemirror/dist/mode/tiddlywiki/tiddlywiki.css</source>
			<destination>system/workplace/resources/editors/codemirror/dist/mode/tiddlywiki/tiddlywiki.css</destination>
			<type>plain</type>
			<uuidstructure>dac6cffd-b2e7-11e5-88dc-000c2943a707</uuidstructure>
			<uuidresource>dac6cffe-b2e7-11e5-88dc-000c2943a707</uuidresource>
			<datelastmodified>Mon, 04 Jan 2016 13:34:18 GMT</datelastmodified>
			<userlastmodified>Admin</userlastmodified>
			<datecreated>Mon, 04 Jan 2016 13:34:18 GMT</datecreated>
			<usercreated>Admin</usercreated>
			<flags>0</flags>
			<properties/>
			<relations/>
			<accesscontrol/>
		</file>
		<file>
			<source>system/workplace/resources/editors/codemirror/dist/mode/tiddlywiki/tiddlywiki.js</source>
			<destination>system/workplace/resources/editors/codemirror/dist/mode/tiddlywiki/tiddlywiki.js</destination>
			<type>plain</type>
			<uuidstructure>daaf023b-b2e7-11e5-88dc-000c2943a707</uuidstructure>
			<uuidresource>daaf023c-b2e7-11e5-88dc-000c2943a707</uuidresource>
			<datelastmodified>Mon, 04 Jan 2016 13:34:18 GMT</datelastmodified>
			<userlastmodified>Admin</userlastmodified>
			<datecreated>Mon, 04 Jan 2016 13:34:18 GMT</datecreated>
			<usercreated>Admin</usercreated>
			<flags>0</flags>
			<properties/>
			<relations/>
			<accesscontrol/>
		</file>
		<file>
			<destination>system/workplace/resources/editors/codemirror/dist/mode/tiki</destination>
			<type>folder</type>
			<uuidstructure>c717995d-b2e7-11e5-88dc-000c2943a707</uuidstructure>
			<datelastmodified>Mon, 04 Jan 2016 13:33:45 GMT</datelastmodified>
			<userlastmodified>Admin</userlastmodified>
			<datecreated>Mon, 04 Jan 2016 13:33:45 GMT</datecreated>
			<usercreated>Admin</usercreated>
			<flags>0</flags>
			<properties/>
			<relations/>
			<accesscontrol/>
		</file>
		<file>
			<source>system/workplace/resources/editors/codemirror/dist/mode/tiki/index.html</source>
			<destination>system/workplace/resources/editors/codemirror/dist/mode/tiki/index.html</destination>
			<type>plain</type>
			<uuidstructure>c73b4e01-b2e7-11e5-88dc-000c2943a707</uuidstructure>
			<uuidresource>c73b4e02-b2e7-11e5-88dc-000c2943a707</uuidresource>
			<datelastmodified>Mon, 04 Jan 2016 13:33:45 GMT</datelastmodified>
			<userlastmodified>Admin</userlastmodified>
			<datecreated>Mon, 04 Jan 2016 13:33:45 GMT</datecreated>
			<usercreated>Admin</usercreated>
			<flags>0</flags>
			<properties/>
			<relations/>
			<accesscontrol/>
		</file>
		<file>
			<source>system/workplace/resources/editors/codemirror/dist/mode/tiki/tiki.css</source>
			<destination>system/workplace/resources/editors/codemirror/dist/mode/tiki/tiki.css</destination>
			<type>plain</type>
			<uuidstructure>c725f13f-b2e7-11e5-88dc-000c2943a707</uuidstructure>
			<uuidresource>c725f140-b2e7-11e5-88dc-000c2943a707</uuidresource>
			<datelastmodified>Mon, 04 Jan 2016 13:33:45 GMT</datelastmodified>
			<userlastmodified>Admin</userlastmodified>
			<datecreated>Mon, 04 Jan 2016 13:33:45 GMT</datecreated>
			<usercreated>Admin</usercreated>
			<flags>0</flags>
			<properties/>
			<relations/>
			<accesscontrol/>
		</file>
		<file>
			<source>system/workplace/resources/editors/codemirror/dist/mode/tiki/tiki.js</source>
			<destination>system/workplace/resources/editors/codemirror/dist/mode/tiki/tiki.js</destination>
			<type>plain</type>
			<uuidstructure>c7531bc3-b2e7-11e5-88dc-000c2943a707</uuidstructure>
			<uuidresource>c7531bc4-b2e7-11e5-88dc-000c2943a707</uuidresource>
			<datelastmodified>Mon, 04 Jan 2016 13:33:45 GMT</datelastmodified>
			<userlastmodified>Admin</userlastmodified>
			<datecreated>Mon, 04 Jan 2016 13:33:45 GMT</datecreated>
			<usercreated>Admin</usercreated>
			<flags>0</flags>
			<properties/>
			<relations/>
			<accesscontrol/>
		</file>
		<file>
			<destination>system/workplace/resources/editors/codemirror/dist/mode/toml</destination>
			<type>folder</type>
			<uuidstructure>c102e543-b2e7-11e5-88dc-000c2943a707</uuidstructure>
			<datelastmodified>Mon, 04 Jan 2016 13:33:35 GMT</datelastmodified>
			<userlastmodified>Admin</userlastmodified>
			<datecreated>Mon, 04 Jan 2016 13:33:35 GMT</datecreated>
			<usercreated>Admin</usercreated>
			<flags>0</flags>
			<properties/>
			<relations/>
			<accesscontrol/>
		</file>
		<file>
			<source>system/workplace/resources/editors/codemirror/dist/mode/toml/index.html</source>
			<destination>system/workplace/resources/editors/codemirror/dist/mode/toml/index.html</destination>
			<type>plain</type>
			<uuidstructure>c1111615-b2e7-11e5-88dc-000c2943a707</uuidstructure>
			<uuidresource>c1111616-b2e7-11e5-88dc-000c2943a707</uuidresource>
			<datelastmodified>Mon, 04 Jan 2016 13:33:35 GMT</datelastmodified>
			<userlastmodified>Admin</userlastmodified>
			<datecreated>Mon, 04 Jan 2016 13:33:35 GMT</datecreated>
			<usercreated>Admin</usercreated>
			<flags>0</flags>
			<properties/>
			<relations/>
			<accesscontrol/>
		</file>
		<file>
			<source>system/workplace/resources/editors/codemirror/dist/mode/toml/toml.js</source>
			<destination>system/workplace/resources/editors/codemirror/dist/mode/toml/toml.js</destination>
			<type>plain</type>
			<uuidstructure>c12699e7-b2e7-11e5-88dc-000c2943a707</uuidstructure>
			<uuidresource>c12699e8-b2e7-11e5-88dc-000c2943a707</uuidresource>
			<datelastmodified>Mon, 04 Jan 2016 13:33:35 GMT</datelastmodified>
			<userlastmodified>Admin</userlastmodified>
			<datecreated>Mon, 04 Jan 2016 13:33:35 GMT</datecreated>
			<usercreated>Admin</usercreated>
			<flags>0</flags>
			<properties/>
			<relations/>
			<accesscontrol/>
		</file>
		<file>
			<destination>system/workplace/resources/editors/codemirror/dist/mode/tornado</destination>
			<type>folder</type>
			<uuidstructure>d7965049-b2e7-11e5-88dc-000c2943a707</uuidstructure>
			<datelastmodified>Mon, 04 Jan 2016 13:34:12 GMT</datelastmodified>
			<userlastmodified>Admin</userlastmodified>
			<datecreated>Mon, 04 Jan 2016 13:34:12 GMT</datecreated>
			<usercreated>Admin</usercreated>
			<flags>0</flags>
			<properties/>
			<relations/>
			<accesscontrol/>
		</file>
		<file>
			<source>system/workplace/resources/editors/codemirror/dist/mode/tornado/index.html</source>
			<destination>system/workplace/resources/editors/codemirror/dist/mode/tornado/index.html</destination>
			<type>plain</type>
			<uuidstructure>d7a4a82b-b2e7-11e5-88dc-000c2943a707</uuidstructure>
			<uuidresource>d7a4a82c-b2e7-11e5-88dc-000c2943a707</uuidresource>
			<datelastmodified>Mon, 04 Jan 2016 13:34:13 GMT</datelastmodified>
			<userlastmodified>Admin</userlastmodified>
			<datecreated>Mon, 04 Jan 2016 13:34:12 GMT</datecreated>
			<usercreated>Admin</usercreated>
			<flags>0</flags>
			<properties/>
			<relations/>
			<accesscontrol/>
		</file>
		<file>
			<source>system/workplace/resources/editors/codemirror/dist/mode/tornado/tornado.js</source>
			<destination>system/workplace/resources/editors/codemirror/dist/mode/tornado/tornado.js</destination>
			<type>plain</type>
			<uuidstructure>d7bc75ed-b2e7-11e5-88dc-000c2943a707</uuidstructure>
			<uuidresource>d7bc75ee-b2e7-11e5-88dc-000c2943a707</uuidresource>
			<datelastmodified>Mon, 04 Jan 2016 13:34:13 GMT</datelastmodified>
			<userlastmodified>Admin</userlastmodified>
			<datecreated>Mon, 04 Jan 2016 13:34:13 GMT</datecreated>
			<usercreated>Admin</usercreated>
			<flags>0</flags>
			<properties/>
			<relations/>
			<accesscontrol/>
		</file>
		<file>
			<destination>system/workplace/resources/editors/codemirror/dist/mode/troff</destination>
			<type>folder</type>
			<uuidstructure>c06a75c7-b2e7-11e5-88dc-000c2943a707</uuidstructure>
			<datelastmodified>Mon, 04 Jan 2016 13:33:34 GMT</datelastmodified>
			<userlastmodified>Admin</userlastmodified>
			<datecreated>Mon, 04 Jan 2016 13:33:34 GMT</datecreated>
			<usercreated>Admin</usercreated>
			<flags>0</flags>
			<properties/>
			<relations/>
			<accesscontrol/>
		</file>
		<file>
			<source>system/workplace/resources/editors/codemirror/dist/mode/troff/index.html</source>
			<destination>system/workplace/resources/editors/codemirror/dist/mode/troff/index.html</destination>
			<type>plain</type>
			<uuidstructure>c0909b6b-b2e7-11e5-88dc-000c2943a707</uuidstructure>
			<uuidresource>c0909b6c-b2e7-11e5-88dc-000c2943a707</uuidresource>
			<datelastmodified>Mon, 04 Jan 2016 13:33:34 GMT</datelastmodified>
			<userlastmodified>Admin</userlastmodified>
			<datecreated>Mon, 04 Jan 2016 13:33:34 GMT</datecreated>
			<usercreated>Admin</usercreated>
			<flags>0</flags>
			<properties/>
			<relations/>
			<accesscontrol/>
		</file>
		<file>
			<source>system/workplace/resources/editors/codemirror/dist/mode/troff/troff.js</source>
			<destination>system/workplace/resources/editors/codemirror/dist/mode/troff/troff.js</destination>
			<type>plain</type>
			<uuidstructure>c078cda9-b2e7-11e5-88dc-000c2943a707</uuidstructure>
			<uuidresource>c078cdaa-b2e7-11e5-88dc-000c2943a707</uuidresource>
			<datelastmodified>Mon, 04 Jan 2016 13:33:34 GMT</datelastmodified>
			<userlastmodified>Admin</userlastmodified>
			<datecreated>Mon, 04 Jan 2016 13:33:34 GMT</datecreated>
			<usercreated>Admin</usercreated>
			<flags>0</flags>
			<properties/>
			<relations/>
			<accesscontrol/>
		</file>
		<file>
			<destination>system/workplace/resources/editors/codemirror/dist/mode/ttcn-cfg</destination>
			<type>folder</type>
			<uuidstructure>e0e52103-b2e7-11e5-88dc-000c2943a707</uuidstructure>
			<datelastmodified>Mon, 04 Jan 2016 13:34:28 GMT</datelastmodified>
			<userlastmodified>Admin</userlastmodified>
			<datecreated>Mon, 04 Jan 2016 13:34:28 GMT</datecreated>
			<usercreated>Admin</usercreated>
			<flags>0</flags>
			<properties/>
			<relations/>
			<accesscontrol/>
		</file>
		<file>
			<source>system/workplace/resources/editors/codemirror/dist/mode/ttcn-cfg/index.html</source>
			<destination>system/workplace/resources/editors/codemirror/dist/mode/ttcn-cfg/index.html</destination>
			<type>plain</type>
			<uuidstructure>e0f378e5-b2e7-11e5-88dc-000c2943a707</uuidstructure>
			<uuidresource>e0f378e6-b2e7-11e5-88dc-000c2943a707</uuidresource>
			<datelastmodified>Mon, 04 Jan 2016 13:34:28 GMT</datelastmodified>
			<userlastmodified>Admin</userlastmodified>
			<datecreated>Mon, 04 Jan 2016 13:34:28 GMT</datecreated>
			<usercreated>Admin</usercreated>
			<flags>0</flags>
			<properties/>
			<relations/>
			<accesscontrol/>
		</file>
		<file>
			<source>system/workplace/resources/editors/codemirror/dist/mode/ttcn-cfg/ttcn-cfg.js</source>
			<destination>system/workplace/resources/editors/codemirror/dist/mode/ttcn-cfg/ttcn-cfg.js</destination>
			<type>plain</type>
			<uuidstructure>e10b46a7-b2e7-11e5-88dc-000c2943a707</uuidstructure>
			<uuidresource>e10b46a8-b2e7-11e5-88dc-000c2943a707</uuidresource>
			<datelastmodified>Mon, 04 Jan 2016 13:34:28 GMT</datelastmodified>
			<userlastmodified>Admin</userlastmodified>
			<datecreated>Mon, 04 Jan 2016 13:34:28 GMT</datecreated>
			<usercreated>Admin</usercreated>
			<flags>0</flags>
			<properties/>
			<relations/>
			<accesscontrol/>
		</file>
		<file>
			<destination>system/workplace/resources/editors/codemirror/dist/mode/ttcn</destination>
			<type>folder</type>
			<uuidstructure>da56f723-b2e7-11e5-88dc-000c2943a707</uuidstructure>
			<datelastmodified>Mon, 04 Jan 2016 13:34:17 GMT</datelastmodified>
			<userlastmodified>Admin</userlastmodified>
			<datecreated>Mon, 04 Jan 2016 13:34:17 GMT</datecreated>
			<usercreated>Admin</usercreated>
			<flags>0</flags>
			<properties/>
			<relations/>
			<accesscontrol/>
		</file>
		<file>
			<source>system/workplace/resources/editors/codemirror/dist/mode/ttcn/index.html</source>
			<destination>system/workplace/resources/editors/codemirror/dist/mode/ttcn/index.html</destination>
			<type>plain</type>
			<uuidstructure>da7d1cc7-b2e7-11e5-88dc-000c2943a707</uuidstructure>
			<uuidresource>da7d1cc8-b2e7-11e5-88dc-000c2943a707</uuidresource>
			<datelastmodified>Mon, 04 Jan 2016 13:34:17 GMT</datelastmodified>
			<userlastmodified>Admin</userlastmodified>
			<datecreated>Mon, 04 Jan 2016 13:34:17 GMT</datecreated>
			<usercreated>Admin</usercreated>
			<flags>0</flags>
			<properties/>
			<relations/>
			<accesscontrol/>
		</file>
		<file>
			<source>system/workplace/resources/editors/codemirror/dist/mode/ttcn/ttcn.js</source>
			<destination>system/workplace/resources/editors/codemirror/dist/mode/ttcn/ttcn.js</destination>
			<type>plain</type>
			<uuidstructure>da654f05-b2e7-11e5-88dc-000c2943a707</uuidstructure>
			<uuidresource>da654f06-b2e7-11e5-88dc-000c2943a707</uuidresource>
			<datelastmodified>Mon, 04 Jan 2016 13:34:17 GMT</datelastmodified>
			<userlastmodified>Admin</userlastmodified>
			<datecreated>Mon, 04 Jan 2016 13:34:17 GMT</datecreated>
			<usercreated>Admin</usercreated>
			<flags>0</flags>
			<properties/>
			<relations/>
			<accesscontrol/>
		</file>
		<file>
			<destination>system/workplace/resources/editors/codemirror/dist/mode/turtle</destination>
			<type>folder</type>
			<uuidstructure>d5b0c741-b2e7-11e5-88dc-000c2943a707</uuidstructure>
			<datelastmodified>Mon, 04 Jan 2016 13:34:09 GMT</datelastmodified>
			<userlastmodified>Admin</userlastmodified>
			<datecreated>Mon, 04 Jan 2016 13:34:09 GMT</datecreated>
			<usercreated>Admin</usercreated>
			<flags>0</flags>
			<properties/>
			<relations/>
			<accesscontrol/>
		</file>
		<file>
			<source>system/workplace/resources/editors/codemirror/dist/mode/turtle/index.html</source>
			<destination>system/workplace/resources/editors/codemirror/dist/mode/turtle/index.html</destination>
			<type>plain</type>
			<uuidstructure>d5d6ece5-b2e7-11e5-88dc-000c2943a707</uuidstructure>
			<uuidresource>d5d6ece6-b2e7-11e5-88dc-000c2943a707</uuidresource>
			<datelastmodified>Mon, 04 Jan 2016 13:34:09 GMT</datelastmodified>
			<userlastmodified>Admin</userlastmodified>
			<datecreated>Mon, 04 Jan 2016 13:34:09 GMT</datecreated>
			<usercreated>Admin</usercreated>
			<flags>0</flags>
			<properties/>
			<relations/>
			<accesscontrol/>
		</file>
		<file>
			<source>system/workplace/resources/editors/codemirror/dist/mode/turtle/turtle.js</source>
			<destination>system/workplace/resources/editors/codemirror/dist/mode/turtle/turtle.js</destination>
			<type>plain</type>
			<uuidstructure>d5bf1f23-b2e7-11e5-88dc-000c2943a707</uuidstructure>
			<uuidresource>d5bf1f24-b2e7-11e5-88dc-000c2943a707</uuidresource>
			<datelastmodified>Mon, 04 Jan 2016 13:34:09 GMT</datelastmodified>
			<userlastmodified>Admin</userlastmodified>
			<datecreated>Mon, 04 Jan 2016 13:34:09 GMT</datecreated>
			<usercreated>Admin</usercreated>
			<flags>0</flags>
			<properties/>
			<relations/>
			<accesscontrol/>
		</file>
		<file>
			<destination>system/workplace/resources/editors/codemirror/dist/mode/twig</destination>
			<type>folder</type>
			<uuidstructure>c6c90427-b2e7-11e5-88dc-000c2943a707</uuidstructure>
			<datelastmodified>Mon, 04 Jan 2016 13:33:44 GMT</datelastmodified>
			<userlastmodified>Admin</userlastmodified>
			<datecreated>Mon, 04 Jan 2016 13:33:44 GMT</datecreated>
			<usercreated>Admin</usercreated>
			<flags>0</flags>
			<properties/>
			<relations/>
			<accesscontrol/>
		</file>
		<file>
			<source>system/workplace/resources/editors/codemirror/dist/mode/twig/index.html</source>
			<destination>system/workplace/resources/editors/codemirror/dist/mode/twig/index.html</destination>
			<type>plain</type>
			<uuidstructure>c6ef29cb-b2e7-11e5-88dc-000c2943a707</uuidstructure>
			<uuidresource>c6ef29cc-b2e7-11e5-88dc-000c2943a707</uuidresource>
			<datelastmodified>Mon, 04 Jan 2016 13:33:44 GMT</datelastmodified>
			<userlastmodified>Admin</userlastmodified>
			<datecreated>Mon, 04 Jan 2016 13:33:44 GMT</datecreated>
			<usercreated>Admin</usercreated>
			<flags>0</flags>
			<properties/>
			<relations/>
			<accesscontrol/>
		</file>
		<file>
			<source>system/workplace/resources/editors/codemirror/dist/mode/twig/twig.js</source>
			<destination>system/workplace/resources/editors/codemirror/dist/mode/twig/twig.js</destination>
			<type>plain</type>
			<uuidstructure>c6d75c09-b2e7-11e5-88dc-000c2943a707</uuidstructure>
			<uuidresource>c6d75c0a-b2e7-11e5-88dc-000c2943a707</uuidresource>
			<datelastmodified>Mon, 04 Jan 2016 13:33:44 GMT</datelastmodified>
			<userlastmodified>Admin</userlastmodified>
			<datecreated>Mon, 04 Jan 2016 13:33:44 GMT</datecreated>
			<usercreated>Admin</usercreated>
			<flags>0</flags>
			<properties/>
			<relations/>
			<accesscontrol/>
		</file>
		<file>
			<destination>system/workplace/resources/editors/codemirror/dist/mode/vb</destination>
			<type>folder</type>
			<uuidstructure>c14c9879-b2e7-11e5-88dc-000c2943a707</uuidstructure>
			<datelastmodified>Mon, 04 Jan 2016 13:33:35 GMT</datelastmodified>
			<userlastmodified>Admin</userlastmodified>
			<datecreated>Mon, 04 Jan 2016 13:33:35 GMT</datecreated>
			<usercreated>Admin</usercreated>
			<flags>0</flags>
			<properties/>
			<relations/>
			<accesscontrol/>
		</file>
		<file>
			<source>system/workplace/resources/editors/codemirror/dist/mode/vb/index.html</source>
			<destination>system/workplace/resources/editors/codemirror/dist/mode/vb/index.html</destination>
			<type>plain</type>
			<uuidstructure>c1704d1d-b2e7-11e5-88dc-000c2943a707</uuidstructure>
			<uuidresource>c1704d1e-b2e7-11e5-88dc-000c2943a707</uuidresource>
			<datelastmodified>Mon, 04 Jan 2016 13:33:35 GMT</datelastmodified>
			<userlastmodified>Admin</userlastmodified>
			<datecreated>Mon, 04 Jan 2016 13:33:35 GMT</datecreated>
			<usercreated>Admin</usercreated>
			<flags>0</flags>
			<properties/>
			<relations/>
			<accesscontrol/>
		</file>
		<file>
			<source>system/workplace/resources/editors/codemirror/dist/mode/vb/vb.js</source>
			<destination>system/workplace/resources/editors/codemirror/dist/mode/vb/vb.js</destination>
			<type>plain</type>
			<uuidstructure>c15af05b-b2e7-11e5-88dc-000c2943a707</uuidstructure>
			<uuidresource>c15af05c-b2e7-11e5-88dc-000c2943a707</uuidresource>
			<datelastmodified>Mon, 04 Jan 2016 13:33:35 GMT</datelastmodified>
			<userlastmodified>Admin</userlastmodified>
			<datecreated>Mon, 04 Jan 2016 13:33:35 GMT</datecreated>
			<usercreated>Admin</usercreated>
			<flags>0</flags>
			<properties/>
			<relations/>
			<accesscontrol/>
		</file>
		<file>
			<destination>system/workplace/resources/editors/codemirror/dist/mode/vbscript</destination>
			<type>folder</type>
			<uuidstructure>cd0d79d3-b2e7-11e5-88dc-000c2943a707</uuidstructure>
			<datelastmodified>Mon, 04 Jan 2016 13:33:55 GMT</datelastmodified>
			<userlastmodified>Admin</userlastmodified>
			<datecreated>Mon, 04 Jan 2016 13:33:55 GMT</datecreated>
			<usercreated>Admin</usercreated>
			<flags>0</flags>
			<properties/>
			<relations/>
			<accesscontrol/>
		</file>
		<file>
			<source>system/workplace/resources/editors/codemirror/dist/mode/vbscript/index.html</source>
			<destination>system/workplace/resources/editors/codemirror/dist/mode/vbscript/index.html</destination>
			<type>plain</type>
			<uuidstructure>cd312e77-b2e7-11e5-88dc-000c2943a707</uuidstructure>
			<uuidresource>cd312e78-b2e7-11e5-88dc-000c2943a707</uuidresource>
			<datelastmodified>Mon, 04 Jan 2016 13:33:55 GMT</datelastmodified>
			<userlastmodified>Admin</userlastmodified>
			<datecreated>Mon, 04 Jan 2016 13:33:55 GMT</datecreated>
			<usercreated>Admin</usercreated>
			<flags>0</flags>
			<properties/>
			<relations/>
			<accesscontrol/>
		</file>
		<file>
			<source>system/workplace/resources/editors/codemirror/dist/mode/vbscript/vbscript.js</source>
			<destination>system/workplace/resources/editors/codemirror/dist/mode/vbscript/vbscript.js</destination>
			<type>plain</type>
			<uuidstructure>cd1baaa5-b2e7-11e5-88dc-000c2943a707</uuidstructure>
			<uuidresource>cd1baaa6-b2e7-11e5-88dc-000c2943a707</uuidresource>
			<datelastmodified>Mon, 04 Jan 2016 13:33:55 GMT</datelastmodified>
			<userlastmodified>Admin</userlastmodified>
			<datecreated>Mon, 04 Jan 2016 13:33:55 GMT</datecreated>
			<usercreated>Admin</usercreated>
			<flags>0</flags>
			<properties/>
			<relations/>
			<accesscontrol/>
		</file>
		<file>
			<destination>system/workplace/resources/editors/codemirror/dist/mode/velocity</destination>
			<type>folder</type>
			<uuidstructure>c4381fe3-b2e7-11e5-88dc-000c2943a707</uuidstructure>
			<datelastmodified>Mon, 04 Jan 2016 13:33:40 GMT</datelastmodified>
			<userlastmodified>Admin</userlastmodified>
			<datecreated>Mon, 04 Jan 2016 13:33:40 GMT</datecreated>
			<usercreated>Admin</usercreated>
			<flags>0</flags>
			<properties/>
			<relations/>
			<accesscontrol/>
		</file>
		<file>
			<source>system/workplace/resources/editors/codemirror/dist/mode/velocity/index.html</source>
			<destination>system/workplace/resources/editors/codemirror/dist/mode/velocity/index.html</destination>
			<type>plain</type>
			<uuidstructure>c45bd487-b2e7-11e5-88dc-000c2943a707</uuidstructure>
			<uuidresource>c45bd488-b2e7-11e5-88dc-000c2943a707</uuidresource>
			<datelastmodified>Mon, 04 Jan 2016 13:33:40 GMT</datelastmodified>
			<userlastmodified>Admin</userlastmodified>
			<datecreated>Mon, 04 Jan 2016 13:33:40 GMT</datecreated>
			<usercreated>Admin</usercreated>
			<flags>0</flags>
			<properties/>
			<relations/>
			<accesscontrol/>
		</file>
		<file>
			<source>system/workplace/resources/editors/codemirror/dist/mode/velocity/velocity.js</source>
			<destination>system/workplace/resources/editors/codemirror/dist/mode/velocity/velocity.js</destination>
			<type>plain</type>
			<uuidstructure>c44650b5-b2e7-11e5-88dc-000c2943a707</uuidstructure>
			<uuidresource>c44650b6-b2e7-11e5-88dc-000c2943a707</uuidresource>
			<datelastmodified>Mon, 04 Jan 2016 13:33:40 GMT</datelastmodified>
			<userlastmodified>Admin</userlastmodified>
			<datecreated>Mon, 04 Jan 2016 13:33:40 GMT</datecreated>
			<usercreated>Admin</usercreated>
			<flags>0</flags>
			<properties/>
			<relations/>
			<accesscontrol/>
		</file>
		<file>
			<destination>system/workplace/resources/editors/codemirror/dist/mode/verilog</destination>
			<type>folder</type>
			<uuidstructure>d9180e69-b2e7-11e5-88dc-000c2943a707</uuidstructure>
			<datelastmodified>Mon, 04 Jan 2016 13:34:15 GMT</datelastmodified>
			<userlastmodified>Admin</userlastmodified>
			<datecreated>Mon, 04 Jan 2016 13:34:15 GMT</datecreated>
			<usercreated>Admin</usercreated>
			<flags>0</flags>
			<properties/>
			<relations/>
			<accesscontrol/>
		</file>
		<file>
			<source>system/workplace/resources/editors/codemirror/dist/mode/verilog/index.html</source>
			<destination>system/workplace/resources/editors/codemirror/dist/mode/verilog/index.html</destination>
			<type>plain</type>
			<uuidstructure>d9511fcf-b2e7-11e5-88dc-000c2943a707</uuidstructure>
			<uuidresource>d9511fd0-b2e7-11e5-88dc-000c2943a707</uuidresource>
			<datelastmodified>Mon, 04 Jan 2016 13:34:15 GMT</datelastmodified>
			<userlastmodified>Admin</userlastmodified>
			<datecreated>Mon, 04 Jan 2016 13:34:15 GMT</datecreated>
			<usercreated>Admin</usercreated>
			<flags>0</flags>
			<properties/>
			<relations/>
			<accesscontrol/>
		</file>
		<file>
			<source>system/workplace/resources/editors/codemirror/dist/mode/verilog/test.js</source>
			<destination>system/workplace/resources/editors/codemirror/dist/mode/verilog/test.js</destination>
			<type>plain</type>
			<uuidstructure>d923f54b-b2e7-11e5-88dc-000c2943a707</uuidstructure>
			<uuidresource>d923f54c-b2e7-11e5-88dc-000c2943a707</uuidresource>
			<datelastmodified>Mon, 04 Jan 2016 13:34:15 GMT</datelastmodified>
			<userlastmodified>Admin</userlastmodified>
			<datecreated>Mon, 04 Jan 2016 13:34:15 GMT</datecreated>
			<usercreated>Admin</usercreated>
			<flags>0</flags>
			<properties/>
			<relations/>
			<accesscontrol/>
		</file>
		<file>
			<source>system/workplace/resources/editors/codemirror/dist/mode/verilog/verilog.js</source>
			<destination>system/workplace/resources/editors/codemirror/dist/mode/verilog/verilog.js</destination>
			<type>plain</type>
			<uuidstructure>d93bc30d-b2e7-11e5-88dc-000c2943a707</uuidstructure>
			<uuidresource>d93bc30e-b2e7-11e5-88dc-000c2943a707</uuidresource>
			<datelastmodified>Mon, 04 Jan 2016 13:34:15 GMT</datelastmodified>
			<userlastmodified>Admin</userlastmodified>
			<datecreated>Mon, 04 Jan 2016 13:34:15 GMT</datecreated>
			<usercreated>Admin</usercreated>
			<flags>0</flags>
			<properties/>
			<relations/>
			<accesscontrol/>
		</file>
		<file>
			<destination>system/workplace/resources/editors/codemirror/dist/mode/vhdl</destination>
			<type>folder</type>
			<uuidstructure>d39ba3b7-b2e7-11e5-88dc-000c2943a707</uuidstructure>
			<datelastmodified>Mon, 04 Jan 2016 13:34:06 GMT</datelastmodified>
			<userlastmodified>Admin</userlastmodified>
			<datecreated>Mon, 04 Jan 2016 13:34:06 GMT</datecreated>
			<usercreated>Admin</usercreated>
			<flags>0</flags>
			<properties/>
			<relations/>
			<accesscontrol/>
		</file>
		<file>
			<source>system/workplace/resources/editors/codemirror/dist/mode/vhdl/index.html</source>
			<destination>system/workplace/resources/editors/codemirror/dist/mode/vhdl/index.html</destination>
			<type>plain</type>
			<uuidstructure>d3bf585b-b2e7-11e5-88dc-000c2943a707</uuidstructure>
			<uuidresource>d3bf585c-b2e7-11e5-88dc-000c2943a707</uuidresource>
			<datelastmodified>Mon, 04 Jan 2016 13:34:06 GMT</datelastmodified>
			<userlastmodified>Admin</userlastmodified>
			<datecreated>Mon, 04 Jan 2016 13:34:06 GMT</datecreated>
			<usercreated>Admin</usercreated>
			<flags>0</flags>
			<properties/>
			<relations/>
			<accesscontrol/>
		</file>
		<file>
			<source>system/workplace/resources/editors/codemirror/dist/mode/vhdl/vhdl.js</source>
			<destination>system/workplace/resources/editors/codemirror/dist/mode/vhdl/vhdl.js</destination>
			<type>plain</type>
			<uuidstructure>d3a9d489-b2e7-11e5-88dc-000c2943a707</uuidstructure>
			<uuidresource>d3a9d48a-b2e7-11e5-88dc-000c2943a707</uuidresource>
			<datelastmodified>Mon, 04 Jan 2016 13:34:06 GMT</datelastmodified>
			<userlastmodified>Admin</userlastmodified>
			<datecreated>Mon, 04 Jan 2016 13:34:06 GMT</datecreated>
			<usercreated>Admin</usercreated>
			<flags>0</flags>
			<properties/>
			<relations/>
			<accesscontrol/>
		</file>
		<file>
			<destination>system/workplace/resources/editors/codemirror/dist/mode/vue</destination>
			<type>folder</type>
			<uuidstructure>bdf15f45-b2e7-11e5-88dc-000c2943a707</uuidstructure>
			<datelastmodified>Mon, 04 Jan 2016 13:33:29 GMT</datelastmodified>
			<userlastmodified>Admin</userlastmodified>
			<datecreated>Mon, 04 Jan 2016 13:33:29 GMT</datecreated>
			<usercreated>Admin</usercreated>
			<flags>0</flags>
			<properties/>
			<relations/>
			<accesscontrol/>
		</file>
		<file>
			<source>system/workplace/resources/editors/codemirror/dist/mode/vue/index.html</source>
			<destination>system/workplace/resources/editors/codemirror/dist/mode/vue/index.html</destination>
			<type>plain</type>
			<uuidstructure>be175dd9-b2e7-11e5-88dc-000c2943a707</uuidstructure>
			<uuidresource>be175dda-b2e7-11e5-88dc-000c2943a707</uuidresource>
			<datelastmodified>Mon, 04 Jan 2016 13:33:30 GMT</datelastmodified>
			<userlastmodified>Admin</userlastmodified>
			<datecreated>Mon, 04 Jan 2016 13:33:30 GMT</datecreated>
			<usercreated>Admin</usercreated>
			<flags>0</flags>
			<properties/>
			<relations/>
			<accesscontrol/>
		</file>
		<file>
			<source>system/workplace/resources/editors/codemirror/dist/mode/vue/vue.js</source>
			<destination>system/workplace/resources/editors/codemirror/dist/mode/vue/vue.js</destination>
			<type>plain</type>
			<uuidstructure>bdff9017-b2e7-11e5-88dc-000c2943a707</uuidstructure>
			<uuidresource>bdff9018-b2e7-11e5-88dc-000c2943a707</uuidresource>
			<datelastmodified>Mon, 04 Jan 2016 13:33:29 GMT</datelastmodified>
			<userlastmodified>Admin</userlastmodified>
			<datecreated>Mon, 04 Jan 2016 13:33:29 GMT</datecreated>
			<usercreated>Admin</usercreated>
			<flags>0</flags>
			<properties/>
			<relations/>
			<accesscontrol/>
		</file>
		<file>
			<destination>system/workplace/resources/editors/codemirror/dist/mode/xml</destination>
			<type>folder</type>
			<uuidstructure>bd8fb73d-b2e7-11e5-88dc-000c2943a707</uuidstructure>
			<datelastmodified>Mon, 04 Jan 2016 13:33:29 GMT</datelastmodified>
			<userlastmodified>Admin</userlastmodified>
			<datecreated>Mon, 04 Jan 2016 13:33:29 GMT</datecreated>
			<usercreated>Admin</usercreated>
			<flags>0</flags>
			<properties/>
			<relations/>
			<accesscontrol/>
		</file>
		<file>
			<source>system/workplace/resources/editors/codemirror/dist/mode/xml/index.html</source>
			<destination>system/workplace/resources/editors/codemirror/dist/mode/xml/index.html</destination>
			<type>plain</type>
			<uuidstructure>bdcb39a3-b2e7-11e5-88dc-000c2943a707</uuidstructure>
			<uuidresource>bdcb39a4-b2e7-11e5-88dc-000c2943a707</uuidresource>
			<datelastmodified>Mon, 04 Jan 2016 13:33:29 GMT</datelastmodified>
			<userlastmodified>Admin</userlastmodified>
			<datecreated>Mon, 04 Jan 2016 13:33:29 GMT</datecreated>
			<usercreated>Admin</usercreated>
			<flags>0</flags>
			<properties/>
			<relations/>
			<accesscontrol/>
		</file>
		<file>
			<source>system/workplace/resources/editors/codemirror/dist/mode/xml/test.js</source>
			<destination>system/workplace/resources/editors/codemirror/dist/mode/xml/test.js</destination>
			<type>plain</type>
			<uuidstructure>bd9e0f1f-b2e7-11e5-88dc-000c2943a707</uuidstructure>
			<uuidresource>bd9e0f20-b2e7-11e5-88dc-000c2943a707</uuidresource>
			<datelastmodified>Mon, 04 Jan 2016 13:33:29 GMT</datelastmodified>
			<userlastmodified>Admin</userlastmodified>
			<datecreated>Mon, 04 Jan 2016 13:33:29 GMT</datecreated>
			<usercreated>Admin</usercreated>
			<flags>0</flags>
			<properties/>
			<relations/>
			<accesscontrol/>
		</file>
		<file>
			<source>system/workplace/resources/editors/codemirror/dist/mode/xml/xml.js</source>
			<destination>system/workplace/resources/editors/codemirror/dist/mode/xml/xml.js</destination>
			<type>plain</type>
			<uuidstructure>bdb36be1-b2e7-11e5-88dc-000c2943a707</uuidstructure>
			<uuidresource>bdb36be2-b2e7-11e5-88dc-000c2943a707</uuidresource>
			<datelastmodified>Mon, 04 Jan 2016 13:33:29 GMT</datelastmodified>
			<userlastmodified>Admin</userlastmodified>
			<datecreated>Mon, 04 Jan 2016 13:33:29 GMT</datecreated>
			<usercreated>Admin</usercreated>
			<flags>0</flags>
			<properties/>
			<relations/>
			<accesscontrol/>
		</file>
		<file>
			<destination>system/workplace/resources/editors/codemirror/dist/mode/xquery</destination>
			<type>folder</type>
			<uuidstructure>bed83ce7-b2e7-11e5-88dc-000c2943a707</uuidstructure>
			<datelastmodified>Mon, 04 Jan 2016 13:33:31 GMT</datelastmodified>
			<userlastmodified>Admin</userlastmodified>
			<datecreated>Mon, 04 Jan 2016 13:33:31 GMT</datecreated>
			<usercreated>Admin</usercreated>
			<flags>0</flags>
			<properties/>
			<relations/>
			<accesscontrol/>
		</file>
		<file>
			<source>system/workplace/resources/editors/codemirror/dist/mode/xquery/index.html</source>
			<destination>system/workplace/resources/editors/codemirror/dist/mode/xquery/index.html</destination>
			<type>plain</type>
			<uuidstructure>bf16093d-b2e7-11e5-88dc-000c2943a707</uuidstructure>
			<uuidresource>bf16093e-b2e7-11e5-88dc-000c2943a707</uuidresource>
			<datelastmodified>Mon, 04 Jan 2016 13:33:31 GMT</datelastmodified>
			<userlastmodified>Admin</userlastmodified>
			<datecreated>Mon, 04 Jan 2016 13:33:31 GMT</datecreated>
			<usercreated>Admin</usercreated>
			<flags>0</flags>
			<properties/>
			<relations/>
			<accesscontrol/>
		</file>
		<file>
			<source>system/workplace/resources/editors/codemirror/dist/mode/xquery/test.js</source>
			<destination>system/workplace/resources/editors/codemirror/dist/mode/xquery/test.js</destination>
			<type>plain</type>
			<uuidstructure>bf00ac7b-b2e7-11e5-88dc-000c2943a707</uuidstructure>
			<uuidresource>bf00ac7c-b2e7-11e5-88dc-000c2943a707</uuidresource>
			<datelastmodified>Mon, 04 Jan 2016 13:33:31 GMT</datelastmodified>
			<userlastmodified>Admin</userlastmodified>
			<datecreated>Mon, 04 Jan 2016 13:33:31 GMT</datecreated>
			<usercreated>Admin</usercreated>
			<flags>0</flags>
			<properties/>
			<relations/>
			<accesscontrol/>
		</file>
		<file>
			<source>system/workplace/resources/editors/codemirror/dist/mode/xquery/xquery.js</source>
			<destination>system/workplace/resources/editors/codemirror/dist/mode/xquery/xquery.js</destination>
			<type>plain</type>
			<uuidstructure>bee66db9-b2e7-11e5-88dc-000c2943a707</uuidstructure>
			<uuidresource>bee66dba-b2e7-11e5-88dc-000c2943a707</uuidresource>
			<datelastmodified>Mon, 04 Jan 2016 13:33:31 GMT</datelastmodified>
			<userlastmodified>Admin</userlastmodified>
			<datecreated>Mon, 04 Jan 2016 13:33:31 GMT</datecreated>
			<usercreated>Admin</usercreated>
			<flags>0</flags>
			<properties/>
			<relations/>
			<accesscontrol/>
		</file>
		<file>
			<destination>system/workplace/resources/editors/codemirror/dist/mode/yaml-frontmatter</destination>
			<type>folder</type>
			<uuidstructure>d9c369a7-b2e7-11e5-88dc-000c2943a707</uuidstructure>
			<datelastmodified>Mon, 04 Jan 2016 13:34:16 GMT</datelastmodified>
			<userlastmodified>Admin</userlastmodified>
			<datecreated>Mon, 04 Jan 2016 13:34:16 GMT</datecreated>
			<usercreated>Admin</usercreated>
			<flags>0</flags>
			<properties/>
			<relations/>
			<accesscontrol/>
		</file>
		<file>
			<source>system/workplace/resources/editors/codemirror/dist/mode/yaml-frontmatter/index.html</source>
			<destination>system/workplace/resources/editors/codemirror/dist/mode/yaml-frontmatter/index.html</destination>
			<type>plain</type>
			<uuidstructure>d9e71e4b-b2e7-11e5-88dc-000c2943a707</uuidstructure>
			<uuidresource>d9e71e4c-b2e7-11e5-88dc-000c2943a707</uuidresource>
			<datelastmodified>Mon, 04 Jan 2016 13:34:16 GMT</datelastmodified>
			<userlastmodified>Admin</userlastmodified>
			<datecreated>Mon, 04 Jan 2016 13:34:16 GMT</datecreated>
			<usercreated>Admin</usercreated>
			<flags>0</flags>
			<properties/>
			<relations/>
			<accesscontrol/>
		</file>
		<file>
			<source>system/workplace/resources/editors/codemirror/dist/mode/yaml-frontmatter/yaml-frontmatter.js</source>
			<destination>system/workplace/resources/editors/codemirror/dist/mode/yaml-frontmatter/yaml-frontmatter.js</destination>
			<type>plain</type>
			<uuidstructure>d9d19a79-b2e7-11e5-88dc-000c2943a707</uuidstructure>
			<uuidresource>d9d19a7a-b2e7-11e5-88dc-000c2943a707</uuidresource>
			<datelastmodified>Mon, 04 Jan 2016 13:34:16 GMT</datelastmodified>
			<userlastmodified>Admin</userlastmodified>
			<datecreated>Mon, 04 Jan 2016 13:34:16 GMT</datecreated>
			<usercreated>Admin</usercreated>
			<flags>0</flags>
			<properties/>
			<relations/>
			<accesscontrol/>
		</file>
		<file>
			<destination>system/workplace/resources/editors/codemirror/dist/mode/yaml</destination>
			<type>folder</type>
			<uuidstructure>de35430f-b2e7-11e5-88dc-000c2943a707</uuidstructure>
			<datelastmodified>Mon, 04 Jan 2016 13:34:24 GMT</datelastmodified>
			<userlastmodified>Admin</userlastmodified>
			<datecreated>Mon, 04 Jan 2016 13:34:24 GMT</datecreated>
			<usercreated>Admin</usercreated>
			<flags>0</flags>
			<properties/>
			<relations/>
			<accesscontrol/>
		</file>
		<file>
			<source>system/workplace/resources/editors/codemirror/dist/mode/yaml/index.html</source>
			<destination>system/workplace/resources/editors/codemirror/dist/mode/yaml/index.html</destination>
			<type>plain</type>
			<uuidstructure>de5db2a3-b2e7-11e5-88dc-000c2943a707</uuidstructure>
			<uuidresource>de5db2a4-b2e7-11e5-88dc-000c2943a707</uuidresource>
			<datelastmodified>Mon, 04 Jan 2016 13:34:24 GMT</datelastmodified>
			<userlastmodified>Admin</userlastmodified>
			<datecreated>Mon, 04 Jan 2016 13:34:24 GMT</datecreated>
			<usercreated>Admin</usercreated>
			<flags>0</flags>
			<properties/>
			<relations/>
			<accesscontrol/>
		</file>
		<file>
			<source>system/workplace/resources/editors/codemirror/dist/mode/yaml/yaml.js</source>
			<destination>system/workplace/resources/editors/codemirror/dist/mode/yaml/yaml.js</destination>
			<type>plain</type>
			<uuidstructure>de45e4e1-b2e7-11e5-88dc-000c2943a707</uuidstructure>
			<uuidresource>de45e4e2-b2e7-11e5-88dc-000c2943a707</uuidresource>
			<datelastmodified>Mon, 04 Jan 2016 13:34:24 GMT</datelastmodified>
			<userlastmodified>Admin</userlastmodified>
			<datecreated>Mon, 04 Jan 2016 13:34:24 GMT</datecreated>
			<usercreated>Admin</usercreated>
			<flags>0</flags>
			<properties/>
			<relations/>
			<accesscontrol/>
		</file>
		<file>
			<destination>system/workplace/resources/editors/codemirror/dist/mode/z80</destination>
			<type>folder</type>
			<uuidstructure>c8353d73-b2e7-11e5-88dc-000c2943a707</uuidstructure>
			<datelastmodified>Mon, 04 Jan 2016 13:33:47 GMT</datelastmodified>
			<userlastmodified>Admin</userlastmodified>
			<datecreated>Mon, 04 Jan 2016 13:33:47 GMT</datecreated>
			<usercreated>Admin</usercreated>
			<flags>0</flags>
			<properties/>
			<relations/>
			<accesscontrol/>
		</file>
		<file>
			<source>system/workplace/resources/editors/codemirror/dist/mode/z80/index.html</source>
			<destination>system/workplace/resources/editors/codemirror/dist/mode/z80/index.html</destination>
			<type>plain</type>
			<uuidstructure>c8439555-b2e7-11e5-88dc-000c2943a707</uuidstructure>
			<uuidresource>c8439556-b2e7-11e5-88dc-000c2943a707</uuidresource>
			<datelastmodified>Mon, 04 Jan 2016 13:33:47 GMT</datelastmodified>
			<userlastmodified>Admin</userlastmodified>
			<datecreated>Mon, 04 Jan 2016 13:33:47 GMT</datecreated>
			<usercreated>Admin</usercreated>
			<flags>0</flags>
			<properties/>
			<relations/>
			<accesscontrol/>
		</file>
		<file>
			<source>system/workplace/resources/editors/codemirror/dist/mode/z80/z80.js</source>
			<destination>system/workplace/resources/editors/codemirror/dist/mode/z80/z80.js</destination>
			<type>plain</type>
			<uuidstructure>c85b6317-b2e7-11e5-88dc-000c2943a707</uuidstructure>
			<uuidresource>c85b6318-b2e7-11e5-88dc-000c2943a707</uuidresource>
			<datelastmodified>Mon, 04 Jan 2016 13:33:47 GMT</datelastmodified>
			<userlastmodified>Admin</userlastmodified>
			<datecreated>Mon, 04 Jan 2016 13:33:47 GMT</datecreated>
			<usercreated>Admin</usercreated>
			<flags>0</flags>
			<properties/>
			<relations/>
			<accesscontrol/>
		</file>
		<file>
			<destination>system/workplace/resources/editors/codemirror/dist/test</destination>
			<type>folder</type>
			<uuidstructure>b312a09d-b2e7-11e5-88dc-000c2943a707</uuidstructure>
			<datelastmodified>Mon, 04 Jan 2016 13:33:11 GMT</datelastmodified>
			<userlastmodified>Admin</userlastmodified>
			<datecreated>Mon, 04 Jan 2016 13:33:11 GMT</datecreated>
			<usercreated>Admin</usercreated>
			<flags>0</flags>
			<properties/>
			<relations/>
			<accesscontrol/>
		</file>
		<file>
			<source>system/workplace/resources/editors/codemirror/dist/test/comment_test.js</source>
			<destination>system/workplace/resources/editors/codemirror/dist/test/comment_test.js</destination>
			<type>plain</type>
			<uuidstructure>b3cc53bd-b2e7-11e5-88dc-000c2943a707</uuidstructure>
			<uuidresource>b3cc53be-b2e7-11e5-88dc-000c2943a707</uuidresource>
			<datelastmodified>Mon, 04 Jan 2016 13:33:12 GMT</datelastmodified>
			<userlastmodified>Admin</userlastmodified>
			<datecreated>Mon, 04 Jan 2016 13:33:12 GMT</datecreated>
			<usercreated>Admin</usercreated>
			<flags>0</flags>
			<properties/>
			<relations/>
			<accesscontrol/>
		</file>
		<file>
			<source>system/workplace/resources/editors/codemirror/dist/test/doc_test.js</source>
			<destination>system/workplace/resources/editors/codemirror/dist/test/doc_test.js</destination>
			<type>plain</type>
			<uuidstructure>b4162e03-b2e7-11e5-88dc-000c2943a707</uuidstructure>
			<uuidresource>b4162e04-b2e7-11e5-88dc-000c2943a707</uuidresource>
			<datelastmodified>Mon, 04 Jan 2016 13:33:13 GMT</datelastmodified>
			<userlastmodified>Admin</userlastmodified>
			<datecreated>Mon, 04 Jan 2016 13:33:13 GMT</datecreated>
			<usercreated>Admin</usercreated>
			<flags>0</flags>
			<properties/>
			<relations/>
			<accesscontrol/>
		</file>
		<file>
			<source>system/workplace/resources/editors/codemirror/dist/test/driver.js</source>
			<destination>system/workplace/resources/editors/codemirror/dist/test/driver.js</destination>
			<type>plain</type>
			<uuidstructure>b3fe6041-b2e7-11e5-88dc-000c2943a707</uuidstructure>
			<uuidresource>b3fe6042-b2e7-11e5-88dc-000c2943a707</uuidresource>
			<datelastmodified>Mon, 04 Jan 2016 13:33:13 GMT</datelastmodified>
			<userlastmodified>Admin</userlastmodified>
			<datecreated>Mon, 04 Jan 2016 13:33:13 GMT</datecreated>
			<usercreated>Admin</usercreated>
			<flags>0</flags>
			<properties/>
			<relations/>
			<accesscontrol/>
		</file>
		<file>
			<source>system/workplace/resources/editors/codemirror/dist/test/emacs_test.js</source>
			<destination>system/workplace/resources/editors/codemirror/dist/test/emacs_test.js</destination>
			<type>plain</type>
			<uuidstructure>b4ae766f-b2e7-11e5-88dc-000c2943a707</uuidstructure>
			<uuidresource>b4ae7670-b2e7-11e5-88dc-000c2943a707</uuidresource>
			<datelastmodified>Mon, 04 Jan 2016 13:33:14 GMT</datelastmodified>
			<userlastmodified>Admin</userlastmodified>
			<datecreated>Mon, 04 Jan 2016 13:33:14 GMT</datecreated>
			<usercreated>Admin</usercreated>
			<flags>0</flags>
			<properties/>
			<relations/>
			<accesscontrol/>
		</file>
		<file>
			<source>system/workplace/resources/editors/codemirror/dist/test/index.html</source>
			<destination>system/workplace/resources/editors/codemirror/dist/test/index.html</destination>
			<type>plain</type>
			<uuidstructure>b43045b5-b2e7-11e5-88dc-000c2943a707</uuidstructure>
			<uuidresource>b43045b6-b2e7-11e5-88dc-000c2943a707</uuidresource>
			<datelastmodified>Mon, 04 Jan 2016 13:33:13 GMT</datelastmodified>
			<userlastmodified>Admin</userlastmodified>
			<datecreated>Mon, 04 Jan 2016 13:33:13 GMT</datecreated>
			<usercreated>Admin</usercreated>
			<flags>0</flags>
			<properties/>
			<relations/>
			<accesscontrol/>
		</file>
		<file>
			<source>system/workplace/resources/editors/codemirror/dist/test/lint.js</source>
			<destination>system/workplace/resources/editors/codemirror/dist/test/lint.js</destination>
			<type>plain</type>
			<uuidstructure>b384ea77-b2e7-11e5-88dc-000c2943a707</uuidstructure>
			<uuidresource>b384ea78-b2e7-11e5-88dc-000c2943a707</uuidresource>
			<datelastmodified>Mon, 04 Jan 2016 13:33:12 GMT</datelastmodified>
			<userlastmodified>Admin</userlastmodified>
			<datecreated>Mon, 04 Jan 2016 13:33:12 GMT</datecreated>
			<usercreated>Admin</usercreated>
			<flags>0</flags>
			<properties/>
			<relations/>
			<accesscontrol/>
		</file>
		<file>
			<source>system/workplace/resources/editors/codemirror/dist/test/mode_test.css</source>
			<destination>system/workplace/resources/editors/codemirror/dist/test/mode_test.css</destination>
			<type>plain</type>
			<uuidstructure>b3e4217f-b2e7-11e5-88dc-000c2943a707</uuidstructure>
			<uuidresource>b3e42180-b2e7-11e5-88dc-000c2943a707</uuidresource>
			<datelastmodified>Mon, 04 Jan 2016 13:33:13 GMT</datelastmodified>
			<userlastmodified>Admin</userlastmodified>
			<datecreated>Mon, 04 Jan 2016 13:33:12 GMT</datecreated>
			<usercreated>Admin</usercreated>
			<flags>0</flags>
			<properties/>
			<relations/>
			<accesscontrol/>
		</file>
		<file>
			<source>system/workplace/resources/editors/codemirror/dist/test/mode_test.js</source>
			<destination>system/workplace/resources/editors/codemirror/dist/test/mode_test.js</destination>
			<type>plain</type>
			<uuidstructure>b48f7cbd-b2e7-11e5-88dc-000c2943a707</uuidstructure>
			<uuidresource>b48f7cbe-b2e7-11e5-88dc-000c2943a707</uuidresource>
			<datelastmodified>Mon, 04 Jan 2016 13:33:14 GMT</datelastmodified>
			<userlastmodified>Admin</userlastmodified>
			<datecreated>Mon, 04 Jan 2016 13:33:14 GMT</datecreated>
			<usercreated>Admin</usercreated>
			<flags>0</flags>
			<properties/>
			<relations/>
			<accesscontrol/>
		</file>
		<file>
			<source>system/workplace/resources/editors/codemirror/dist/test/multi_test.js</source>
			<destination>system/workplace/resources/editors/codemirror/dist/test/multi_test.js</destination>
			<type>plain</type>
			<uuidstructure>b45fe139-b2e7-11e5-88dc-000c2943a707</uuidstructure>
			<uuidresource>b45fe13a-b2e7-11e5-88dc-000c2943a707</uuidresource>
			<datelastmodified>Mon, 04 Jan 2016 13:33:13 GMT</datelastmodified>
			<userlastmodified>Admin</userlastmodified>
			<datecreated>Mon, 04 Jan 2016 13:33:13 GMT</datecreated>
			<usercreated>Admin</usercreated>
			<flags>0</flags>
			<properties/>
			<relations/>
			<accesscontrol/>
		</file>
		<file>
			<source>system/workplace/resources/editors/codemirror/dist/test/phantom_driver.js</source>
			<destination>system/workplace/resources/editors/codemirror/dist/test/phantom_driver.js</destination>
			<type>plain</type>
			<uuidstructure>b36f8db5-b2e7-11e5-88dc-000c2943a707</uuidstructure>
			<uuidresource>b36f8db6-b2e7-11e5-88dc-000c2943a707</uuidresource>
			<datelastmodified>Mon, 04 Jan 2016 13:33:12 GMT</datelastmodified>
			<userlastmodified>Admin</userlastmodified>
			<datecreated>Mon, 04 Jan 2016 13:33:12 GMT</datecreated>
			<usercreated>Admin</usercreated>
			<flags>0</flags>
			<properties/>
			<relations/>
			<accesscontrol/>
		</file>
		<file>
			<source>system/workplace/resources/editors/codemirror/dist/test/run.js</source>
			<destination>system/workplace/resources/editors/codemirror/dist/test/run.js</destination>
			<type>plain</type>
			<uuidstructure>b3b214fb-b2e7-11e5-88dc-000c2943a707</uuidstructure>
			<uuidresource>b3b214fc-b2e7-11e5-88dc-000c2943a707</uuidresource>
			<datelastmodified>Mon, 04 Jan 2016 13:33:12 GMT</datelastmodified>
			<userlastmodified>Admin</userlastmodified>
			<datecreated>Mon, 04 Jan 2016 13:33:12 GMT</datecreated>
			<usercreated>Admin</usercreated>
			<flags>0</flags>
			<properties/>
			<relations/>
			<accesscontrol/>
		</file>
		<file>
			<source>system/workplace/resources/editors/codemirror/dist/test/scroll_test.js</source>
			<destination>system/workplace/resources/editors/codemirror/dist/test/scroll_test.js</destination>
			<type>plain</type>
			<uuidstructure>b39cb839-b2e7-11e5-88dc-000c2943a707</uuidstructure>
			<uuidresource>b39cb83a-b2e7-11e5-88dc-000c2943a707</uuidresource>
			<datelastmodified>Mon, 04 Jan 2016 13:33:12 GMT</datelastmodified>
			<userlastmodified>Admin</userlastmodified>
			<datecreated>Mon, 04 Jan 2016 13:33:12 GMT</datecreated>
			<usercreated>Admin</usercreated>
			<flags>0</flags>
			<properties/>
			<relations/>
			<accesscontrol/>
		</file>
		<file>
			<source>system/workplace/resources/editors/codemirror/dist/test/search_test.js</source>
			<destination>system/workplace/resources/editors/codemirror/dist/test/search_test.js</destination>
			<type>plain</type>
			<uuidstructure>b44a8477-b2e7-11e5-88dc-000c2943a707</uuidstructure>
			<uuidresource>b44a8478-b2e7-11e5-88dc-000c2943a707</uuidresource>
			<datelastmodified>Mon, 04 Jan 2016 13:33:13 GMT</datelastmodified>
			<userlastmodified>Admin</userlastmodified>
			<datecreated>Mon, 04 Jan 2016 13:33:13 GMT</datecreated>
			<usercreated>Admin</usercreated>
			<flags>0</flags>
			<properties/>
			<relations/>
			<accesscontrol/>
		</file>
		<file>
			<source>system/workplace/resources/editors/codemirror/dist/test/sql-hint-test.js</source>
			<destination>system/workplace/resources/editors/codemirror/dist/test/sql-hint-test.js</destination>
			<type>plain</type>
			<uuidstructure>b357bff3-b2e7-11e5-88dc-000c2943a707</uuidstructure>
			<uuidresource>b357bff4-b2e7-11e5-88dc-000c2943a707</uuidresource>
			<datelastmodified>Mon, 04 Jan 2016 13:33:12 GMT</datelastmodified>
			<userlastmodified>Admin</userlastmodified>
			<datecreated>Mon, 04 Jan 2016 13:33:12 GMT</datecreated>
			<usercreated>Admin</usercreated>
			<flags>0</flags>
			<properties/>
			<relations/>
			<accesscontrol/>
		</file>
		<file>
			<source>system/workplace/resources/editors/codemirror/dist/test/sublime_test.js</source>
			<destination>system/workplace/resources/editors/codemirror/dist/test/sublime_test.js</destination>
			<type>plain</type>
			<uuidstructure>b477aefb-b2e7-11e5-88dc-000c2943a707</uuidstructure>
			<uuidresource>b477aefc-b2e7-11e5-88dc-000c2943a707</uuidresource>
			<datelastmodified>Mon, 04 Jan 2016 13:33:14 GMT</datelastmodified>
			<userlastmodified>Admin</userlastmodified>
			<datecreated>Mon, 04 Jan 2016 13:33:13 GMT</datecreated>
			<usercreated>Admin</usercreated>
			<flags>0</flags>
			<properties/>
			<relations/>
			<accesscontrol/>
		</file>
		<file>
			<source>system/workplace/resources/editors/codemirror/dist/test/test.js</source>
			<destination>system/workplace/resources/editors/codemirror/dist/test/test.js</destination>
			<type>plain</type>
			<uuidstructure>b33b1031-b2e7-11e5-88dc-000c2943a707</uuidstructure>
			<uuidresource>b33b1032-b2e7-11e5-88dc-000c2943a707</uuidresource>
			<datelastmodified>Mon, 04 Jan 2016 13:33:11 GMT</datelastmodified>
			<userlastmodified>Admin</userlastmodified>
			<datecreated>Mon, 04 Jan 2016 13:33:11 GMT</datecreated>
			<usercreated>Admin</usercreated>
			<flags>0</flags>
			<properties/>
			<relations/>
			<accesscontrol/>
		</file>
		<file>
			<source>system/workplace/resources/editors/codemirror/dist/test/vim_test.js</source>
			<destination>system/workplace/resources/editors/codemirror/dist/test/vim_test.js</destination>
			<type>plain</type>
			<uuidstructure>b320f87f-b2e7-11e5-88dc-000c2943a707</uuidstructure>
			<uuidresource>b320f880-b2e7-11e5-88dc-000c2943a707</uuidresource>
			<datelastmodified>Mon, 04 Jan 2016 13:33:11 GMT</datelastmodified>
			<userlastmodified>Admin</userlastmodified>
			<datecreated>Mon, 04 Jan 2016 13:33:11 GMT</datecreated>
			<usercreated>Admin</usercreated>
			<flags>0</flags>
			<properties/>
			<relations/>
			<accesscontrol/>
		</file>
		<file>
			<destination>system/workplace/resources/editors/codemirror/dist/theme</destination>
			<type>folder</type>
			<uuidstructure>e20c3afb-b2e7-11e5-88dc-000c2943a707</uuidstructure>
			<datelastmodified>Mon, 04 Jan 2016 13:34:30 GMT</datelastmodified>
			<userlastmodified>Admin</userlastmodified>
			<datecreated>Mon, 04 Jan 2016 13:34:30 GMT</datecreated>
			<usercreated>Admin</usercreated>
			<flags>0</flags>
			<properties/>
			<relations/>
			<accesscontrol/>
		</file>
		<file>
			<source>system/workplace/resources/editors/codemirror/dist/theme/3024-day.css</source>
			<destination>system/workplace/resources/editors/codemirror/dist/theme/3024-day.css</destination>
			<type>plain</type>
			<uuidstructure>e3089c75-b2e7-11e5-88dc-000c2943a707</uuidstructure>
			<uuidresource>e3089c76-b2e7-11e5-88dc-000c2943a707</uuidresource>
			<datelastmodified>Mon, 04 Jan 2016 13:34:32 GMT</datelastmodified>
			<userlastmodified>Admin</userlastmodified>
			<datecreated>Mon, 04 Jan 2016 13:34:32 GMT</datecreated>
			<usercreated>Admin</usercreated>
			<flags>0</flags>
			<properties/>
			<relations/>
			<accesscontrol/>
		</file>
		<file>
			<source>system/workplace/resources/editors/codemirror/dist/theme/3024-night.css</source>
			<destination>system/workplace/resources/editors/codemirror/dist/theme/3024-night.css</destination>
			<type>plain</type>
			<uuidstructure>e2ba073d-b2e7-11e5-88dc-000c2943a707</uuidstructure>
			<uuidresource>e2ba073e-b2e7-11e5-88dc-000c2943a707</uuidresource>
			<datelastmodified>Mon, 04 Jan 2016 13:34:31 GMT</datelastmodified>
			<userlastmodified>Admin</userlastmodified>
			<datecreated>Mon, 04 Jan 2016 13:34:31 GMT</datecreated>
			<usercreated>Admin</usercreated>
			<flags>0</flags>
			<properties/>
			<relations/>
			<accesscontrol/>
		</file>
		<file>
			<source>system/workplace/resources/editors/codemirror/dist/theme/abcdef.css</source>
			<destination>system/workplace/resources/editors/codemirror/dist/theme/abcdef.css</destination>
			<type>plain</type>
			<uuidstructure>e3d2f169-b2e7-11e5-88dc-000c2943a707</uuidstructure>
			<uuidresource>e3d2f16a-b2e7-11e5-88dc-000c2943a707</uuidresource>
			<datelastmodified>Mon, 04 Jan 2016 13:34:33 GMT</datelastmodified>
			<userlastmodified>Admin</userlastmodified>
			<datecreated>Mon, 04 Jan 2016 13:34:33 GMT</datecreated>
			<usercreated>Admin</usercreated>
			<flags>0</flags>
			<properties/>
			<relations/>
			<accesscontrol/>
		</file>
		<file>
			<source>system/workplace/resources/editors/codemirror/dist/theme/ambiance-mobile.css</source>
			<destination>system/workplace/resources/editors/codemirror/dist/theme/ambiance-mobile.css</destination>
			<type>plain</type>
			<uuidstructure>e3441edb-b2e7-11e5-88dc-000c2943a707</uuidstructure>
			<uuidresource>e3441edc-b2e7-11e5-88dc-000c2943a707</uuidresource>
			<datelastmodified>Mon, 04 Jan 2016 13:34:32 GMT</datelastmodified>
			<userlastmodified>Admin</userlastmodified>
			<datecreated>Mon, 04 Jan 2016 13:34:32 GMT</datecreated>
			<usercreated>Admin</usercreated>
			<flags>0</flags>
			<properties/>
			<relations/>
			<accesscontrol/>
		</file>
		<file>
			<source>system/workplace/resources/editors/codemirror/dist/theme/ambiance.css</source>
			<destination>system/workplace/resources/editors/codemirror/dist/theme/ambiance.css</destination>
			<type>plain</type>
			<uuidstructure>e21821dd-b2e7-11e5-88dc-000c2943a707</uuidstructure>
			<uuidresource>e21821de-b2e7-11e5-88dc-000c2943a707</uuidresource>
			<datelastmodified>Mon, 04 Jan 2016 13:34:30 GMT</datelastmodified>
			<userlastmodified>Admin</userlastmodified>
			<datecreated>Mon, 04 Jan 2016 13:34:30 GMT</datecreated>
			<usercreated>Admin</usercreated>
			<flags>0</flags>
			<properties/>
			<relations/>
			<accesscontrol/>
		</file>
		<file>
			<source>system/workplace/resources/editors/codemirror/dist/theme/base16-dark.css</source>
			<destination>system/workplace/resources/editors/codemirror/dist/theme/base16-dark.css</destination>
			<type>plain</type>
			<uuidstructure>e2692815-b2e7-11e5-88dc-000c2943a707</uuidstructure>
			<uuidresource>e2692816-b2e7-11e5-88dc-000c2943a707</uuidresource>
			<datelastmodified>Mon, 04 Jan 2016 13:34:31 GMT</datelastmodified>
			<userlastmodified>Admin</userlastmodified>
			<datecreated>Mon, 04 Jan 2016 13:34:31 GMT</datecreated>
			<usercreated>Admin</usercreated>
			<flags>0</flags>
			<properties/>
			<relations/>
			<accesscontrol/>
		</file>
		<file>
			<source>system/workplace/resources/editors/codemirror/dist/theme/base16-light.css</source>
			<destination>system/workplace/resources/editors/codemirror/dist/theme/base16-light.css</destination>
			<type>plain</type>
			<uuidstructure>e40e73cf-b2e7-11e5-88dc-000c2943a707</uuidstructure>
			<uuidresource>e40e73d0-b2e7-11e5-88dc-000c2943a707</uuidresource>
			<datelastmodified>Mon, 04 Jan 2016 13:34:33 GMT</datelastmodified>
			<userlastmodified>Admin</userlastmodified>
			<datecreated>Mon, 04 Jan 2016 13:34:33 GMT</datecreated>
			<usercreated>Admin</usercreated>
			<flags>0</flags>
			<properties/>
			<relations/>
			<accesscontrol/>
		</file>
		<file>
			<source>system/workplace/resources/editors/codemirror/dist/theme/bespin.css</source>
			<destination>system/workplace/resources/editors/codemirror/dist/theme/bespin.css</destination>
			<type>plain</type>
			<uuidstructure>e3e84e2b-b2e7-11e5-88dc-000c2943a707</uuidstructure>
			<uuidresource>e3e84e2c-b2e7-11e5-88dc-000c2943a707</uuidresource>
			<datelastmodified>Mon, 04 Jan 2016 13:34:33 GMT</datelastmodified>
			<userlastmodified>Admin</userlastmodified>
			<datecreated>Mon, 04 Jan 2016 13:34:33 GMT</datecreated>
			<usercreated>Admin</usercreated>
			<flags>0</flags>
			<properties/>
			<relations/>
			<accesscontrol/>
		</file>
		<file>
			<source>system/workplace/resources/editors/codemirror/dist/theme/blackboard.css</source>
			<destination>system/workplace/resources/editors/codemirror/dist/theme/blackboard.css</destination>
			<type>plain</type>
			<uuidstructure>e2cd1a0f-b2e7-11e5-88dc-000c2943a707</uuidstructure>
			<uuidresource>e2cd1a10-b2e7-11e5-88dc-000c2943a707</uuidresource>
			<datelastmodified>Mon, 04 Jan 2016 13:34:31 GMT</datelastmodified>
			<userlastmodified>Admin</userlastmodified>
			<datecreated>Mon, 04 Jan 2016 13:34:31 GMT</datecreated>
			<usercreated>Admin</usercreated>
			<flags>0</flags>
			<properties/>
			<relations/>
			<accesscontrol/>
		</file>
		<file>
			<source>system/workplace/resources/editors/codemirror/dist/theme/cobalt.css</source>
			<destination>system/workplace/resources/editors/codemirror/dist/theme/cobalt.css</destination>
			<type>plain</type>
			<uuidstructure>e36c8e6f-b2e7-11e5-88dc-000c2943a707</uuidstructure>
			<uuidresource>e36c8e70-b2e7-11e5-88dc-000c2943a707</uuidresource>
			<datelastmodified>Mon, 04 Jan 2016 13:34:32 GMT</datelastmodified>
			<userlastmodified>Admin</userlastmodified>
			<datecreated>Mon, 04 Jan 2016 13:34:32 GMT</datecreated>
			<usercreated>Admin</usercreated>
			<flags>0</flags>
			<properties/>
			<relations/>
			<accesscontrol/>
		</file>
		<file>
			<source>system/workplace/resources/editors/codemirror/dist/theme/colorforth.css</source>
			<destination>system/workplace/resources/editors/codemirror/dist/theme/colorforth.css</destination>
			<type>plain</type>
			<uuidstructure>e588def5-b2e7-11e5-88dc-000c2943a707</uuidstructure>
			<uuidresource>e588def6-b2e7-11e5-88dc-000c2943a707</uuidresource>
			<datelastmodified>Mon, 04 Jan 2016 13:34:36 GMT</datelastmodified>
			<userlastmodified>Admin</userlastmodified>
			<datecreated>Mon, 04 Jan 2016 13:34:36 GMT</datecreated>
			<usercreated>Admin</usercreated>
			<flags>0</flags>
			<properties/>
			<relations/>
			<accesscontrol/>
		</file>
		<file>
			<source>system/workplace/resources/editors/codemirror/dist/theme/dracula.css</source>
			<destination>system/workplace/resources/editors/codemirror/dist/theme/dracula.css</destination>
			<type>plain</type>
			<uuidstructure>e3310c09-b2e7-11e5-88dc-000c2943a707</uuidstructure>
			<uuidresource>e3310c0a-b2e7-11e5-88dc-000c2943a707</uuidresource>
			<datelastmodified>Mon, 04 Jan 2016 13:34:32 GMT</datelastmodified>
			<userlastmodified>Admin</userlastmodified>
			<datecreated>Mon, 04 Jan 2016 13:34:32 GMT</datecreated>
			<usercreated>Admin</usercreated>
			<flags>0</flags>
			<properties/>
			<relations/>
			<accesscontrol/>
		</file>
		<file>
			<source>system/workplace/resources/editors/codemirror/dist/theme/eclipse.css</source>
			<destination>system/workplace/resources/editors/codemirror/dist/theme/eclipse.css</destination>
			<type>plain</type>
			<uuidstructure>e4feee67-b2e7-11e5-88dc-000c2943a707</uuidstructure>
			<uuidresource>e4feee68-b2e7-11e5-88dc-000c2943a707</uuidresource>
			<datelastmodified>Mon, 04 Jan 2016 13:34:35 GMT</datelastmodified>
			<userlastmodified>Admin</userlastmodified>
			<datecreated>Mon, 04 Jan 2016 13:34:35 GMT</datecreated>
			<usercreated>Admin</usercreated>
			<flags>0</flags>
			<properties/>
			<relations/>
			<accesscontrol/>
		</file>
		<file>
			<source>system/workplace/resources/editors/codemirror/dist/theme/elegant.css</source>
			<destination>system/workplace/resources/editors/codemirror/dist/theme/elegant.css</destination>
			<type>plain</type>
			<uuidstructure>e53a70cd-b2e7-11e5-88dc-000c2943a707</uuidstructure>
			<uuidresource>e53a70ce-b2e7-11e5-88dc-000c2943a707</uuidresource>
			<datelastmodified>Mon, 04 Jan 2016 13:34:35 GMT</datelastmodified>
			<userlastmodified>Admin</userlastmodified>
			<datecreated>Mon, 04 Jan 2016 13:34:35 GMT</datecreated>
			<usercreated>Admin</usercreated>
			<flags>0</flags>
			<properties/>
			<relations/>
			<accesscontrol/>
		</file>
		<file>
			<source>system/workplace/resources/editors/codemirror/dist/theme/erlang-dark.css</source>
			<destination>system/workplace/resources/editors/codemirror/dist/theme/erlang-dark.css</destination>
			<type>plain</type>
			<uuidstructure>e485789b-b2e7-11e5-88dc-000c2943a707</uuidstructure>
			<uuidresource>e485789c-b2e7-11e5-88dc-000c2943a707</uuidresource>
			<datelastmodified>Mon, 04 Jan 2016 13:34:34 GMT</datelastmodified>
			<userlastmodified>Admin</userlastmodified>
			<datecreated>Mon, 04 Jan 2016 13:34:34 GMT</datecreated>
			<usercreated>Admin</usercreated>
			<flags>0</flags>
			<properties/>
			<relations/>
			<accesscontrol/>
		</file>
		<file>
			<source>system/workplace/resources/editors/codemirror/dist/theme/hopscotch.css</source>
			<destination>system/workplace/resources/editors/codemirror/dist/theme/hopscotch.css</destination>
			<type>plain</type>
			<uuidstructure>e4c36c01-b2e7-11e5-88dc-000c2943a707</uuidstructure>
			<uuidresource>e4c36c02-b2e7-11e5-88dc-000c2943a707</uuidresource>
			<datelastmodified>Mon, 04 Jan 2016 13:34:35 GMT</datelastmodified>
			<userlastmodified>Admin</userlastmodified>
			<datecreated>Mon, 04 Jan 2016 13:34:34 GMT</datecreated>
			<usercreated>Admin</usercreated>
			<flags>0</flags>
			<properties/>
			<relations/>
			<accesscontrol/>
		</file>
		<file>
			<source>system/workplace/resources/editors/codemirror/dist/theme/icecoder.css</source>
			<destination>system/workplace/resources/editors/codemirror/dist/theme/icecoder.css</destination>
			<type>plain</type>
			<uuidstructure>e524ecfb-b2e7-11e5-88dc-000c2943a707</uuidstructure>
			<uuidresource>e524ecfc-b2e7-11e5-88dc-000c2943a707</uuidresource>
			<datelastmodified>Mon, 04 Jan 2016 13:34:35 GMT</datelastmodified>
			<userlastmodified>Admin</userlastmodified>
			<datecreated>Mon, 04 Jan 2016 13:34:35 GMT</datecreated>
			<usercreated>Admin</usercreated>
			<flags>0</flags>
			<properties/>
			<relations/>
			<accesscontrol/>
		</file>
		<file>
			<source>system/workplace/resources/editors/codemirror/dist/theme/isotope.css</source>
			<destination>system/workplace/resources/editors/codemirror/dist/theme/isotope.css</destination>
			<type>plain</type>
			<uuidstructure>e2f589a3-b2e7-11e5-88dc-000c2943a707</uuidstructure>
			<uuidresource>e2f589a4-b2e7-11e5-88dc-000c2943a707</uuidresource>
			<datelastmodified>Mon, 04 Jan 2016 13:34:32 GMT</datelastmodified>
			<userlastmodified>Admin</userlastmodified>
			<datecreated>Mon, 04 Jan 2016 13:34:31 GMT</datecreated>
			<usercreated>Admin</usercreated>
			<flags>0</flags>
			<properties/>
			<relations/>
			<accesscontrol/>
		</file>
		<file>
			<source>system/workplace/resources/editors/codemirror/dist/theme/lesser-dark.css</source>
			<destination>system/workplace/resources/editors/codemirror/dist/theme/lesser-dark.css</destination>
			<type>plain</type>
			<uuidstructure>e47265c9-b2e7-11e5-88dc-000c2943a707</uuidstructure>
			<uuidresource>e47265ca-b2e7-11e5-88dc-000c2943a707</uuidresource>
			<datelastmodified>Mon, 04 Jan 2016 13:34:34 GMT</datelastmodified>
			<userlastmodified>Admin</userlastmodified>
			<datecreated>Mon, 04 Jan 2016 13:34:34 GMT</datecreated>
			<usercreated>Admin</usercreated>
			<flags>0</flags>
			<properties/>
			<relations/>
			<accesscontrol/>
		</file>
		<file>
			<source>system/workplace/resources/editors/codemirror/dist/theme/liquibyte.css</source>
			<destination>system/workplace/resources/editors/codemirror/dist/theme/liquibyte.css</destination>
			<type>plain</type>
			<uuidstructure>e22da5af-b2e7-11e5-88dc-000c2943a707</uuidstructure>
			<uuidresource>e22da5b0-b2e7-11e5-88dc-000c2943a707</uuidresource>
			<datelastmodified>Mon, 04 Jan 2016 13:34:30 GMT</datelastmodified>
			<userlastmodified>Admin</userlastmodified>
			<datecreated>Mon, 04 Jan 2016 13:34:30 GMT</datecreated>
			<usercreated>Admin</usercreated>
			<flags>0</flags>
			<properties/>
			<relations/>
			<accesscontrol/>
		</file>
		<file>
			<source>system/workplace/resources/editors/codemirror/dist/theme/material.css</source>
			<destination>system/workplace/resources/editors/codemirror/dist/theme/material.css</destination>
			<type>plain</type>
			<uuidstructure>e436e363-b2e7-11e5-88dc-000c2943a707</uuidstructure>
			<uuidresource>e436e364-b2e7-11e5-88dc-000c2943a707</uuidresource>
			<datelastmodified>Mon, 04 Jan 2016 13:34:34 GMT</datelastmodified>
			<userlastmodified>Admin</userlastmodified>
			<datecreated>Mon, 04 Jan 2016 13:34:34 GMT</datecreated>
			<usercreated>Admin</usercreated>
			<flags>0</flags>
			<properties/>
			<relations/>
			<accesscontrol/>
		</file>
		<file>
			<source>system/workplace/resources/editors/codemirror/dist/theme/mbo.css</source>
			<destination>system/workplace/resources/editors/codemirror/dist/theme/mbo.css</destination>
			<type>plain</type>
			<uuidstructure>e31df937-b2e7-11e5-88dc-000c2943a707</uuidstructure>
			<uuidresource>e31df938-b2e7-11e5-88dc-000c2943a707</uuidresource>
			<datelastmodified>Mon, 04 Jan 2016 13:34:32 GMT</datelastmodified>
			<userlastmodified>Admin</userlastmodified>
			<datecreated>Mon, 04 Jan 2016 13:34:32 GMT</datecreated>
			<usercreated>Admin</usercreated>
			<flags>0</flags>
			<properties/>
			<relations/>
			<accesscontrol/>
		</file>
		<file>
			<source>system/workplace/resources/editors/codemirror/dist/theme/mdn-like.css</source>
			<destination>system/workplace/resources/editors/codemirror/dist/theme/mdn-like.css</destination>
			<type>plain</type>
			<uuidstructure>e394fe03-b2e7-11e5-88dc-000c2943a707</uuidstructure>
			<uuidresource>e394fe04-b2e7-11e5-88dc-000c2943a707</uuidresource>
			<datelastmodified>Mon, 04 Jan 2016 13:34:33 GMT</datelastmodified>
			<userlastmodified>Admin</userlastmodified>
			<datecreated>Mon, 04 Jan 2016 13:34:33 GMT</datecreated>
			<usercreated>Admin</usercreated>
			<flags>0</flags>
			<properties/>
			<relations/>
			<accesscontrol/>
		</file>
		<file>
			<source>system/workplace/resources/editors/codemirror/dist/theme/midnight.css</source>
			<destination>system/workplace/resources/editors/codemirror/dist/theme/midnight.css</destination>
			<type>plain</type>
			<uuidstructure>e29197a9-b2e7-11e5-88dc-000c2943a707</uuidstructure>
			<uuidresource>e29197aa-b2e7-11e5-88dc-000c2943a707</uuidresource>
			<datelastmodified>Mon, 04 Jan 2016 13:34:31 GMT</datelastmodified>
			<userlastmodified>Admin</userlastmodified>
			<datecreated>Mon, 04 Jan 2016 13:34:31 GMT</datecreated>
			<usercreated>Admin</usercreated>
			<flags>0</flags>
			<properties/>
			<relations/>
			<accesscontrol/>
		</file>
		<file>
			<source>system/workplace/resources/editors/codemirror/dist/theme/monokai.css</source>
			<destination>system/workplace/resources/editors/codemirror/dist/theme/monokai.css</destination>
			<type>plain</type>
			<uuidstructure>e3a810d5-b2e7-11e5-88dc-000c2943a707</uuidstructure>
			<uuidresource>e3a810d6-b2e7-11e5-88dc-000c2943a707</uuidresource>
			<datelastmodified>Mon, 04 Jan 2016 13:34:33 GMT</datelastmodified>
			<userlastmodified>Admin</userlastmodified>
			<datecreated>Mon, 04 Jan 2016 13:34:33 GMT</datecreated>
			<usercreated>Admin</usercreated>
			<flags>0</flags>
			<properties/>
			<relations/>
			<accesscontrol/>
		</file>
		<file>
			<source>system/workplace/resources/editors/codemirror/dist/theme/neat.css</source>
			<destination>system/workplace/resources/editors/codemirror/dist/theme/neat.css</destination>
			<type>plain</type>
			<uuidstructure>e54d5c8f-b2e7-11e5-88dc-000c2943a707</uuidstructure>
			<uuidresource>e54d5c90-b2e7-11e5-88dc-000c2943a707</uuidresource>
			<datelastmodified>Mon, 04 Jan 2016 13:34:35 GMT</datelastmodified>
			<userlastmodified>Admin</userlastmodified>
			<datecreated>Mon, 04 Jan 2016 13:34:35 GMT</datecreated>
			<usercreated>Admin</usercreated>
			<flags>0</flags>
			<properties/>
			<relations/>
			<accesscontrol/>
		</file>
		<file>
			<source>system/workplace/resources/editors/codemirror/dist/theme/neo.css</source>
			<destination>system/workplace/resources/editors/codemirror/dist/theme/neo.css</destination>
			<type>plain</type>
			<uuidstructure>e2a4aa7b-b2e7-11e5-88dc-000c2943a707</uuidstructure>
			<uuidresource>e2a4aa7c-b2e7-11e5-88dc-000c2943a707</uuidresource>
			<datelastmodified>Mon, 04 Jan 2016 13:34:31 GMT</datelastmodified>
			<userlastmodified>Admin</userlastmodified>
			<datecreated>Mon, 04 Jan 2016 13:34:31 GMT</datecreated>
			<usercreated>Admin</usercreated>
			<flags>0</flags>
			<properties/>
			<relations/>
			<accesscontrol/>
		</file>
		<file>
			<source>system/workplace/resources/editors/codemirror/dist/theme/night.css</source>
			<destination>system/workplace/resources/editors/codemirror/dist/theme/night.css</destination>
			<type>plain</type>
			<uuidstructure>e240b881-b2e7-11e5-88dc-000c2943a707</uuidstructure>
			<uuidresource>e240b882-b2e7-11e5-88dc-000c2943a707</uuidresource>
			<datelastmodified>Mon, 04 Jan 2016 13:34:30 GMT</datelastmodified>
			<userlastmodified>Admin</userlastmodified>
			<datecreated>Mon, 04 Jan 2016 13:34:30 GMT</datecreated>
			<usercreated>Admin</usercreated>
			<flags>0</flags>
			<properties/>
			<relations/>
			<accesscontrol/>
		</file>
		<file>
			<source>system/workplace/resources/editors/codemirror/dist/theme/paraiso-dark.css</source>
			<destination>system/workplace/resources/editors/codemirror/dist/theme/paraiso-dark.css</destination>
			<type>plain</type>
			<uuidstructure>e3fb60fd-b2e7-11e5-88dc-000c2943a707</uuidstructure>
			<uuidresource>e3fb60fe-b2e7-11e5-88dc-000c2943a707</uuidresource>
			<datelastmodified>Mon, 04 Jan 2016 13:34:33 GMT</datelastmodified>
			<userlastmodified>Admin</userlastmodified>
			<datecreated>Mon, 04 Jan 2016 13:34:33 GMT</datecreated>
			<usercreated>Admin</usercreated>
			<flags>0</flags>
			<properties/>
			<relations/>
			<accesscontrol/>
		</file>
		<file>
			<source>system/workplace/resources/editors/codemirror/dist/theme/paraiso-light.css</source>
			<destination>system/workplace/resources/editors/codemirror/dist/theme/paraiso-light.css</destination>
			<type>plain</type>
			<uuidstructure>e423d091-b2e7-11e5-88dc-000c2943a707</uuidstructure>
			<uuidresource>e423d092-b2e7-11e5-88dc-000c2943a707</uuidresource>
			<datelastmodified>Mon, 04 Jan 2016 13:34:33 GMT</datelastmodified>
			<userlastmodified>Admin</userlastmodified>
			<datecreated>Mon, 04 Jan 2016 13:34:33 GMT</datecreated>
			<usercreated>Admin</usercreated>
			<flags>0</flags>
			<properties/>
			<relations/>
			<accesscontrol/>
		</file>
		<file>
			<source>system/workplace/resources/editors/codemirror/dist/theme/pastel-on-dark.css</source>
			<destination>system/workplace/resources/editors/codemirror/dist/theme/pastel-on-dark.css</destination>
			<type>plain</type>
			<uuidstructure>e37fa141-b2e7-11e5-88dc-000c2943a707</uuidstructure>
			<uuidresource>e37fa142-b2e7-11e5-88dc-000c2943a707</uuidresource>
			<datelastmodified>Mon, 04 Jan 2016 13:34:32 GMT</datelastmodified>
			<userlastmodified>Admin</userlastmodified>
			<datecreated>Mon, 04 Jan 2016 13:34:32 GMT</datecreated>
			<usercreated>Admin</usercreated>
			<flags>0</flags>
			<properties/>
			<relations/>
			<accesscontrol/>
		</file>
		<file>
			<source>system/workplace/resources/editors/codemirror/dist/theme/railscasts.css</source>
			<destination>system/workplace/resources/editors/codemirror/dist/theme/railscasts.css</destination>
			<type>plain</type>
			<uuidstructure>e3597b9d-b2e7-11e5-88dc-000c2943a707</uuidstructure>
			<uuidresource>e3597b9e-b2e7-11e5-88dc-000c2943a707</uuidresource>
			<datelastmodified>Mon, 04 Jan 2016 13:34:32 GMT</datelastmodified>
			<userlastmodified>Admin</userlastmodified>
			<datecreated>Mon, 04 Jan 2016 13:34:32 GMT</datecreated>
			<usercreated>Admin</usercreated>
			<flags>0</flags>
			<properties/>
			<relations/>
			<accesscontrol/>
		</file>
		<file>
			<source>system/workplace/resources/editors/codemirror/dist/theme/rubyblue.css</source>
			<destination>system/workplace/resources/editors/codemirror/dist/theme/rubyblue.css</destination>
			<type>plain</type>
			<uuidstructure>e511da29-b2e7-11e5-88dc-000c2943a707</uuidstructure>
			<uuidresource>e511da2a-b2e7-11e5-88dc-000c2943a707</uuidresource>
			<datelastmodified>Mon, 04 Jan 2016 13:34:35 GMT</datelastmodified>
			<userlastmodified>Admin</userlastmodified>
			<datecreated>Mon, 04 Jan 2016 13:34:35 GMT</datecreated>
			<usercreated>Admin</usercreated>
			<flags>0</flags>
			<properties/>
			<relations/>
			<accesscontrol/>
		</file>
		<file>
			<source>system/workplace/resources/editors/codemirror/dist/theme/seti.css</source>
			<destination>system/workplace/resources/editors/codemirror/dist/theme/seti.css</destination>
			<type>plain</type>
			<uuidstructure>e2561543-b2e7-11e5-88dc-000c2943a707</uuidstructure>
			<uuidresource>e2561544-b2e7-11e5-88dc-000c2943a707</uuidresource>
			<datelastmodified>Mon, 04 Jan 2016 13:34:30 GMT</datelastmodified>
			<userlastmodified>Admin</userlastmodified>
			<datecreated>Mon, 04 Jan 2016 13:34:30 GMT</datecreated>
			<usercreated>Admin</usercreated>
			<flags>0</flags>
			<properties/>
			<relations/>
			<accesscontrol/>
		</file>
		<file>
			<source>system/workplace/resources/editors/codemirror/dist/theme/solarized.css</source>
			<destination>system/workplace/resources/editors/codemirror/dist/theme/solarized.css</destination>
			<type>plain</type>
			<uuidstructure>e27e84d7-b2e7-11e5-88dc-000c2943a707</uuidstructure>
			<uuidresource>e27e84d8-b2e7-11e5-88dc-000c2943a707</uuidresource>
			<datelastmodified>Mon, 04 Jan 2016 13:34:31 GMT</datelastmodified>
			<userlastmodified>Admin</userlastmodified>
			<datecreated>Mon, 04 Jan 2016 13:34:31 GMT</datecreated>
			<usercreated>Admin</usercreated>
			<flags>0</flags>
			<properties/>
			<relations/>
			<accesscontrol/>
		</file>
		<file>
			<source>system/workplace/resources/editors/codemirror/dist/theme/the-matrix.css</source>
			<destination>system/workplace/resources/editors/codemirror/dist/theme/the-matrix.css</destination>
			<type>plain</type>
			<uuidstructure>e5606f61-b2e7-11e5-88dc-000c2943a707</uuidstructure>
			<uuidresource>e5606f62-b2e7-11e5-88dc-000c2943a707</uuidresource>
			<datelastmodified>Mon, 04 Jan 2016 13:34:36 GMT</datelastmodified>
			<userlastmodified>Admin</userlastmodified>
			<datecreated>Mon, 04 Jan 2016 13:34:36 GMT</datecreated>
			<usercreated>Admin</usercreated>
			<flags>0</flags>
			<properties/>
			<relations/>
			<accesscontrol/>
		</file>
		<file>
			<source>system/workplace/resources/editors/codemirror/dist/theme/tomorrow-night-bright.css</source>
			<destination>system/workplace/resources/editors/codemirror/dist/theme/tomorrow-night-bright.css</destination>
			<type>plain</type>
			<uuidstructure>e49ad55d-b2e7-11e5-88dc-000c2943a707</uuidstructure>
			<uuidresource>e49ad55e-b2e7-11e5-88dc-000c2943a707</uuidresource>
			<datelastmodified>Mon, 04 Jan 2016 13:34:34 GMT</datelastmodified>
			<userlastmodified>Admin</userlastmodified>
			<datecreated>Mon, 04 Jan 2016 13:34:34 GMT</datecreated>
			<usercreated>Admin</usercreated>
			<flags>0</flags>
			<properties/>
			<relations/>
			<accesscontrol/>
		</file>
		<file>
			<source>system/workplace/resources/editors/codemirror/dist/theme/tomorrow-night-eighties.css</source>
			<destination>system/workplace/resources/editors/codemirror/dist/theme/tomorrow-night-eighties.css</destination>
			<type>plain</type>
			<uuidstructure>e4d657c3-b2e7-11e5-88dc-000c2943a707</uuidstructure>
			<uuidresource>e4d657c4-b2e7-11e5-88dc-000c2943a707</uuidresource>
			<datelastmodified>Mon, 04 Jan 2016 13:34:35 GMT</datelastmodified>
			<userlastmodified>Admin</userlastmodified>
			<datecreated>Mon, 04 Jan 2016 13:34:35 GMT</datecreated>
			<usercreated>Admin</usercreated>
			<flags>0</flags>
			<properties/>
			<relations/>
			<accesscontrol/>
		</file>
		<file>
			<source>system/workplace/resources/editors/codemirror/dist/theme/ttcn.css</source>
			<destination>system/workplace/resources/editors/codemirror/dist/theme/ttcn.css</destination>
			<type>plain</type>
			<uuidstructure>e4e96a95-b2e7-11e5-88dc-000c2943a707</uuidstructure>
			<uuidresource>e4e96a96-b2e7-11e5-88dc-000c2943a707</uuidresource>
			<datelastmodified>Mon, 04 Jan 2016 13:34:35 GMT</datelastmodified>
			<userlastmodified>Admin</userlastmodified>
			<datecreated>Mon, 04 Jan 2016 13:34:35 GMT</datecreated>
			<usercreated>Admin</usercreated>
			<flags>0</flags>
			<properties/>
			<relations/>
			<accesscontrol/>
		</file>
		<file>
			<source>system/workplace/resources/editors/codemirror/dist/theme/twilight.css</source>
			<destination>system/workplace/resources/editors/codemirror/dist/theme/twilight.css</destination>
			<type>plain</type>
			<uuidstructure>e45f52f7-b2e7-11e5-88dc-000c2943a707</uuidstructure>
			<uuidresource>e45f52f8-b2e7-11e5-88dc-000c2943a707</uuidresource>
			<datelastmodified>Mon, 04 Jan 2016 13:34:34 GMT</datelastmodified>
			<userlastmodified>Admin</userlastmodified>
			<datecreated>Mon, 04 Jan 2016 13:34:34 GMT</datecreated>
			<usercreated>Admin</usercreated>
			<flags>0</flags>
			<properties/>
			<relations/>
			<accesscontrol/>
		</file>
		<file>
			<source>system/workplace/resources/editors/codemirror/dist/theme/vibrant-ink.css</source>
			<destination>system/workplace/resources/editors/codemirror/dist/theme/vibrant-ink.css</destination>
			<type>plain</type>
			<uuidstructure>e2e276d1-b2e7-11e5-88dc-000c2943a707</uuidstructure>
			<uuidresource>e2e276d2-b2e7-11e5-88dc-000c2943a707</uuidresource>
			<datelastmodified>Mon, 04 Jan 2016 13:34:31 GMT</datelastmodified>
			<userlastmodified>Admin</userlastmodified>
			<datecreated>Mon, 04 Jan 2016 13:34:31 GMT</datecreated>
			<usercreated>Admin</usercreated>
			<flags>0</flags>
			<properties/>
			<relations/>
			<accesscontrol/>
		</file>
		<file>
			<source>system/workplace/resources/editors/codemirror/dist/theme/xq-dark.css</source>
			<destination>system/workplace/resources/editors/codemirror/dist/theme/xq-dark.css</destination>
			<type>plain</type>
			<uuidstructure>e4ade82f-b2e7-11e5-88dc-000c2943a707</uuidstructure>
			<uuidresource>e4ade830-b2e7-11e5-88dc-000c2943a707</uuidresource>
			<datelastmodified>Mon, 04 Jan 2016 13:34:34 GMT</datelastmodified>
			<userlastmodified>Admin</userlastmodified>
			<datecreated>Mon, 04 Jan 2016 13:34:34 GMT</datecreated>
			<usercreated>Admin</usercreated>
			<flags>0</flags>
			<properties/>
			<relations/>
			<accesscontrol/>
		</file>
		<file>
			<source>system/workplace/resources/editors/codemirror/dist/theme/xq-light.css</source>
			<destination>system/workplace/resources/editors/codemirror/dist/theme/xq-light.css</destination>
			<type>plain</type>
			<uuidstructure>e3bfde97-b2e7-11e5-88dc-000c2943a707</uuidstructure>
			<uuidresource>e3bfde98-b2e7-11e5-88dc-000c2943a707</uuidresource>
			<datelastmodified>Mon, 04 Jan 2016 13:34:33 GMT</datelastmodified>
			<userlastmodified>Admin</userlastmodified>
			<datecreated>Mon, 04 Jan 2016 13:34:33 GMT</datecreated>
			<usercreated>Admin</usercreated>
			<flags>0</flags>
			<properties/>
			<relations/>
			<accesscontrol/>
		</file>
		<file>
			<source>system/workplace/resources/editors/codemirror/dist/theme/yeti.css</source>
			<destination>system/workplace/resources/editors/codemirror/dist/theme/yeti.css</destination>
			<type>plain</type>
			<uuidstructure>e575f333-b2e7-11e5-88dc-000c2943a707</uuidstructure>
			<uuidresource>e575f334-b2e7-11e5-88dc-000c2943a707</uuidresource>
			<datelastmodified>Mon, 04 Jan 2016 13:34:36 GMT</datelastmodified>
			<userlastmodified>Admin</userlastmodified>
			<datecreated>Mon, 04 Jan 2016 13:34:36 GMT</datecreated>
			<usercreated>Admin</usercreated>
			<flags>0</flags>
			<properties/>
			<relations/>
			<accesscontrol/>
		</file>
		<file>
			<source>system/workplace/resources/editors/codemirror/dist/theme/zenburn.css</source>
			<destination>system/workplace/resources/editors/codemirror/dist/theme/zenburn.css</destination>
			<type>plain</type>
			<uuidstructure>e44c6735-b2e7-11e5-88dc-000c2943a707</uuidstructure>
			<uuidresource>e44c6736-b2e7-11e5-88dc-000c2943a707</uuidresource>
			<datelastmodified>Mon, 04 Jan 2016 13:34:34 GMT</datelastmodified>
			<userlastmodified>Admin</userlastmodified>
			<datecreated>Mon, 04 Jan 2016 13:34:34 GMT</datecreated>
			<usercreated>Admin</usercreated>
			<flags>0</flags>
			<properties/>
			<relations/>
			<accesscontrol/>
		</file>
		<file>
			<destination>system/workplace/resources/editors/codemirror/images</destination>
			<type>folder</type>
			<uuidstructure>4becf6f8-5bb3-11e1-b4cd-49528da9658f</uuidstructure>
			<datelastmodified>Mon, 20 Feb 2012 11:09:02 GMT</datelastmodified>
			<userlastmodified>Admin</userlastmodified>
			<datecreated>Mon, 20 Feb 2012 11:09:02 GMT</datecreated>
			<usercreated>Admin</usercreated>
			<flags>0</flags>
			<properties/>
			<relations/>
			<accesscontrol/>
		</file>
		<file>
			<source>system/workplace/resources/editors/codemirror/images/autoclose.png</source>
			<destination>system/workplace/resources/editors/codemirror/images/autoclose.png</destination>
			<type>image</type>
			<uuidstructure>02669ef5-cf4c-11e2-b25a-170bfb738a71</uuidstructure>
			<uuidresource>02669ef6-cf4c-11e2-b25a-170bfb738a71</uuidresource>
			<datelastmodified>Fri, 07 Jun 2013 08:27:04 GMT</datelastmodified>
			<userlastmodified>Admin</userlastmodified>
			<datecreated>Fri, 07 Jun 2013 08:26:53 GMT</datecreated>
			<usercreated>Admin</usercreated>
			<flags>0</flags>
			<properties>
				<property type="shared">
					<name>image.size</name>
					<value><![CDATA[w:20,h:20]]></value>
				</property>
			</properties>
			<relations/>
			<accesscontrol/>
		</file>
		<file>
			<source>system/workplace/resources/editors/codemirror/images/autoformat.png</source>
			<destination>system/workplace/resources/editors/codemirror/images/autoformat.png</destination>
			<type>image</type>
			<uuidstructure>7f918bf3-bab4-11e1-a92e-49528da9658f</uuidstructure>
			<uuidresource>7f918bf4-bab4-11e1-a92e-49528da9658f</uuidresource>
			<datelastmodified>Wed, 20 Jun 2012 08:47:08 GMT</datelastmodified>
			<userlastmodified>Admin</userlastmodified>
			<datecreated>Wed, 20 Jun 2012 08:46:59 GMT</datecreated>
			<usercreated>Admin</usercreated>
			<flags>0</flags>
			<properties>
				<property type="shared">
					<name>image.size</name>
					<value><![CDATA[w:20,h:20]]></value>
				</property>
			</properties>
			<relations/>
			<accesscontrol/>
		</file>
		<file>
			<source>system/workplace/resources/editors/codemirror/images/highlight.gif</source>
			<destination>system/workplace/resources/editors/codemirror/images/highlight.gif</destination>
			<type>image</type>
			<uuidstructure>52a111f5-b9f1-11e1-abaa-c9a60a7588dd</uuidstructure>
			<uuidresource>52a111f6-b9f1-11e1-abaa-c9a60a7588dd</uuidresource>
			<datelastmodified>Thu, 14 Jan 2010 14:13:16 GMT</datelastmodified>
			<userlastmodified>Admin</userlastmodified>
			<datecreated>Tue, 19 Jun 2012 09:29:52 GMT</datecreated>
			<usercreated>Admin</usercreated>
			<flags>0</flags>
			<properties>
				<property type="shared">
					<name>image.size</name>
					<value><![CDATA[w:20,h:20]]></value>
				</property>
			</properties>
			<relations/>
			<accesscontrol/>
		</file>
		<file>
			<source>system/workplace/resources/editors/codemirror/images/visibletabs.png</source>
			<destination>system/workplace/resources/editors/codemirror/images/visibletabs.png</destination>
			<type>image</type>
			<uuidstructure>6925054b-ba1c-11e1-ac42-49528da9658f</uuidstructure>
			<uuidresource>6925054c-ba1c-11e1-ac42-49528da9658f</uuidresource>
			<datelastmodified>Tue, 19 Jun 2012 14:48:42 GMT</datelastmodified>
			<userlastmodified>Admin</userlastmodified>
			<datecreated>Tue, 19 Jun 2012 14:38:18 GMT</datecreated>
			<usercreated>Admin</usercreated>
			<flags>0</flags>
			<properties>
				<property type="shared">
					<name>image.size</name>
					<value><![CDATA[w:20,h:20]]></value>
				</property>
			</properties>
			<relations/>
			<accesscontrol/>
		</file>
		<file>
			<source>system/workplace/resources/editors/codemirror/images/word_wrap.gif</source>
			<destination>system/workplace/resources/editors/codemirror/images/word_wrap.gif</destination>
			<type>image</type>
			<uuidstructure>3be0fe54-5bb3-11e1-b4cd-49528da9658f</uuidstructure>
			<uuidresource>3be0fe55-5bb3-11e1-b4cd-49528da9658f</uuidresource>
			<datelastmodified>Mon, 20 Feb 2012 11:08:43 GMT</datelastmodified>
			<userlastmodified>Admin</userlastmodified>
			<datecreated>Mon, 20 Feb 2012 11:08:35 GMT</datecreated>
			<usercreated>Admin</usercreated>
			<flags>0</flags>
			<properties>
				<property type="shared">
					<name>image.size</name>
					<value><![CDATA[w:20,h:20]]></value>
				</property>
			</properties>
			<relations/>
			<accesscontrol/>
		</file>
		<file>
			<destination>system/workplace/resources/editors/codemirror/js</destination>
			<type>folder</type>
			<uuidstructure>cd28c36f-b6d7-11e1-b5f2-49528da9658f</uuidstructure>
			<datelastmodified>Fri, 15 Jun 2012 10:49:37 GMT</datelastmodified>
			<userlastmodified>Admin</userlastmodified>
			<datecreated>Fri, 15 Jun 2012 10:49:37 GMT</datecreated>
			<usercreated>Admin</usercreated>
			<flags>0</flags>
			<properties/>
			<relations/>
			<accesscontrol/>
		</file>
		<file>
			<source>system/workplace/resources/editors/codemirror/js/htmlembedded_modified.js</source>
			<destination>system/workplace/resources/editors/codemirror/js/htmlembedded_modified.js</destination>
			<type>plain</type>
			<uuidstructure>5a158def-7e8c-11e3-8750-4d825589d8fe</uuidstructure>
			<uuidresource>5a158df0-7e8c-11e3-8750-4d825589d8fe</uuidresource>
			<datelastmodified>Thu, 16 Jan 2014 09:17:18 GMT</datelastmodified>
			<userlastmodified>Admin</userlastmodified>
			<datecreated>Thu, 16 Jan 2014 08:58:22 GMT</datecreated>
			<usercreated>Admin</usercreated>
			<flags>0</flags>
			<properties>
				<property>
					<name>Title</name>
					<value><![CDATA[Htmlembedded mode extended to handle JSP comments]]></value>
				</property>
			</properties>
			<relations/>
			<accesscontrol/>
		</file>
		<file>
			<source>system/workplace/resources/editors/codemirror/js/lang-de.js</source>
			<destination>system/workplace/resources/editors/codemirror/js/lang-de.js</destination>
			<type>plain</type>
			<uuidstructure>e01ee3b1-b6d7-11e1-b5f2-49528da9658f</uuidstructure>
			<uuidresource>e01ee3b2-b6d7-11e1-b5f2-49528da9658f</uuidresource>
			<datelastmodified>Thu, 21 Jun 2012 08:53:51 GMT</datelastmodified>
			<userlastmodified>Admin</userlastmodified>
			<datecreated>Fri, 15 Jun 2012 10:50:09 GMT</datecreated>
			<usercreated>Admin</usercreated>
			<flags>0</flags>
			<properties>
				<property>
					<name>Title</name>
					<value><![CDATA[German localization for dialogs]]></value>
				</property>
			</properties>
			<relations/>
			<accesscontrol/>
		</file>
		<file>
			<source>system/workplace/resources/editors/codemirror/js/lang-en.js</source>
			<destination>system/workplace/resources/editors/codemirror/js/lang-en.js</destination>
			<type>plain</type>
			<uuidstructure>f0bc46e3-b6d7-11e1-b5f2-49528da9658f</uuidstructure>
			<uuidresource>f0bc46e4-b6d7-11e1-b5f2-49528da9658f</uuidresource>
			<datelastmodified>Thu, 21 Jun 2012 08:54:01 GMT</datelastmodified>
			<userlastmodified>Admin</userlastmodified>
			<datecreated>Fri, 15 Jun 2012 10:50:37 GMT</datecreated>
			<usercreated>Admin</usercreated>
			<flags>0</flags>
			<properties>
				<property>
					<name>Title</name>
					<value><![CDATA[English localization for dialogs]]></value>
				</property>
			</properties>
			<relations/>
			<accesscontrol/>
		</file>
		<file>
			<source>system/workplace/resources/editors/codemirror/js/search.js</source>
			<destination>system/workplace/resources/editors/codemirror/js/search.js</destination>
			<type>plain</type>
			<uuidstructure>32747b00-b91d-11e1-aa3e-49528da9658f</uuidstructure>
			<uuidresource>32747b01-b91d-11e1-aa3e-49528da9658f</uuidresource>
			<datelastmodified>Fri, 28 Jun 2013 08:14:36 GMT</datelastmodified>
			<userlastmodified>Admin</userlastmodified>
			<datecreated>Mon, 18 Jun 2012 08:11:24 GMT</datecreated>
			<usercreated>Admin</usercreated>
			<flags>0</flags>
			<properties>
				<property>
					<name>Title</name>
					<value><![CDATA[Modified search]]></value>
				</property>
			</properties>
			<relations/>
			<accesscontrol/>
		</file>
>>>>>>> 602ea4d9
	</files>
</export>
<|MERGE_RESOLUTION|>--- conflicted
+++ resolved
@@ -1,9309 +1,319 @@
-<?xml version="1.0" encoding="UTF-8"?>
-
-<export>
-	<info>
-		<creator>Admin</creator>
-<<<<<<< HEAD
-		<opencms_version>10.0.0</opencms_version>
-		<createdate>Fri, 28 Jun 2013 08:58:29 GMT</createdate>
-=======
-		<opencms_version>9.5.3</opencms_version>
-		<createdate>Tue, 05 Jan 2016 07:43:04 GMT</createdate>
->>>>>>> 602ea4d9
-		<infoproject>Offline</infoproject>
-		<export_version>7</export_version>
-	</info>
-	<module>
-		<name>org.opencms.editors.codemirror</name>
-		<nicename><![CDATA[OpenCms CodeMirror editor]]></nicename>
-		<group>OpenCms Editors</group>
-		<class/>
-<<<<<<< HEAD
-		<description><![CDATA[<p>This module adds the Open Source text editor "CodeMirror" to the OpenCms Workplace.</p>
-<p>Install this module if you want a source code editor with syntax highlighting. The version of CodeMirror is 3.14</p>
-<p><i>&copy; 2015 by Alkacon Software GmbH (http://www.alkacon.com).</i></p>]]></description>
-		<version>10.0.0</version>
-=======
-		<description><![CDATA[<p>This module adds the Open Source text editor CodeMirror to the OpenCms Workplace.</p>
-<p>Install this module if you want a source code editor with syntax highlighting. The version of CodeMirror is 5.10.</p>
-<p><i>&copy; 2016 by Alkacon Software GmbH (http://www.alkacon.com).</i></p>]]></description>
-		<version>9.5.3</version>
->>>>>>> 602ea4d9
-		<authorname><![CDATA[Alkacon Software GmbH]]></authorname>
-		<authoremail><![CDATA[info@alkacon.com]]></authoremail>
-		<datecreated/>
-		<userinstalled/>
-		<dateinstalled/>
-		<dependencies/>
-		<exportpoints>
-			<exportpoint uri="/system/modules/org.opencms.editors.codemirror/classes/" destination="WEB-INF/classes/"/>
-		</exportpoints>
-		<resources>
-			<resource uri="/system/modules/org.opencms.editors.codemirror/"/>
-			<resource uri="/system/workplace/editors/codemirror/"/>
-		</resources>
-		<parameters/>
-	</module>
-	<files>
-		<file>
-			<destination>system</destination>
-			<type>folder</type>
-			<uuidstructure>65ba1735-b2e4-11e5-8ac1-000c2943a707</uuidstructure>
-			<datelastmodified>Mon, 04 Jan 2016 13:09:33 GMT</datelastmodified>
-			<userlastmodified>Admin</userlastmodified>
-			<datecreated>Mon, 04 Jan 2016 13:09:33 GMT</datecreated>
-			<usercreated>Admin</usercreated>
-			<flags>0</flags>
-			<properties/>
-			<relations/>
-			<accesscontrol>
-				<accessentry>
-					<uuidprincipal>ROLE.WORKPLACE_USER</uuidprincipal>
-					<flags>514</flags>
-					<permissionset>
-						<allowed>1</allowed>
-						<denied>0</denied>
-					</permissionset>
-				</accessentry>
-			</accesscontrol>
-		</file>
-		<file>
-			<destination>system/modules</destination>
-			<type>folder</type>
-			<uuidstructure>689c00b1-b2e4-11e5-8ac1-000c2943a707</uuidstructure>
-			<datelastmodified>Mon, 04 Jan 2016 13:09:38 GMT</datelastmodified>
-			<userlastmodified>Admin</userlastmodified>
-			<datecreated>Mon, 04 Jan 2016 13:09:38 GMT</datecreated>
-			<usercreated>Admin</usercreated>
-			<flags>0</flags>
-			<properties/>
-			<relations/>
-			<accesscontrol>
-				<accessentry>
-					<uuidprincipal>ROLE.WORKPLACE_USER</uuidprincipal>
-					<flags>514</flags>
-					<permissionset>
-						<allowed>5</allowed>
-						<denied>0</denied>
-					</permissionset>
-				</accessentry>
-			</accesscontrol>
-		</file>
-		<file>
-			<destination>system/modules/org.opencms.editors.codemirror</destination>
-			<type>folder</type>
-			<uuidstructure>5e05bc1b-ba11-11e1-8da3-49528da9658f</uuidstructure>
-			<datelastmodified>Tue, 19 Jun 2012 13:19:15 GMT</datelastmodified>
-			<userlastmodified>Admin</userlastmodified>
-			<datecreated>Tue, 19 Jun 2012 13:19:15 GMT</datecreated>
-			<usercreated>Admin</usercreated>
-			<flags>0</flags>
-			<properties/>
-			<relations/>
-			<accesscontrol/>
-		</file>
-		<file>
-			<destination>system/modules/org.opencms.editors.codemirror/classes</destination>
-			<type>folder</type>
-			<uuidstructure>655ed69d-ba11-11e1-8da3-49528da9658f</uuidstructure>
-			<datelastmodified>Tue, 19 Jun 2012 13:19:27 GMT</datelastmodified>
-			<userlastmodified>Admin</userlastmodified>
-			<datecreated>Tue, 19 Jun 2012 13:19:27 GMT</datecreated>
-			<usercreated>Admin</usercreated>
-			<flags>0</flags>
-			<properties/>
-			<relations/>
-			<accesscontrol/>
-		</file>
-		<file>
-			<destination>system/modules/org.opencms.editors.codemirror/classes/org</destination>
-			<type>folder</type>
-			<uuidstructure>721080b1-ba11-11e1-8da3-49528da9658f</uuidstructure>
-			<datelastmodified>Tue, 19 Jun 2012 13:19:48 GMT</datelastmodified>
-			<userlastmodified>Admin</userlastmodified>
-			<datecreated>Tue, 19 Jun 2012 13:19:48 GMT</datecreated>
-			<usercreated>Admin</usercreated>
-			<flags>0</flags>
-			<properties/>
-			<relations/>
-			<accesscontrol/>
-		</file>
-		<file>
-			<destination>system/modules/org.opencms.editors.codemirror/classes/org/opencms</destination>
-			<type>folder</type>
-			<uuidstructure>78503bf3-ba11-11e1-8da3-49528da9658f</uuidstructure>
-			<datelastmodified>Tue, 19 Jun 2012 13:19:59 GMT</datelastmodified>
-			<userlastmodified>Admin</userlastmodified>
-			<datecreated>Tue, 19 Jun 2012 13:19:59 GMT</datecreated>
-			<usercreated>Admin</usercreated>
-			<flags>0</flags>
-			<properties/>
-			<relations/>
-			<accesscontrol/>
-		</file>
-		<file>
-			<destination>system/modules/org.opencms.editors.codemirror/classes/org/opencms/editors</destination>
-			<type>folder</type>
-			<uuidstructure>7f66a825-ba11-11e1-8da3-49528da9658f</uuidstructure>
-			<datelastmodified>Tue, 19 Jun 2012 13:20:11 GMT</datelastmodified>
-			<userlastmodified>Admin</userlastmodified>
-			<datecreated>Tue, 19 Jun 2012 13:20:11 GMT</datecreated>
-			<usercreated>Admin</usercreated>
-			<flags>0</flags>
-			<properties/>
-			<relations/>
-			<accesscontrol/>
-		</file>
-		<file>
-			<destination>system/modules/org.opencms.editors.codemirror/classes/org/opencms/editors/codemirror</destination>
-			<type>folder</type>
-			<uuidstructure>85851fc7-ba11-11e1-8da3-49528da9658f</uuidstructure>
-			<datelastmodified>Tue, 19 Jun 2012 13:20:21 GMT</datelastmodified>
-			<userlastmodified>Admin</userlastmodified>
-			<datecreated>Tue, 19 Jun 2012 13:20:21 GMT</datecreated>
-			<usercreated>Admin</usercreated>
-			<flags>0</flags>
-			<properties/>
-			<relations/>
-			<accesscontrol/>
-		</file>
-		<file>
-			<source>system/modules/org.opencms.editors.codemirror/classes/org/opencms/editors/codemirror/messages_de.properties</source>
-			<destination>system/modules/org.opencms.editors.codemirror/classes/org/opencms/editors/codemirror/messages_de.properties</destination>
-			<type>plain</type>
-			<uuidstructure>8e0aac59-ba11-11e1-8da3-49528da9658f</uuidstructure>
-			<uuidresource>8e0aac5a-ba11-11e1-8da3-49528da9658f</uuidresource>
-			<datelastmodified>Fri, 07 Jun 2013 09:16:09 GMT</datelastmodified>
-			<userlastmodified>Admin</userlastmodified>
-			<datecreated>Tue, 19 Jun 2012 13:20:35 GMT</datecreated>
-			<usercreated>Admin</usercreated>
-			<flags>0</flags>
-			<properties>
-				<property>
-					<name>content-encoding</name>
-					<value><![CDATA[ISO-8859-1]]></value>
-				</property>
-			</properties>
-			<relations/>
-			<accesscontrol/>
-		</file>
-		<file>
-			<destination>system/workplace</destination>
-			<type>folder</type>
-			<uuidstructure>825afce2-11b7-11db-91cd-fdbae480bac9</uuidstructure>
-			<datelastmodified>Mon, 27 Mar 2006 12:00:00 GMT</datelastmodified>
-			<userlastmodified>Admin</userlastmodified>
-			<datecreated>Mon, 27 Jun 2005 08:00:00 GMT</datecreated>
-			<usercreated>Admin</usercreated>
-			<flags>0</flags>
-			<properties>
-				<property>
-					<name>content-encoding</name>
-					<value><![CDATA[UTF-8]]></value>
-				</property>
-				<property>
-					<name>export</name>
-					<value><![CDATA[false]]></value>
-				</property>
-				<property>
-					<name>login-form</name>
-					<value><![CDATA[/system/login/index.html]]></value>
-				</property>
-			</properties>
-			<relations/>
-			<accesscontrol>
-				<accessentry>
-					<uuidprincipal>ALL_OTHERS</uuidprincipal>
-					<flags>134</flags>
-					<permissionset>
-						<allowed>0</allowed>
-						<denied>0</denied>
-					</permissionset>
-				</accessentry>
-				<accessentry>
-					<uuidprincipal>ROLE.WORKPLACE_USER</uuidprincipal>
-					<flags>518</flags>
-					<permissionset>
-						<allowed>5</allowed>
-						<denied>0</denied>
-					</permissionset>
-				</accessentry>
-			</accesscontrol>
-		</file>
-		<file>
-			<destination>system/workplace/editors</destination>
-			<type>folder</type>
-			<uuidstructure>896ef88a-11b7-11db-91cd-fdbae480bac9</uuidstructure>
-			<datelastmodified>Mon, 27 Mar 2006 12:00:00 GMT</datelastmodified>
-			<userlastmodified>Admin</userlastmodified>
-			<datecreated>Mon, 27 Jun 2005 08:00:00 GMT</datecreated>
-			<usercreated>Admin</usercreated>
-			<flags>0</flags>
-			<properties>
-				<property>
-					<name>cache</name>
-					<value><![CDATA[false]]></value>
-				</property>
-			</properties>
-			<relations/>
-			<accesscontrol>
-				<accessentry>
-					<uuidprincipal>ALL_OTHERS</uuidprincipal>
-					<flags>134</flags>
-					<permissionset>
-						<allowed>0</allowed>
-						<denied>0</denied>
-					</permissionset>
-				</accessentry>
-				<accessentry>
-					<uuidprincipal>ROLE.ELEMENT_AUTHOR</uuidprincipal>
-					<flags>518</flags>
-					<permissionset>
-						<allowed>5</allowed>
-						<denied>0</denied>
-					</permissionset>
-				</accessentry>
-			</accesscontrol>
-		</file>
-		<file>
-			<destination>system/workplace/editors/codemirror</destination>
-			<type>folder</type>
-			<uuidstructure>1ea80741-50b0-11e1-b660-49528da9658f</uuidstructure>
-			<datelastmodified>Mon, 06 Feb 2012 10:48:53 GMT</datelastmodified>
-			<userlastmodified>Admin</userlastmodified>
-			<datecreated>Mon, 06 Feb 2012 10:48:35 GMT</datecreated>
-			<usercreated>Admin</usercreated>
-			<flags>0</flags>
-			<properties>
-				<property>
-					<name>Title</name>
-					<value><![CDATA[CodeMirror]]></value>
-				</property>
-			</properties>
-			<relations/>
-			<accesscontrol/>
-		</file>
-		<file>
-			<source>system/workplace/editors/codemirror/editor.jsp</source>
-			<destination>system/workplace/editors/codemirror/editor.jsp</destination>
-			<type>jsp</type>
-			<uuidstructure>35f091b4-50b0-11e1-b660-49528da9658f</uuidstructure>
-			<uuidresource>35f091b5-50b0-11e1-b660-49528da9658f</uuidresource>
-			<datelastmodified>Fri, 28 Jun 2013 08:56:12 GMT</datelastmodified>
-			<userlastmodified>Admin</userlastmodified>
-			<datecreated>Mon, 06 Feb 2012 10:49:14 GMT</datecreated>
-			<usercreated>Admin</usercreated>
-			<flags>0</flags>
-			<properties>
-				<property>
-					<name>Title</name>
-					<value><![CDATA[CodeMirror editor]]></value>
-				</property>
-				<property>
-					<name>export</name>
-					<value><![CDATA[false]]></value>
-				</property>
-			</properties>
-			<relations/>
-			<accesscontrol/>
-		</file>
-		<file>
-			<source>system/workplace/editors/codemirror/editor_configuration.xml</source>
-			<destination>system/workplace/editors/codemirror/editor_configuration.xml</destination>
-			<type>plain</type>
-			<uuidstructure>35f79698-50b0-11e1-b660-49528da9658f</uuidstructure>
-			<uuidresource>35f79699-50b0-11e1-b660-49528da9658f</uuidresource>
-			<datelastmodified>Thu, 21 Jun 2012 09:16:23 GMT</datelastmodified>
-			<userlastmodified>Admin</userlastmodified>
-			<datecreated>Mon, 06 Feb 2012 10:49:14 GMT</datecreated>
-			<usercreated>Admin</usercreated>
-			<flags>0</flags>
-			<properties>
-				<property>
-					<name>Title</name>
-					<value><![CDATA[Editor configuration file]]></value>
-				</property>
-			</properties>
-			<relations/>
-			<accesscontrol/>
-		</file>
-<<<<<<< HEAD
-=======
-		<file>
-			<destination>system/workplace/resources</destination>
-			<type>folder</type>
-			<uuidstructure>82c16052-11b7-11db-91cd-fdbae480bac9</uuidstructure>
-			<datelastmodified>Mon, 27 Mar 2006 12:00:00 GMT</datelastmodified>
-			<userlastmodified>Admin</userlastmodified>
-			<datecreated>Mon, 27 Jun 2005 08:00:00 GMT</datecreated>
-			<usercreated>Admin</usercreated>
-			<flags>0</flags>
-			<properties/>
-			<relations/>
-			<accesscontrol/>
-		</file>
-		<file>
-			<destination>system/workplace/resources/editors</destination>
-			<type>folder</type>
-			<uuidstructure>8ae2d3a5-11b7-11db-91cd-fdbae480bac9</uuidstructure>
-			<datelastmodified>Mon, 27 Mar 2006 12:00:00 GMT</datelastmodified>
-			<userlastmodified>Admin</userlastmodified>
-			<datecreated>Mon, 27 Jun 2005 08:00:00 GMT</datecreated>
-			<usercreated>Admin</usercreated>
-			<flags>0</flags>
-			<properties/>
-			<relations/>
-			<accesscontrol/>
-		</file>
-		<file>
-			<destination>system/workplace/resources/editors/codemirror</destination>
-			<type>folder</type>
-			<uuidstructure>a7cb3707-50ae-11e1-b660-49528da9658f</uuidstructure>
-			<datelastmodified>Mon, 06 Feb 2012 10:38:06 GMT</datelastmodified>
-			<userlastmodified>Admin</userlastmodified>
-			<datecreated>Mon, 06 Feb 2012 10:38:06 GMT</datecreated>
-			<usercreated>Admin</usercreated>
-			<flags>0</flags>
-			<properties/>
-			<relations/>
-			<accesscontrol/>
-		</file>
-		<file>
-			<source>system/workplace/resources/editors/codemirror/codemirror-ocms.css</source>
-			<destination>system/workplace/resources/editors/codemirror/codemirror-ocms.css</destination>
-			<type>plain</type>
-			<uuidstructure>d4dbd131-50d4-11e1-a698-49528da9658f</uuidstructure>
-			<uuidresource>d4dbd132-50d4-11e1-a698-49528da9658f</uuidresource>
-			<datelastmodified>Fri, 07 Jun 2013 07:55:04 GMT</datelastmodified>
-			<userlastmodified>Admin</userlastmodified>
-			<datecreated>Mon, 06 Feb 2012 15:11:23 GMT</datecreated>
-			<usercreated>Admin</usercreated>
-			<flags>0</flags>
-			<properties>
-				<property>
-					<name>Title</name>
-					<value><![CDATA[CSS changes for OpenCms]]></value>
-				</property>
-			</properties>
-			<relations/>
-			<accesscontrol/>
-		</file>
-		<file>
-			<destination>system/workplace/resources/editors/codemirror/edit.js</destination>
-			<type>plain</type>
-			<uuidstructure>28096a49-50af-11e1-b660-49528da9658f</uuidstructure>
-			<uuidresource>28096a4a-50af-11e1-b660-49528da9658f</uuidresource>
-			<datelastmodified>Fri, 07 Jun 2013 07:54:33 GMT</datelastmodified>
-			<userlastmodified>Admin</userlastmodified>
-			<datecreated>Mon, 06 Feb 2012 10:41:41 GMT</datecreated>
-			<usercreated>Admin</usercreated>
-			<flags>0</flags>
-			<properties>
-				<property type="shared">
-					<name>Title</name>
-					<value><![CDATA[JS for OpenCms functions]]></value>
-				</property>
-			</properties>
-			<relations/>
-			<accesscontrol/>
-		</file>
-		<file>
-			<destination>system/workplace/resources/editors/codemirror/dist</destination>
-			<type>folder</type>
-			<uuidstructure>3abe3bcc-50af-11e1-b660-49528da9658f</uuidstructure>
-			<datelastmodified>Mon, 06 Feb 2012 10:46:41 GMT</datelastmodified>
-			<userlastmodified>Admin</userlastmodified>
-			<datecreated>Mon, 06 Feb 2012 10:42:13 GMT</datecreated>
-			<usercreated>Admin</usercreated>
-			<flags>0</flags>
-			<properties/>
-			<relations/>
-			<accesscontrol/>
-		</file>
-		<file>
-			<source>system/workplace/resources/editors/codemirror/dist/AUTHORS</source>
-			<destination>system/workplace/resources/editors/codemirror/dist/AUTHORS</destination>
-			<type>plain</type>
-			<uuidstructure>b2de4a29-b2e7-11e5-88dc-000c2943a707</uuidstructure>
-			<uuidresource>b2de4a2a-b2e7-11e5-88dc-000c2943a707</uuidresource>
-			<datelastmodified>Mon, 04 Jan 2016 13:33:11 GMT</datelastmodified>
-			<userlastmodified>Admin</userlastmodified>
-			<datecreated>Mon, 04 Jan 2016 13:33:11 GMT</datecreated>
-			<usercreated>Admin</usercreated>
-			<flags>0</flags>
-			<properties/>
-			<relations/>
-			<accesscontrol/>
-		</file>
-		<file>
-			<source>system/workplace/resources/editors/codemirror/dist/bower.json</source>
-			<destination>system/workplace/resources/editors/codemirror/dist/bower.json</destination>
-			<type>plain</type>
-			<uuidstructure>b23a1adb-b2e7-11e5-88dc-000c2943a707</uuidstructure>
-			<uuidresource>b23a1adc-b2e7-11e5-88dc-000c2943a707</uuidresource>
-			<datelastmodified>Mon, 04 Jan 2016 13:33:10 GMT</datelastmodified>
-			<userlastmodified>Admin</userlastmodified>
-			<datecreated>Mon, 04 Jan 2016 13:33:10 GMT</datecreated>
-			<usercreated>Admin</usercreated>
-			<flags>0</flags>
-			<properties/>
-			<relations/>
-			<accesscontrol/>
-		</file>
-		<file>
-			<source>system/workplace/resources/editors/codemirror/dist/CONTRIBUTING.md</source>
-			<destination>system/workplace/resources/editors/codemirror/dist/CONTRIBUTING.md</destination>
-			<type>plain</type>
-			<uuidstructure>b2f15cfb-b2e7-11e5-88dc-000c2943a707</uuidstructure>
-			<uuidresource>b2f15cfc-b2e7-11e5-88dc-000c2943a707</uuidresource>
-			<datelastmodified>Mon, 04 Jan 2016 13:33:11 GMT</datelastmodified>
-			<userlastmodified>Admin</userlastmodified>
-			<datecreated>Mon, 04 Jan 2016 13:33:11 GMT</datecreated>
-			<usercreated>Admin</usercreated>
-			<flags>0</flags>
-			<properties/>
-			<relations/>
-			<accesscontrol/>
-		</file>
-		<file>
-			<source>system/workplace/resources/editors/codemirror/dist/index.html</source>
-			<destination>system/workplace/resources/editors/codemirror/dist/index.html</destination>
-			<type>plain</type>
-			<uuidstructure>e59bf1c7-b2e7-11e5-88dc-000c2943a707</uuidstructure>
-			<uuidresource>e59bf1c8-b2e7-11e5-88dc-000c2943a707</uuidresource>
-			<datelastmodified>Mon, 04 Jan 2016 13:34:36 GMT</datelastmodified>
-			<userlastmodified>Admin</userlastmodified>
-			<datecreated>Mon, 04 Jan 2016 13:34:36 GMT</datecreated>
-			<usercreated>Admin</usercreated>
-			<flags>0</flags>
-			<properties/>
-			<relations/>
-			<accesscontrol/>
-		</file>
-		<file>
-			<source>system/workplace/resources/editors/codemirror/dist/LICENSE</source>
-			<destination>system/workplace/resources/editors/codemirror/dist/LICENSE</destination>
-			<type>plain</type>
-			<uuidstructure>e7b38759-b2e7-11e5-88dc-000c2943a707</uuidstructure>
-			<uuidresource>e7b3875a-b2e7-11e5-88dc-000c2943a707</uuidresource>
-			<datelastmodified>Mon, 04 Jan 2016 13:34:39 GMT</datelastmodified>
-			<userlastmodified>Admin</userlastmodified>
-			<datecreated>Mon, 04 Jan 2016 13:34:39 GMT</datecreated>
-			<usercreated>Admin</usercreated>
-			<flags>0</flags>
-			<properties/>
-			<relations/>
-			<accesscontrol/>
-		</file>
-		<file>
-			<source>system/workplace/resources/editors/codemirror/dist/package.json</source>
-			<destination>system/workplace/resources/editors/codemirror/dist/package.json</destination>
-			<type>plain</type>
-			<uuidstructure>b4caff21-b2e7-11e5-88dc-000c2943a707</uuidstructure>
-			<uuidresource>b4caff22-b2e7-11e5-88dc-000c2943a707</uuidresource>
-			<datelastmodified>Mon, 04 Jan 2016 13:33:14 GMT</datelastmodified>
-			<userlastmodified>Admin</userlastmodified>
-			<datecreated>Mon, 04 Jan 2016 13:33:14 GMT</datecreated>
-			<usercreated>Admin</usercreated>
-			<flags>0</flags>
-			<properties/>
-			<relations/>
-			<accesscontrol/>
-		</file>
-		<file>
-			<source>system/workplace/resources/editors/codemirror/dist/README.md</source>
-			<destination>system/workplace/resources/editors/codemirror/dist/README.md</destination>
-			<type>plain</type>
-			<uuidstructure>e7a2e587-b2e7-11e5-88dc-000c2943a707</uuidstructure>
-			<uuidresource>e7a2e588-b2e7-11e5-88dc-000c2943a707</uuidresource>
-			<datelastmodified>Mon, 04 Jan 2016 13:34:39 GMT</datelastmodified>
-			<userlastmodified>Admin</userlastmodified>
-			<datecreated>Mon, 04 Jan 2016 13:34:39 GMT</datecreated>
-			<usercreated>Admin</usercreated>
-			<flags>0</flags>
-			<properties/>
-			<relations/>
-			<accesscontrol/>
-		</file>
-		<file>
-			<destination>system/workplace/resources/editors/codemirror/dist/addon</destination>
-			<type>folder</type>
-			<uuidstructure>b4f5dfb3-b2e7-11e5-88dc-000c2943a707</uuidstructure>
-			<datelastmodified>Mon, 04 Jan 2016 13:33:14 GMT</datelastmodified>
-			<userlastmodified>Admin</userlastmodified>
-			<datecreated>Mon, 04 Jan 2016 13:33:14 GMT</datecreated>
-			<usercreated>Admin</usercreated>
-			<flags>0</flags>
-			<properties/>
-			<relations/>
-			<accesscontrol/>
-		</file>
-		<file>
-			<destination>system/workplace/resources/editors/codemirror/dist/addon/comment</destination>
-			<type>folder</type>
-			<uuidstructure>b9015623-b2e7-11e5-88dc-000c2943a707</uuidstructure>
-			<datelastmodified>Mon, 04 Jan 2016 13:33:21 GMT</datelastmodified>
-			<userlastmodified>Admin</userlastmodified>
-			<datecreated>Mon, 04 Jan 2016 13:33:21 GMT</datecreated>
-			<usercreated>Admin</usercreated>
-			<flags>0</flags>
-			<properties/>
-			<relations/>
-			<accesscontrol/>
-		</file>
-		<file>
-			<source>system/workplace/resources/editors/codemirror/dist/addon/comment/comment.js</source>
-			<destination>system/workplace/resources/editors/codemirror/dist/addon/comment/comment.js</destination>
-			<type>plain</type>
-			<uuidstructure>b911f7f5-b2e7-11e5-88dc-000c2943a707</uuidstructure>
-			<uuidresource>b911f7f6-b2e7-11e5-88dc-000c2943a707</uuidresource>
-			<datelastmodified>Mon, 04 Jan 2016 13:33:21 GMT</datelastmodified>
-			<userlastmodified>Admin</userlastmodified>
-			<datecreated>Mon, 04 Jan 2016 13:33:21 GMT</datecreated>
-			<usercreated>Admin</usercreated>
-			<flags>0</flags>
-			<properties/>
-			<relations/>
-			<accesscontrol/>
-		</file>
-		<file>
-			<source>system/workplace/resources/editors/codemirror/dist/addon/comment/continuecomment.js</source>
-			<destination>system/workplace/resources/editors/codemirror/dist/addon/comment/continuecomment.js</destination>
-			<type>plain</type>
-			<uuidstructure>b929c5b7-b2e7-11e5-88dc-000c2943a707</uuidstructure>
-			<uuidresource>b929c5b8-b2e7-11e5-88dc-000c2943a707</uuidresource>
-			<datelastmodified>Mon, 04 Jan 2016 13:33:21 GMT</datelastmodified>
-			<userlastmodified>Admin</userlastmodified>
-			<datecreated>Mon, 04 Jan 2016 13:33:21 GMT</datecreated>
-			<usercreated>Admin</usercreated>
-			<flags>0</flags>
-			<properties/>
-			<relations/>
-			<accesscontrol/>
-		</file>
-		<file>
-			<destination>system/workplace/resources/editors/codemirror/dist/addon/dialog</destination>
-			<type>folder</type>
-			<uuidstructure>b63bf45b-b2e7-11e5-88dc-000c2943a707</uuidstructure>
-			<datelastmodified>Mon, 04 Jan 2016 13:33:16 GMT</datelastmodified>
-			<userlastmodified>Admin</userlastmodified>
-			<datecreated>Mon, 04 Jan 2016 13:33:16 GMT</datecreated>
-			<usercreated>Admin</usercreated>
-			<flags>0</flags>
-			<properties/>
-			<relations/>
-			<accesscontrol/>
-		</file>
-		<file>
-			<source>system/workplace/resources/editors/codemirror/dist/addon/dialog/dialog.css</source>
-			<destination>system/workplace/resources/editors/codemirror/dist/addon/dialog/dialog.css</destination>
-			<type>plain</type>
-			<uuidstructure>b64c962d-b2e7-11e5-88dc-000c2943a707</uuidstructure>
-			<uuidresource>b64c962e-b2e7-11e5-88dc-000c2943a707</uuidresource>
-			<datelastmodified>Mon, 04 Jan 2016 13:33:17 GMT</datelastmodified>
-			<userlastmodified>Admin</userlastmodified>
-			<datecreated>Mon, 04 Jan 2016 13:33:17 GMT</datecreated>
-			<usercreated>Admin</usercreated>
-			<flags>0</flags>
-			<properties/>
-			<relations/>
-			<accesscontrol/>
-		</file>
-		<file>
-			<source>system/workplace/resources/editors/codemirror/dist/addon/dialog/dialog.js</source>
-			<destination>system/workplace/resources/editors/codemirror/dist/addon/dialog/dialog.js</destination>
-			<type>plain</type>
-			<uuidstructure>b66463ef-b2e7-11e5-88dc-000c2943a707</uuidstructure>
-			<uuidresource>b66463f0-b2e7-11e5-88dc-000c2943a707</uuidresource>
-			<datelastmodified>Mon, 04 Jan 2016 13:33:17 GMT</datelastmodified>
-			<userlastmodified>Admin</userlastmodified>
-			<datecreated>Mon, 04 Jan 2016 13:33:17 GMT</datecreated>
-			<usercreated>Admin</usercreated>
-			<flags>0</flags>
-			<properties/>
-			<relations/>
-			<accesscontrol/>
-		</file>
-		<file>
-			<destination>system/workplace/resources/editors/codemirror/dist/addon/display</destination>
-			<type>folder</type>
-			<uuidstructure>b68cfa91-b2e7-11e5-88dc-000c2943a707</uuidstructure>
-			<datelastmodified>Mon, 04 Jan 2016 13:33:17 GMT</datelastmodified>
-			<userlastmodified>Admin</userlastmodified>
-			<datecreated>Mon, 04 Jan 2016 13:33:17 GMT</datecreated>
-			<usercreated>Admin</usercreated>
-			<flags>0</flags>
-			<properties/>
-			<relations/>
-			<accesscontrol/>
-		</file>
-		<file>
-			<source>system/workplace/resources/editors/codemirror/dist/addon/display/autorefresh.js</source>
-			<destination>system/workplace/resources/editors/codemirror/dist/addon/display/autorefresh.js</destination>
-			<type>plain</type>
-			<uuidstructure>b6e74f99-b2e7-11e5-88dc-000c2943a707</uuidstructure>
-			<uuidresource>b6e74f9a-b2e7-11e5-88dc-000c2943a707</uuidresource>
-			<datelastmodified>Mon, 04 Jan 2016 13:33:18 GMT</datelastmodified>
-			<userlastmodified>Admin</userlastmodified>
-			<datecreated>Mon, 04 Jan 2016 13:33:18 GMT</datecreated>
-			<usercreated>Admin</usercreated>
-			<flags>0</flags>
-			<properties/>
-			<relations/>
-			<accesscontrol/>
-		</file>
-		<file>
-			<source>system/workplace/resources/editors/codemirror/dist/addon/display/fullscreen.css</source>
-			<destination>system/workplace/resources/editors/codemirror/dist/addon/display/fullscreen.css</destination>
-			<type>plain</type>
-			<uuidstructure>b714a12d-b2e7-11e5-88dc-000c2943a707</uuidstructure>
-			<uuidresource>b714a12e-b2e7-11e5-88dc-000c2943a707</uuidresource>
-			<datelastmodified>Mon, 04 Jan 2016 13:33:18 GMT</datelastmodified>
-			<userlastmodified>Admin</userlastmodified>
-			<datecreated>Mon, 04 Jan 2016 13:33:18 GMT</datecreated>
-			<usercreated>Admin</usercreated>
-			<flags>0</flags>
-			<properties/>
-			<relations/>
-			<accesscontrol/>
-		</file>
-		<file>
-			<source>system/workplace/resources/editors/codemirror/dist/addon/display/fullscreen.js</source>
-			<destination>system/workplace/resources/editors/codemirror/dist/addon/display/fullscreen.js</destination>
-			<type>plain</type>
-			<uuidstructure>b6cf81d7-b2e7-11e5-88dc-000c2943a707</uuidstructure>
-			<uuidresource>b6cf81d8-b2e7-11e5-88dc-000c2943a707</uuidresource>
-			<datelastmodified>Mon, 04 Jan 2016 13:33:17 GMT</datelastmodified>
-			<userlastmodified>Admin</userlastmodified>
-			<datecreated>Mon, 04 Jan 2016 13:33:17 GMT</datecreated>
-			<usercreated>Admin</usercreated>
-			<flags>0</flags>
-			<properties/>
-			<relations/>
-			<accesscontrol/>
-		</file>
-		<file>
-			<source>system/workplace/resources/editors/codemirror/dist/addon/display/panel.js</source>
-			<destination>system/workplace/resources/editors/codemirror/dist/addon/display/panel.js</destination>
-			<type>plain</type>
-			<uuidstructure>b69b2b63-b2e7-11e5-88dc-000c2943a707</uuidstructure>
-			<uuidresource>b69b2b64-b2e7-11e5-88dc-000c2943a707</uuidresource>
-			<datelastmodified>Mon, 04 Jan 2016 13:33:17 GMT</datelastmodified>
-			<userlastmodified>Admin</userlastmodified>
-			<datecreated>Mon, 04 Jan 2016 13:33:17 GMT</datecreated>
-			<usercreated>Admin</usercreated>
-			<flags>0</flags>
-			<properties/>
-			<relations/>
-			<accesscontrol/>
-		</file>
-		<file>
-			<source>system/workplace/resources/editors/codemirror/dist/addon/display/placeholder.js</source>
-			<destination>system/workplace/resources/editors/codemirror/dist/addon/display/placeholder.js</destination>
-			<type>plain</type>
-			<uuidstructure>b6ff1d5b-b2e7-11e5-88dc-000c2943a707</uuidstructure>
-			<uuidresource>b6ff1d5c-b2e7-11e5-88dc-000c2943a707</uuidresource>
-			<datelastmodified>Mon, 04 Jan 2016 13:33:18 GMT</datelastmodified>
-			<userlastmodified>Admin</userlastmodified>
-			<datecreated>Mon, 04 Jan 2016 13:33:18 GMT</datecreated>
-			<usercreated>Admin</usercreated>
-			<flags>0</flags>
-			<properties/>
-			<relations/>
-			<accesscontrol/>
-		</file>
-		<file>
-			<source>system/workplace/resources/editors/codemirror/dist/addon/display/rulers.js</source>
-			<destination>system/workplace/resources/editors/codemirror/dist/addon/display/rulers.js</destination>
-			<type>plain</type>
-			<uuidstructure>b6b56a25-b2e7-11e5-88dc-000c2943a707</uuidstructure>
-			<uuidresource>b6b56a26-b2e7-11e5-88dc-000c2943a707</uuidresource>
-			<datelastmodified>Mon, 04 Jan 2016 13:33:17 GMT</datelastmodified>
-			<userlastmodified>Admin</userlastmodified>
-			<datecreated>Mon, 04 Jan 2016 13:33:17 GMT</datecreated>
-			<usercreated>Admin</usercreated>
-			<flags>0</flags>
-			<properties/>
-			<relations/>
-			<accesscontrol/>
-		</file>
-		<file>
-			<destination>system/workplace/resources/editors/codemirror/dist/addon/edit</destination>
-			<type>folder</type>
-			<uuidstructure>b5172355-b2e7-11e5-88dc-000c2943a707</uuidstructure>
-			<datelastmodified>Mon, 04 Jan 2016 13:33:15 GMT</datelastmodified>
-			<userlastmodified>Admin</userlastmodified>
-			<datecreated>Mon, 04 Jan 2016 13:33:15 GMT</datecreated>
-			<usercreated>Admin</usercreated>
-			<flags>0</flags>
-			<properties/>
-			<relations/>
-			<accesscontrol/>
-		</file>
-		<file>
-			<source>system/workplace/resources/editors/codemirror/dist/addon/edit/closebrackets.js</source>
-			<destination>system/workplace/resources/editors/codemirror/dist/addon/edit/closebrackets.js</destination>
-			<type>plain</type>
-			<uuidstructure>b5930a1f-b2e7-11e5-88dc-000c2943a707</uuidstructure>
-			<uuidresource>b5930a20-b2e7-11e5-88dc-000c2943a707</uuidresource>
-			<datelastmodified>Mon, 04 Jan 2016 13:33:15 GMT</datelastmodified>
-			<userlastmodified>Admin</userlastmodified>
-			<datecreated>Mon, 04 Jan 2016 13:33:15 GMT</datecreated>
-			<usercreated>Admin</usercreated>
-			<flags>0</flags>
-			<properties/>
-			<relations/>
-			<accesscontrol/>
-		</file>
-		<file>
-			<source>system/workplace/resources/editors/codemirror/dist/addon/edit/closetag.js</source>
-			<destination>system/workplace/resources/editors/codemirror/dist/addon/edit/closetag.js</destination>
-			<type>plain</type>
-			<uuidstructure>b54474e9-b2e7-11e5-88dc-000c2943a707</uuidstructure>
-			<uuidresource>b54474ea-b2e7-11e5-88dc-000c2943a707</uuidresource>
-			<datelastmodified>Mon, 04 Jan 2016 13:33:15 GMT</datelastmodified>
-			<userlastmodified>Admin</userlastmodified>
-			<datecreated>Mon, 04 Jan 2016 13:33:15 GMT</datecreated>
-			<usercreated>Admin</usercreated>
-			<flags>0</flags>
-			<properties/>
-			<relations/>
-			<accesscontrol/>
-		</file>
-		<file>
-			<source>system/workplace/resources/editors/codemirror/dist/addon/edit/continuelist.js</source>
-			<destination>system/workplace/resources/editors/codemirror/dist/addon/edit/continuelist.js</destination>
-			<type>plain</type>
-			<uuidstructure>b5aad7e1-b2e7-11e5-88dc-000c2943a707</uuidstructure>
-			<uuidresource>b5aad7e2-b2e7-11e5-88dc-000c2943a707</uuidresource>
-			<datelastmodified>Mon, 04 Jan 2016 13:33:16 GMT</datelastmodified>
-			<userlastmodified>Admin</userlastmodified>
-			<datecreated>Mon, 04 Jan 2016 13:33:15 GMT</datecreated>
-			<usercreated>Admin</usercreated>
-			<flags>0</flags>
-			<properties/>
-			<relations/>
-			<accesscontrol/>
-		</file>
-		<file>
-			<source>system/workplace/resources/editors/codemirror/dist/addon/edit/matchbrackets.js</source>
-			<destination>system/workplace/resources/editors/codemirror/dist/addon/edit/matchbrackets.js</destination>
-			<type>plain</type>
-			<uuidstructure>b560fd9b-b2e7-11e5-88dc-000c2943a707</uuidstructure>
-			<uuidresource>b560fd9c-b2e7-11e5-88dc-000c2943a707</uuidresource>
-			<datelastmodified>Mon, 04 Jan 2016 13:33:15 GMT</datelastmodified>
-			<userlastmodified>Admin</userlastmodified>
-			<datecreated>Mon, 04 Jan 2016 13:33:15 GMT</datecreated>
-			<usercreated>Admin</usercreated>
-			<flags>0</flags>
-			<properties/>
-			<relations/>
-			<accesscontrol/>
-		</file>
-		<file>
-			<source>system/workplace/resources/editors/codemirror/dist/addon/edit/matchtags.js</source>
-			<destination>system/workplace/resources/editors/codemirror/dist/addon/edit/matchtags.js</destination>
-			<type>plain</type>
-			<uuidstructure>b527ec37-b2e7-11e5-88dc-000c2943a707</uuidstructure>
-			<uuidresource>b527ec38-b2e7-11e5-88dc-000c2943a707</uuidresource>
-			<datelastmodified>Mon, 04 Jan 2016 13:33:15 GMT</datelastmodified>
-			<userlastmodified>Admin</userlastmodified>
-			<datecreated>Mon, 04 Jan 2016 13:33:15 GMT</datecreated>
-			<usercreated>Admin</usercreated>
-			<flags>0</flags>
-			<properties/>
-			<relations/>
-			<accesscontrol/>
-		</file>
-		<file>
-			<source>system/workplace/resources/editors/codemirror/dist/addon/edit/trailingspace.js</source>
-			<destination>system/workplace/resources/editors/codemirror/dist/addon/edit/trailingspace.js</destination>
-			<type>plain</type>
-			<uuidstructure>b57b3c5d-b2e7-11e5-88dc-000c2943a707</uuidstructure>
-			<uuidresource>b57b3c5e-b2e7-11e5-88dc-000c2943a707</uuidresource>
-			<datelastmodified>Mon, 04 Jan 2016 13:33:15 GMT</datelastmodified>
-			<userlastmodified>Admin</userlastmodified>
-			<datecreated>Mon, 04 Jan 2016 13:33:15 GMT</datecreated>
-			<usercreated>Admin</usercreated>
-			<flags>0</flags>
-			<properties/>
-			<relations/>
-			<accesscontrol/>
-		</file>
-		<file>
-			<destination>system/workplace/resources/editors/codemirror/dist/addon/fold</destination>
-			<type>folder</type>
-			<uuidstructure>b81cc271-b2e7-11e5-88dc-000c2943a707</uuidstructure>
-			<datelastmodified>Mon, 04 Jan 2016 13:33:20 GMT</datelastmodified>
-			<userlastmodified>Admin</userlastmodified>
-			<datecreated>Mon, 04 Jan 2016 13:33:20 GMT</datecreated>
-			<usercreated>Admin</usercreated>
-			<flags>0</flags>
-			<properties/>
-			<relations/>
-			<accesscontrol/>
-		</file>
-		<file>
-			<source>system/workplace/resources/editors/codemirror/dist/addon/fold/brace-fold.js</source>
-			<destination>system/workplace/resources/editors/codemirror/dist/addon/fold/brace-fold.js</destination>
-			<type>plain</type>
-			<uuidstructure>b82b1a53-b2e7-11e5-88dc-000c2943a707</uuidstructure>
-			<uuidresource>b82b1a54-b2e7-11e5-88dc-000c2943a707</uuidresource>
-			<datelastmodified>Mon, 04 Jan 2016 13:33:20 GMT</datelastmodified>
-			<userlastmodified>Admin</userlastmodified>
-			<datecreated>Mon, 04 Jan 2016 13:33:20 GMT</datecreated>
-			<usercreated>Admin</usercreated>
-			<flags>0</flags>
-			<properties/>
-			<relations/>
-			<accesscontrol/>
-		</file>
-		<file>
-			<source>system/workplace/resources/editors/codemirror/dist/addon/fold/comment-fold.js</source>
-			<destination>system/workplace/resources/editors/codemirror/dist/addon/fold/comment-fold.js</destination>
-			<type>plain</type>
-			<uuidstructure>b8773e89-b2e7-11e5-88dc-000c2943a707</uuidstructure>
-			<uuidresource>b8773e8a-b2e7-11e5-88dc-000c2943a707</uuidresource>
-			<datelastmodified>Mon, 04 Jan 2016 13:33:20 GMT</datelastmodified>
-			<userlastmodified>Admin</userlastmodified>
-			<datecreated>Mon, 04 Jan 2016 13:33:20 GMT</datecreated>
-			<usercreated>Admin</usercreated>
-			<flags>0</flags>
-			<properties/>
-			<relations/>
-			<accesscontrol/>
-		</file>
-		<file>
-			<source>system/workplace/resources/editors/codemirror/dist/addon/fold/foldcode.js</source>
-			<destination>system/workplace/resources/editors/codemirror/dist/addon/fold/foldcode.js</destination>
-			<type>plain</type>
-			<uuidstructure>b85d26d7-b2e7-11e5-88dc-000c2943a707</uuidstructure>
-			<uuidresource>b85d26d8-b2e7-11e5-88dc-000c2943a707</uuidresource>
-			<datelastmodified>Mon, 04 Jan 2016 13:33:20 GMT</datelastmodified>
-			<userlastmodified>Admin</userlastmodified>
-			<datecreated>Mon, 04 Jan 2016 13:33:20 GMT</datecreated>
-			<usercreated>Admin</usercreated>
-			<flags>0</flags>
-			<properties/>
-			<relations/>
-			<accesscontrol/>
-		</file>
-		<file>
-			<source>system/workplace/resources/editors/codemirror/dist/addon/fold/foldgutter.css</source>
-			<destination>system/workplace/resources/editors/codemirror/dist/addon/fold/foldgutter.css</destination>
-			<type>plain</type>
-			<uuidstructure>b8455915-b2e7-11e5-88dc-000c2943a707</uuidstructure>
-			<uuidresource>b8455916-b2e7-11e5-88dc-000c2943a707</uuidresource>
-			<datelastmodified>Mon, 04 Jan 2016 13:33:20 GMT</datelastmodified>
-			<userlastmodified>Admin</userlastmodified>
-			<datecreated>Mon, 04 Jan 2016 13:33:20 GMT</datecreated>
-			<usercreated>Admin</usercreated>
-			<flags>0</flags>
-			<properties/>
-			<relations/>
-			<accesscontrol/>
-		</file>
-		<file>
-			<source>system/workplace/resources/editors/codemirror/dist/addon/fold/foldgutter.js</source>
-			<destination>system/workplace/resources/editors/codemirror/dist/addon/fold/foldgutter.js</destination>
-			<type>plain</type>
-			<uuidstructure>b8bea7cf-b2e7-11e5-88dc-000c2943a707</uuidstructure>
-			<uuidresource>b8bea7d0-b2e7-11e5-88dc-000c2943a707</uuidresource>
-			<datelastmodified>Mon, 04 Jan 2016 13:33:21 GMT</datelastmodified>
-			<userlastmodified>Admin</userlastmodified>
-			<datecreated>Mon, 04 Jan 2016 13:33:21 GMT</datecreated>
-			<usercreated>Admin</usercreated>
-			<flags>0</flags>
-			<properties/>
-			<relations/>
-			<accesscontrol/>
-		</file>
-		<file>
-			<source>system/workplace/resources/editors/codemirror/dist/addon/fold/indent-fold.js</source>
-			<destination>system/workplace/resources/editors/codemirror/dist/addon/fold/indent-fold.js</destination>
-			<type>plain</type>
-			<uuidstructure>b8a6da0d-b2e7-11e5-88dc-000c2943a707</uuidstructure>
-			<uuidresource>b8a6da0e-b2e7-11e5-88dc-000c2943a707</uuidresource>
-			<datelastmodified>Mon, 04 Jan 2016 13:33:21 GMT</datelastmodified>
-			<userlastmodified>Admin</userlastmodified>
-			<datecreated>Mon, 04 Jan 2016 13:33:20 GMT</datecreated>
-			<usercreated>Admin</usercreated>
-			<flags>0</flags>
-			<properties/>
-			<relations/>
-			<accesscontrol/>
-		</file>
-		<file>
-			<source>system/workplace/resources/editors/codemirror/dist/addon/fold/markdown-fold.js</source>
-			<destination>system/workplace/resources/editors/codemirror/dist/addon/fold/markdown-fold.js</destination>
-			<type>plain</type>
-			<uuidstructure>b88f0c4b-b2e7-11e5-88dc-000c2943a707</uuidstructure>
-			<uuidresource>b88f0c4c-b2e7-11e5-88dc-000c2943a707</uuidresource>
-			<datelastmodified>Mon, 04 Jan 2016 13:33:20 GMT</datelastmodified>
-			<userlastmodified>Admin</userlastmodified>
-			<datecreated>Mon, 04 Jan 2016 13:33:20 GMT</datecreated>
-			<usercreated>Admin</usercreated>
-			<flags>0</flags>
-			<properties/>
-			<relations/>
-			<accesscontrol/>
-		</file>
-		<file>
-			<source>system/workplace/resources/editors/codemirror/dist/addon/fold/xml-fold.js</source>
-			<destination>system/workplace/resources/editors/codemirror/dist/addon/fold/xml-fold.js</destination>
-			<type>plain</type>
-			<uuidstructure>b8d67591-b2e7-11e5-88dc-000c2943a707</uuidstructure>
-			<uuidresource>b8d67592-b2e7-11e5-88dc-000c2943a707</uuidresource>
-			<datelastmodified>Mon, 04 Jan 2016 13:33:21 GMT</datelastmodified>
-			<userlastmodified>Admin</userlastmodified>
-			<datecreated>Mon, 04 Jan 2016 13:33:21 GMT</datecreated>
-			<usercreated>Admin</usercreated>
-			<flags>0</flags>
-			<properties/>
-			<relations/>
-			<accesscontrol/>
-		</file>
-		<file>
-			<destination>system/workplace/resources/editors/codemirror/dist/addon/hint</destination>
-			<type>folder</type>
-			<uuidstructure>b96a0309-b2e7-11e5-88dc-000c2943a707</uuidstructure>
-			<datelastmodified>Mon, 04 Jan 2016 13:33:22 GMT</datelastmodified>
-			<userlastmodified>Admin</userlastmodified>
-			<datecreated>Mon, 04 Jan 2016 13:33:22 GMT</datecreated>
-			<usercreated>Admin</usercreated>
-			<flags>0</flags>
-			<properties/>
-			<relations/>
-			<accesscontrol/>
-		</file>
-		<file>
-			<source>system/workplace/resources/editors/codemirror/dist/addon/hint/anyword-hint.js</source>
-			<destination>system/workplace/resources/editors/codemirror/dist/addon/hint/anyword-hint.js</destination>
-			<type>plain</type>
-			<uuidstructure>b9b8983f-b2e7-11e5-88dc-000c2943a707</uuidstructure>
-			<uuidresource>b9b89840-b2e7-11e5-88dc-000c2943a707</uuidresource>
-			<datelastmodified>Mon, 04 Jan 2016 13:33:22 GMT</datelastmodified>
-			<userlastmodified>Admin</userlastmodified>
-			<datecreated>Mon, 04 Jan 2016 13:33:22 GMT</datecreated>
-			<usercreated>Admin</usercreated>
-			<flags>0</flags>
-			<properties/>
-			<relations/>
-			<accesscontrol/>
-		</file>
-		<file>
-			<source>system/workplace/resources/editors/codemirror/dist/addon/hint/css-hint.js</source>
-			<destination>system/workplace/resources/editors/codemirror/dist/addon/hint/css-hint.js</destination>
-			<type>plain</type>
-			<uuidstructure>ba000185-b2e7-11e5-88dc-000c2943a707</uuidstructure>
-			<uuidresource>ba000186-b2e7-11e5-88dc-000c2943a707</uuidresource>
-			<datelastmodified>Mon, 04 Jan 2016 13:33:23 GMT</datelastmodified>
-			<userlastmodified>Admin</userlastmodified>
-			<datecreated>Mon, 04 Jan 2016 13:33:23 GMT</datecreated>
-			<usercreated>Admin</usercreated>
-			<flags>0</flags>
-			<properties/>
-			<relations/>
-			<accesscontrol/>
-		</file>
-		<file>
-			<source>system/workplace/resources/editors/codemirror/dist/addon/hint/html-hint.js</source>
-			<destination>system/workplace/resources/editors/codemirror/dist/addon/hint/html-hint.js</destination>
-			<type>plain</type>
-			<uuidstructure>ba2f9d09-b2e7-11e5-88dc-000c2943a707</uuidstructure>
-			<uuidresource>ba2f9d0a-b2e7-11e5-88dc-000c2943a707</uuidresource>
-			<datelastmodified>Mon, 04 Jan 2016 13:33:23 GMT</datelastmodified>
-			<userlastmodified>Admin</userlastmodified>
-			<datecreated>Mon, 04 Jan 2016 13:33:23 GMT</datecreated>
-			<usercreated>Admin</usercreated>
-			<flags>0</flags>
-			<properties/>
-			<relations/>
-			<accesscontrol/>
-		</file>
-		<file>
-			<source>system/workplace/resources/editors/codemirror/dist/addon/hint/javascript-hint.js</source>
-			<destination>system/workplace/resources/editors/codemirror/dist/addon/hint/javascript-hint.js</destination>
-			<type>plain</type>
-			<uuidstructure>b9d06601-b2e7-11e5-88dc-000c2943a707</uuidstructure>
-			<uuidresource>b9d06602-b2e7-11e5-88dc-000c2943a707</uuidresource>
-			<datelastmodified>Mon, 04 Jan 2016 13:33:22 GMT</datelastmodified>
-			<userlastmodified>Admin</userlastmodified>
-			<datecreated>Mon, 04 Jan 2016 13:33:22 GMT</datecreated>
-			<usercreated>Admin</usercreated>
-			<flags>0</flags>
-			<properties/>
-			<relations/>
-			<accesscontrol/>
-		</file>
-		<file>
-			<source>system/workplace/resources/editors/codemirror/dist/addon/hint/show-hint.css</source>
-			<destination>system/workplace/resources/editors/codemirror/dist/addon/hint/show-hint.css</destination>
-			<type>plain</type>
-			<uuidstructure>b9e833c3-b2e7-11e5-88dc-000c2943a707</uuidstructure>
-			<uuidresource>b9e833c4-b2e7-11e5-88dc-000c2943a707</uuidresource>
-			<datelastmodified>Mon, 04 Jan 2016 13:33:23 GMT</datelastmodified>
-			<userlastmodified>Admin</userlastmodified>
-			<datecreated>Mon, 04 Jan 2016 13:33:23 GMT</datecreated>
-			<usercreated>Admin</usercreated>
-			<flags>0</flags>
-			<properties/>
-			<relations/>
-			<accesscontrol/>
-		</file>
-		<file>
-			<source>system/workplace/resources/editors/codemirror/dist/addon/hint/show-hint.js</source>
-			<destination>system/workplace/resources/editors/codemirror/dist/addon/hint/show-hint.js</destination>
-			<type>plain</type>
-			<uuidstructure>b99c0f8d-b2e7-11e5-88dc-000c2943a707</uuidstructure>
-			<uuidresource>b99c0f8e-b2e7-11e5-88dc-000c2943a707</uuidresource>
-			<datelastmodified>Mon, 04 Jan 2016 13:33:22 GMT</datelastmodified>
-			<userlastmodified>Admin</userlastmodified>
-			<datecreated>Mon, 04 Jan 2016 13:33:22 GMT</datecreated>
-			<usercreated>Admin</usercreated>
-			<flags>0</flags>
-			<properties/>
-			<relations/>
-			<accesscontrol/>
-		</file>
-		<file>
-			<source>system/workplace/resources/editors/codemirror/dist/addon/hint/sql-hint.js</source>
-			<destination>system/workplace/resources/editors/codemirror/dist/addon/hint/sql-hint.js</destination>
-			<type>plain</type>
-			<uuidstructure>b97acbeb-b2e7-11e5-88dc-000c2943a707</uuidstructure>
-			<uuidresource>b97acbec-b2e7-11e5-88dc-000c2943a707</uuidresource>
-			<datelastmodified>Mon, 04 Jan 2016 13:33:22 GMT</datelastmodified>
-			<userlastmodified>Admin</userlastmodified>
-			<datecreated>Mon, 04 Jan 2016 13:33:22 GMT</datecreated>
-			<usercreated>Admin</usercreated>
-			<flags>0</flags>
-			<properties/>
-			<relations/>
-			<accesscontrol/>
-		</file>
-		<file>
-			<source>system/workplace/resources/editors/codemirror/dist/addon/hint/xml-hint.js</source>
-			<destination>system/workplace/resources/editors/codemirror/dist/addon/hint/xml-hint.js</destination>
-			<type>plain</type>
-			<uuidstructure>ba17cf47-b2e7-11e5-88dc-000c2943a707</uuidstructure>
-			<uuidresource>ba17cf48-b2e7-11e5-88dc-000c2943a707</uuidresource>
-			<datelastmodified>Mon, 04 Jan 2016 13:33:23 GMT</datelastmodified>
-			<userlastmodified>Admin</userlastmodified>
-			<datecreated>Mon, 04 Jan 2016 13:33:23 GMT</datecreated>
-			<usercreated>Admin</usercreated>
-			<flags>0</flags>
-			<properties/>
-			<relations/>
-			<accesscontrol/>
-		</file>
-		<file>
-			<destination>system/workplace/resources/editors/codemirror/dist/addon/lint</destination>
-			<type>folder</type>
-			<uuidstructure>b73d10bf-b2e7-11e5-88dc-000c2943a707</uuidstructure>
-			<datelastmodified>Mon, 04 Jan 2016 13:33:18 GMT</datelastmodified>
-			<userlastmodified>Admin</userlastmodified>
-			<datecreated>Mon, 04 Jan 2016 13:33:18 GMT</datecreated>
-			<usercreated>Admin</usercreated>
-			<flags>0</flags>
-			<properties/>
-			<relations/>
-			<accesscontrol/>
-		</file>
-		<file>
-			<source>system/workplace/resources/editors/codemirror/dist/addon/lint/coffeescript-lint.js</source>
-			<destination>system/workplace/resources/editors/codemirror/dist/addon/lint/coffeescript-lint.js</destination>
-			<type>plain</type>
-			<uuidstructure>b792d1e7-b2e7-11e5-88dc-000c2943a707</uuidstructure>
-			<uuidresource>b792d1e8-b2e7-11e5-88dc-000c2943a707</uuidresource>
-			<datelastmodified>Mon, 04 Jan 2016 13:33:19 GMT</datelastmodified>
-			<userlastmodified>Admin</userlastmodified>
-			<datecreated>Mon, 04 Jan 2016 13:33:19 GMT</datecreated>
-			<usercreated>Admin</usercreated>
-			<flags>0</flags>
-			<properties/>
-			<relations/>
-			<accesscontrol/>
-		</file>
-		<file>
-			<source>system/workplace/resources/editors/codemirror/dist/addon/lint/css-lint.js</source>
-			<destination>system/workplace/resources/editors/codemirror/dist/addon/lint/css-lint.js</destination>
-			<type>plain</type>
-			<uuidstructure>b7c26d6b-b2e7-11e5-88dc-000c2943a707</uuidstructure>
-			<uuidresource>b7c26d6c-b2e7-11e5-88dc-000c2943a707</uuidresource>
-			<datelastmodified>Mon, 04 Jan 2016 13:33:19 GMT</datelastmodified>
-			<userlastmodified>Admin</userlastmodified>
-			<datecreated>Mon, 04 Jan 2016 13:33:19 GMT</datecreated>
-			<usercreated>Admin</usercreated>
-			<flags>0</flags>
-			<properties/>
-			<relations/>
-			<accesscontrol/>
-		</file>
-		<file>
-			<source>system/workplace/resources/editors/codemirror/dist/addon/lint/html-lint.js</source>
-			<destination>system/workplace/resources/editors/codemirror/dist/addon/lint/html-lint.js</destination>
-			<type>plain</type>
-			<uuidstructure>b7da3b2d-b2e7-11e5-88dc-000c2943a707</uuidstructure>
-			<uuidresource>b7da3b2e-b2e7-11e5-88dc-000c2943a707</uuidresource>
-			<datelastmodified>Mon, 04 Jan 2016 13:33:19 GMT</datelastmodified>
-			<userlastmodified>Admin</userlastmodified>
-			<datecreated>Mon, 04 Jan 2016 13:33:19 GMT</datecreated>
-			<usercreated>Admin</usercreated>
-			<flags>0</flags>
-			<properties/>
-			<relations/>
-			<accesscontrol/>
-		</file>
-		<file>
-			<source>system/workplace/resources/editors/codemirror/dist/addon/lint/javascript-lint.js</source>
-			<destination>system/workplace/resources/editors/codemirror/dist/addon/lint/javascript-lint.js</destination>
-			<type>plain</type>
-			<uuidstructure>b7f208ef-b2e7-11e5-88dc-000c2943a707</uuidstructure>
-			<uuidresource>b7f208f0-b2e7-11e5-88dc-000c2943a707</uuidresource>
-			<datelastmodified>Mon, 04 Jan 2016 13:33:19 GMT</datelastmodified>
-			<userlastmodified>Admin</userlastmodified>
-			<datecreated>Mon, 04 Jan 2016 13:33:19 GMT</datecreated>
-			<usercreated>Admin</usercreated>
-			<flags>0</flags>
-			<properties/>
-			<relations/>
-			<accesscontrol/>
-		</file>
-		<file>
-			<source>system/workplace/resources/editors/codemirror/dist/addon/lint/json-lint.js</source>
-			<destination>system/workplace/resources/editors/codemirror/dist/addon/lint/json-lint.js</destination>
-			<type>plain</type>
-			<uuidstructure>b77b0425-b2e7-11e5-88dc-000c2943a707</uuidstructure>
-			<uuidresource>b77b0426-b2e7-11e5-88dc-000c2943a707</uuidresource>
-			<datelastmodified>Mon, 04 Jan 2016 13:33:19 GMT</datelastmodified>
-			<userlastmodified>Admin</userlastmodified>
-			<datecreated>Mon, 04 Jan 2016 13:33:19 GMT</datecreated>
-			<usercreated>Admin</usercreated>
-			<flags>0</flags>
-			<properties/>
-			<relations/>
-			<accesscontrol/>
-		</file>
-		<file>
-			<source>system/workplace/resources/editors/codemirror/dist/addon/lint/lint.css</source>
-			<destination>system/workplace/resources/editors/codemirror/dist/addon/lint/lint.css</destination>
-			<type>plain</type>
-			<uuidstructure>b74b68a1-b2e7-11e5-88dc-000c2943a707</uuidstructure>
-			<uuidresource>b74b68a2-b2e7-11e5-88dc-000c2943a707</uuidresource>
-			<datelastmodified>Mon, 04 Jan 2016 13:33:18 GMT</datelastmodified>
-			<userlastmodified>Admin</userlastmodified>
-			<datecreated>Mon, 04 Jan 2016 13:33:18 GMT</datecreated>
-			<usercreated>Admin</usercreated>
-			<flags>0</flags>
-			<properties/>
-			<relations/>
-			<accesscontrol/>
-		</file>
-		<file>
-			<source>system/workplace/resources/editors/codemirror/dist/addon/lint/lint.js</source>
-			<destination>system/workplace/resources/editors/codemirror/dist/addon/lint/lint.js</destination>
-			<type>plain</type>
-			<uuidstructure>b7aa9fa9-b2e7-11e5-88dc-000c2943a707</uuidstructure>
-			<uuidresource>b7aa9faa-b2e7-11e5-88dc-000c2943a707</uuidresource>
-			<datelastmodified>Mon, 04 Jan 2016 13:33:19 GMT</datelastmodified>
-			<userlastmodified>Admin</userlastmodified>
-			<datecreated>Mon, 04 Jan 2016 13:33:19 GMT</datecreated>
-			<usercreated>Admin</usercreated>
-			<flags>0</flags>
-			<properties/>
-			<relations/>
-			<accesscontrol/>
-		</file>
-		<file>
-			<source>system/workplace/resources/editors/codemirror/dist/addon/lint/yaml-lint.js</source>
-			<destination>system/workplace/resources/editors/codemirror/dist/addon/lint/yaml-lint.js</destination>
-			<type>plain</type>
-			<uuidstructure>b7633663-b2e7-11e5-88dc-000c2943a707</uuidstructure>
-			<uuidresource>b7633664-b2e7-11e5-88dc-000c2943a707</uuidresource>
-			<datelastmodified>Mon, 04 Jan 2016 13:33:18 GMT</datelastmodified>
-			<userlastmodified>Admin</userlastmodified>
-			<datecreated>Mon, 04 Jan 2016 13:33:18 GMT</datecreated>
-			<usercreated>Admin</usercreated>
-			<flags>0</flags>
-			<properties/>
-			<relations/>
-			<accesscontrol/>
-		</file>
-		<file>
-			<destination>system/workplace/resources/editors/codemirror/dist/addon/merge</destination>
-			<type>folder</type>
-			<uuidstructure>baebc127-b2e7-11e5-88dc-000c2943a707</uuidstructure>
-			<datelastmodified>Mon, 04 Jan 2016 13:33:24 GMT</datelastmodified>
-			<userlastmodified>Admin</userlastmodified>
-			<datecreated>Mon, 04 Jan 2016 13:33:24 GMT</datecreated>
-			<usercreated>Admin</usercreated>
-			<flags>0</flags>
-			<properties/>
-			<relations/>
-			<accesscontrol/>
-		</file>
-		<file>
-			<source>system/workplace/resources/editors/codemirror/dist/addon/merge/merge.css</source>
-			<destination>system/workplace/resources/editors/codemirror/dist/addon/merge/merge.css</destination>
-			<type>plain</type>
-			<uuidstructure>bafc62f9-b2e7-11e5-88dc-000c2943a707</uuidstructure>
-			<uuidresource>bafc62fa-b2e7-11e5-88dc-000c2943a707</uuidresource>
-			<datelastmodified>Mon, 04 Jan 2016 13:33:24 GMT</datelastmodified>
-			<userlastmodified>Admin</userlastmodified>
-			<datecreated>Mon, 04 Jan 2016 13:33:24 GMT</datecreated>
-			<usercreated>Admin</usercreated>
-			<flags>0</flags>
-			<properties/>
-			<relations/>
-			<accesscontrol/>
-		</file>
-		<file>
-			<source>system/workplace/resources/editors/codemirror/dist/addon/merge/merge.js</source>
-			<destination>system/workplace/resources/editors/codemirror/dist/addon/merge/merge.js</destination>
-			<type>plain</type>
-			<uuidstructure>bb1430bb-b2e7-11e5-88dc-000c2943a707</uuidstructure>
-			<uuidresource>bb1430bc-b2e7-11e5-88dc-000c2943a707</uuidresource>
-			<datelastmodified>Mon, 04 Jan 2016 13:33:25 GMT</datelastmodified>
-			<userlastmodified>Admin</userlastmodified>
-			<datecreated>Mon, 04 Jan 2016 13:33:25 GMT</datecreated>
-			<usercreated>Admin</usercreated>
-			<flags>0</flags>
-			<properties/>
-			<relations/>
-			<accesscontrol/>
-		</file>
-		<file>
-			<destination>system/workplace/resources/editors/codemirror/dist/addon/mode</destination>
-			<type>folder</type>
-			<uuidstructure>ba55c2ab-b2e7-11e5-88dc-000c2943a707</uuidstructure>
-			<datelastmodified>Mon, 04 Jan 2016 13:33:23 GMT</datelastmodified>
-			<userlastmodified>Admin</userlastmodified>
-			<datecreated>Mon, 04 Jan 2016 13:33:23 GMT</datecreated>
-			<usercreated>Admin</usercreated>
-			<flags>0</flags>
-			<properties/>
-			<relations/>
-			<accesscontrol/>
-		</file>
-		<file>
-			<source>system/workplace/resources/editors/codemirror/dist/addon/mode/loadmode.js</source>
-			<destination>system/workplace/resources/editors/codemirror/dist/addon/mode/loadmode.js</destination>
-			<type>plain</type>
-			<uuidstructure>ba66647d-b2e7-11e5-88dc-000c2943a707</uuidstructure>
-			<uuidresource>ba66647e-b2e7-11e5-88dc-000c2943a707</uuidresource>
-			<datelastmodified>Mon, 04 Jan 2016 13:33:23 GMT</datelastmodified>
-			<userlastmodified>Admin</userlastmodified>
-			<datecreated>Mon, 04 Jan 2016 13:33:23 GMT</datecreated>
-			<usercreated>Admin</usercreated>
-			<flags>0</flags>
-			<properties/>
-			<relations/>
-			<accesscontrol/>
-		</file>
-		<file>
-			<source>system/workplace/resources/editors/codemirror/dist/addon/mode/multiplex.js</source>
-			<destination>system/workplace/resources/editors/codemirror/dist/addon/mode/multiplex.js</destination>
-			<type>plain</type>
-			<uuidstructure>ba938f01-b2e7-11e5-88dc-000c2943a707</uuidstructure>
-			<uuidresource>ba938f02-b2e7-11e5-88dc-000c2943a707</uuidresource>
-			<datelastmodified>Mon, 04 Jan 2016 13:33:24 GMT</datelastmodified>
-			<userlastmodified>Admin</userlastmodified>
-			<datecreated>Mon, 04 Jan 2016 13:33:24 GMT</datecreated>
-			<usercreated>Admin</usercreated>
-			<flags>0</flags>
-			<properties/>
-			<relations/>
-			<accesscontrol/>
-		</file>
-		<file>
-			<source>system/workplace/resources/editors/codemirror/dist/addon/mode/multiplex_test.js</source>
-			<destination>system/workplace/resources/editors/codemirror/dist/addon/mode/multiplex_test.js</destination>
-			<type>plain</type>
-			<uuidstructure>bac32a85-b2e7-11e5-88dc-000c2943a707</uuidstructure>
-			<uuidresource>bac32a86-b2e7-11e5-88dc-000c2943a707</uuidresource>
-			<datelastmodified>Mon, 04 Jan 2016 13:33:24 GMT</datelastmodified>
-			<userlastmodified>Admin</userlastmodified>
-			<datecreated>Mon, 04 Jan 2016 13:33:24 GMT</datecreated>
-			<usercreated>Admin</usercreated>
-			<flags>0</flags>
-			<properties/>
-			<relations/>
-			<accesscontrol/>
-		</file>
-		<file>
-			<source>system/workplace/resources/editors/codemirror/dist/addon/mode/overlay.js</source>
-			<destination>system/workplace/resources/editors/codemirror/dist/addon/mode/overlay.js</destination>
-			<type>plain</type>
-			<uuidstructure>ba7bc13f-b2e7-11e5-88dc-000c2943a707</uuidstructure>
-			<uuidresource>ba7bc140-b2e7-11e5-88dc-000c2943a707</uuidresource>
-			<datelastmodified>Mon, 04 Jan 2016 13:33:24 GMT</datelastmodified>
-			<userlastmodified>Admin</userlastmodified>
-			<datecreated>Mon, 04 Jan 2016 13:33:24 GMT</datecreated>
-			<usercreated>Admin</usercreated>
-			<flags>0</flags>
-			<properties/>
-			<relations/>
-			<accesscontrol/>
-		</file>
-		<file>
-			<source>system/workplace/resources/editors/codemirror/dist/addon/mode/simple.js</source>
-			<destination>system/workplace/resources/editors/codemirror/dist/addon/mode/simple.js</destination>
-			<type>plain</type>
-			<uuidstructure>baab5cc3-b2e7-11e5-88dc-000c2943a707</uuidstructure>
-			<uuidresource>baab5cc4-b2e7-11e5-88dc-000c2943a707</uuidresource>
-			<datelastmodified>Mon, 04 Jan 2016 13:33:24 GMT</datelastmodified>
-			<userlastmodified>Admin</userlastmodified>
-			<datecreated>Mon, 04 Jan 2016 13:33:24 GMT</datecreated>
-			<usercreated>Admin</usercreated>
-			<flags>0</flags>
-			<properties/>
-			<relations/>
-			<accesscontrol/>
-		</file>
-		<file>
-			<destination>system/workplace/resources/editors/codemirror/dist/addon/runmode</destination>
-			<type>folder</type>
-			<uuidstructure>bc4e5d83-b2e7-11e5-88dc-000c2943a707</uuidstructure>
-			<datelastmodified>Mon, 04 Jan 2016 13:33:27 GMT</datelastmodified>
-			<userlastmodified>Admin</userlastmodified>
-			<datecreated>Mon, 04 Jan 2016 13:33:27 GMT</datecreated>
-			<usercreated>Admin</usercreated>
-			<flags>0</flags>
-			<properties/>
-			<relations/>
-			<accesscontrol/>
-		</file>
-		<file>
-			<source>system/workplace/resources/editors/codemirror/dist/addon/runmode/colorize.js</source>
-			<destination>system/workplace/resources/editors/codemirror/dist/addon/runmode/colorize.js</destination>
-			<type>plain</type>
-			<uuidstructure>bca6689b-b2e7-11e5-88dc-000c2943a707</uuidstructure>
-			<uuidresource>bca6689c-b2e7-11e5-88dc-000c2943a707</uuidresource>
-			<datelastmodified>Mon, 04 Jan 2016 13:33:27 GMT</datelastmodified>
-			<userlastmodified>Admin</userlastmodified>
-			<datecreated>Mon, 04 Jan 2016 13:33:27 GMT</datecreated>
-			<usercreated>Admin</usercreated>
-			<flags>0</flags>
-			<properties/>
-			<relations/>
-			<accesscontrol/>
-		</file>
-		<file>
-			<source>system/workplace/resources/editors/codemirror/dist/addon/runmode/runmode-standalone.js</source>
-			<destination>system/workplace/resources/editors/codemirror/dist/addon/runmode/runmode-standalone.js</destination>
-			<type>plain</type>
-			<uuidstructure>bc8e9ad9-b2e7-11e5-88dc-000c2943a707</uuidstructure>
-			<uuidresource>bc8e9ada-b2e7-11e5-88dc-000c2943a707</uuidresource>
-			<datelastmodified>Mon, 04 Jan 2016 13:33:27 GMT</datelastmodified>
-			<userlastmodified>Admin</userlastmodified>
-			<datecreated>Mon, 04 Jan 2016 13:33:27 GMT</datecreated>
-			<usercreated>Admin</usercreated>
-			<flags>0</flags>
-			<properties/>
-			<relations/>
-			<accesscontrol/>
-		</file>
-		<file>
-			<source>system/workplace/resources/editors/codemirror/dist/addon/runmode/runmode.js</source>
-			<destination>system/workplace/resources/editors/codemirror/dist/addon/runmode/runmode.js</destination>
-			<type>plain</type>
-			<uuidstructure>bc76cd17-b2e7-11e5-88dc-000c2943a707</uuidstructure>
-			<uuidresource>bc76cd18-b2e7-11e5-88dc-000c2943a707</uuidresource>
-			<datelastmodified>Mon, 04 Jan 2016 13:33:27 GMT</datelastmodified>
-			<userlastmodified>Admin</userlastmodified>
-			<datecreated>Mon, 04 Jan 2016 13:33:27 GMT</datecreated>
-			<usercreated>Admin</usercreated>
-			<flags>0</flags>
-			<properties/>
-			<relations/>
-			<accesscontrol/>
-		</file>
-		<file>
-			<source>system/workplace/resources/editors/codemirror/dist/addon/runmode/runmode.node.js</source>
-			<destination>system/workplace/resources/editors/codemirror/dist/addon/runmode/runmode.node.js</destination>
-			<type>plain</type>
-			<uuidstructure>bc617055-b2e7-11e5-88dc-000c2943a707</uuidstructure>
-			<uuidresource>bc617056-b2e7-11e5-88dc-000c2943a707</uuidresource>
-			<datelastmodified>Mon, 04 Jan 2016 13:33:27 GMT</datelastmodified>
-			<userlastmodified>Admin</userlastmodified>
-			<datecreated>Mon, 04 Jan 2016 13:33:27 GMT</datecreated>
-			<usercreated>Admin</usercreated>
-			<flags>0</flags>
-			<properties/>
-			<relations/>
-			<accesscontrol/>
-		</file>
-		<file>
-			<destination>system/workplace/resources/editors/codemirror/dist/addon/scroll</destination>
-			<type>folder</type>
-			<uuidstructure>bba09145-b2e7-11e5-88dc-000c2943a707</uuidstructure>
-			<datelastmodified>Mon, 04 Jan 2016 13:33:25 GMT</datelastmodified>
-			<userlastmodified>Admin</userlastmodified>
-			<datecreated>Mon, 04 Jan 2016 13:33:25 GMT</datecreated>
-			<usercreated>Admin</usercreated>
-			<flags>0</flags>
-			<properties/>
-			<relations/>
-			<accesscontrol/>
-		</file>
-		<file>
-			<source>system/workplace/resources/editors/codemirror/dist/addon/scroll/annotatescrollbar.js</source>
-			<destination>system/workplace/resources/editors/codemirror/dist/addon/scroll/annotatescrollbar.js</destination>
-			<type>plain</type>
-			<uuidstructure>bbaee927-b2e7-11e5-88dc-000c2943a707</uuidstructure>
-			<uuidresource>bbaee928-b2e7-11e5-88dc-000c2943a707</uuidresource>
-			<datelastmodified>Mon, 04 Jan 2016 13:33:26 GMT</datelastmodified>
-			<userlastmodified>Admin</userlastmodified>
-			<datecreated>Mon, 04 Jan 2016 13:33:26 GMT</datecreated>
-			<usercreated>Admin</usercreated>
-			<flags>0</flags>
-			<properties/>
-			<relations/>
-			<accesscontrol/>
-		</file>
-		<file>
-			<source>system/workplace/resources/editors/codemirror/dist/addon/scroll/scrollpastend.js</source>
-			<destination>system/workplace/resources/editors/codemirror/dist/addon/scroll/scrollpastend.js</destination>
-			<type>plain</type>
-			<uuidstructure>bbf3e16d-b2e7-11e5-88dc-000c2943a707</uuidstructure>
-			<uuidresource>bbf3e16e-b2e7-11e5-88dc-000c2943a707</uuidresource>
-			<datelastmodified>Mon, 04 Jan 2016 13:33:26 GMT</datelastmodified>
-			<userlastmodified>Admin</userlastmodified>
-			<datecreated>Mon, 04 Jan 2016 13:33:26 GMT</datecreated>
-			<usercreated>Admin</usercreated>
-			<flags>0</flags>
-			<properties/>
-			<relations/>
-			<accesscontrol/>
-		</file>
-		<file>
-			<source>system/workplace/resources/editors/codemirror/dist/addon/scroll/simplescrollbars.css</source>
-			<destination>system/workplace/resources/editors/codemirror/dist/addon/scroll/simplescrollbars.css</destination>
-			<type>plain</type>
-			<uuidstructure>bbdc13ab-b2e7-11e5-88dc-000c2943a707</uuidstructure>
-			<uuidresource>bbdc13ac-b2e7-11e5-88dc-000c2943a707</uuidresource>
-			<datelastmodified>Mon, 04 Jan 2016 13:33:26 GMT</datelastmodified>
-			<userlastmodified>Admin</userlastmodified>
-			<datecreated>Mon, 04 Jan 2016 13:33:26 GMT</datecreated>
-			<usercreated>Admin</usercreated>
-			<flags>0</flags>
-			<properties/>
-			<relations/>
-			<accesscontrol/>
-		</file>
-		<file>
-			<source>system/workplace/resources/editors/codemirror/dist/addon/scroll/simplescrollbars.js</source>
-			<destination>system/workplace/resources/editors/codemirror/dist/addon/scroll/simplescrollbars.js</destination>
-			<type>plain</type>
-			<uuidstructure>bbc6b6e9-b2e7-11e5-88dc-000c2943a707</uuidstructure>
-			<uuidresource>bbc6b6ea-b2e7-11e5-88dc-000c2943a707</uuidresource>
-			<datelastmodified>Mon, 04 Jan 2016 13:33:26 GMT</datelastmodified>
-			<userlastmodified>Admin</userlastmodified>
-			<datecreated>Mon, 04 Jan 2016 13:33:26 GMT</datecreated>
-			<usercreated>Admin</usercreated>
-			<flags>0</flags>
-			<properties/>
-			<relations/>
-			<accesscontrol/>
-		</file>
-		<file>
-			<destination>system/workplace/resources/editors/codemirror/dist/addon/search</destination>
-			<type>folder</type>
-			<uuidstructure>bccc8e3d-b2e7-11e5-88dc-000c2943a707</uuidstructure>
-			<datelastmodified>Mon, 04 Jan 2016 13:33:27 GMT</datelastmodified>
-			<userlastmodified>Admin</userlastmodified>
-			<datecreated>Mon, 04 Jan 2016 13:33:27 GMT</datecreated>
-			<usercreated>Admin</usercreated>
-			<flags>0</flags>
-			<properties/>
-			<relations/>
-			<accesscontrol/>
-		</file>
-		<file>
-			<source>system/workplace/resources/editors/codemirror/dist/addon/search/jump-to-line.js</source>
-			<destination>system/workplace/resources/editors/codemirror/dist/addon/search/jump-to-line.js</destination>
-			<type>plain</type>
-			<uuidstructure>bd0a5a93-b2e7-11e5-88dc-000c2943a707</uuidstructure>
-			<uuidresource>bd0a5a94-b2e7-11e5-88dc-000c2943a707</uuidresource>
-			<datelastmodified>Mon, 04 Jan 2016 13:33:28 GMT</datelastmodified>
-			<userlastmodified>Admin</userlastmodified>
-			<datecreated>Mon, 04 Jan 2016 13:33:28 GMT</datecreated>
-			<usercreated>Admin</usercreated>
-			<flags>0</flags>
-			<properties/>
-			<relations/>
-			<accesscontrol/>
-		</file>
-		<file>
-			<source>system/workplace/resources/editors/codemirror/dist/addon/search/match-highlighter.js</source>
-			<destination>system/workplace/resources/editors/codemirror/dist/addon/search/match-highlighter.js</destination>
-			<type>plain</type>
-			<uuidstructure>bd4f79e9-b2e7-11e5-88dc-000c2943a707</uuidstructure>
-			<uuidresource>bd4f79ea-b2e7-11e5-88dc-000c2943a707</uuidresource>
-			<datelastmodified>Mon, 04 Jan 2016 13:33:28 GMT</datelastmodified>
-			<userlastmodified>Admin</userlastmodified>
-			<datecreated>Mon, 04 Jan 2016 13:33:28 GMT</datecreated>
-			<usercreated>Admin</usercreated>
-			<flags>0</flags>
-			<properties/>
-			<relations/>
-			<accesscontrol/>
-		</file>
-		<file>
-			<source>system/workplace/resources/editors/codemirror/dist/addon/search/matchesonscrollbar.css</source>
-			<destination>system/workplace/resources/editors/codemirror/dist/addon/search/matchesonscrollbar.css</destination>
-			<type>plain</type>
-			<uuidstructure>bcf28cd1-b2e7-11e5-88dc-000c2943a707</uuidstructure>
-			<uuidresource>bcf28cd2-b2e7-11e5-88dc-000c2943a707</uuidresource>
-			<datelastmodified>Mon, 04 Jan 2016 13:33:28 GMT</datelastmodified>
-			<userlastmodified>Admin</userlastmodified>
-			<datecreated>Mon, 04 Jan 2016 13:33:28 GMT</datecreated>
-			<usercreated>Admin</usercreated>
-			<flags>0</flags>
-			<properties/>
-			<relations/>
-			<accesscontrol/>
-		</file>
-		<file>
-			<source>system/workplace/resources/editors/codemirror/dist/addon/search/matchesonscrollbar.js</source>
-			<destination>system/workplace/resources/editors/codemirror/dist/addon/search/matchesonscrollbar.js</destination>
-			<type>plain</type>
-			<uuidstructure>bd37ac27-b2e7-11e5-88dc-000c2943a707</uuidstructure>
-			<uuidresource>bd37ac28-b2e7-11e5-88dc-000c2943a707</uuidresource>
-			<datelastmodified>Mon, 04 Jan 2016 13:33:28 GMT</datelastmodified>
-			<userlastmodified>Admin</userlastmodified>
-			<datecreated>Mon, 04 Jan 2016 13:33:28 GMT</datecreated>
-			<usercreated>Admin</usercreated>
-			<flags>0</flags>
-			<properties/>
-			<relations/>
-			<accesscontrol/>
-		</file>
-		<file>
-			<source>system/workplace/resources/editors/codemirror/dist/addon/search/search.js</source>
-			<destination>system/workplace/resources/editors/codemirror/dist/addon/search/search.js</destination>
-			<type>plain</type>
-			<uuidstructure>bd1fde65-b2e7-11e5-88dc-000c2943a707</uuidstructure>
-			<uuidresource>bd1fde66-b2e7-11e5-88dc-000c2943a707</uuidresource>
-			<datelastmodified>Mon, 04 Jan 2016 13:33:28 GMT</datelastmodified>
-			<userlastmodified>Admin</userlastmodified>
-			<datecreated>Mon, 04 Jan 2016 13:33:28 GMT</datecreated>
-			<usercreated>Admin</usercreated>
-			<flags>0</flags>
-			<properties/>
-			<relations/>
-			<accesscontrol/>
-		</file>
-		<file>
-			<source>system/workplace/resources/editors/codemirror/dist/addon/search/searchcursor.js</source>
-			<destination>system/workplace/resources/editors/codemirror/dist/addon/search/searchcursor.js</destination>
-			<type>plain</type>
-			<uuidstructure>bcdabf0f-b2e7-11e5-88dc-000c2943a707</uuidstructure>
-			<uuidresource>bcdabf10-b2e7-11e5-88dc-000c2943a707</uuidresource>
-			<datelastmodified>Mon, 04 Jan 2016 13:33:28 GMT</datelastmodified>
-			<userlastmodified>Admin</userlastmodified>
-			<datecreated>Mon, 04 Jan 2016 13:33:28 GMT</datecreated>
-			<usercreated>Admin</usercreated>
-			<flags>0</flags>
-			<properties/>
-			<relations/>
-			<accesscontrol/>
-		</file>
-		<file>
-			<destination>system/workplace/resources/editors/codemirror/dist/addon/selection</destination>
-			<type>folder</type>
-			<uuidstructure>b5d34773-b2e7-11e5-88dc-000c2943a707</uuidstructure>
-			<datelastmodified>Mon, 04 Jan 2016 13:33:16 GMT</datelastmodified>
-			<userlastmodified>Admin</userlastmodified>
-			<datecreated>Mon, 04 Jan 2016 13:33:16 GMT</datecreated>
-			<usercreated>Admin</usercreated>
-			<flags>0</flags>
-			<properties/>
-			<relations/>
-			<accesscontrol/>
-		</file>
-		<file>
-			<source>system/workplace/resources/editors/codemirror/dist/addon/selection/active-line.js</source>
-			<destination>system/workplace/resources/editors/codemirror/dist/addon/selection/active-line.js</destination>
-			<type>plain</type>
-			<uuidstructure>b5fbb707-b2e7-11e5-88dc-000c2943a707</uuidstructure>
-			<uuidresource>b5fbb708-b2e7-11e5-88dc-000c2943a707</uuidresource>
-			<datelastmodified>Mon, 04 Jan 2016 13:33:16 GMT</datelastmodified>
-			<userlastmodified>Admin</userlastmodified>
-			<datecreated>Mon, 04 Jan 2016 13:33:16 GMT</datecreated>
-			<usercreated>Admin</usercreated>
-			<flags>0</flags>
-			<properties/>
-			<relations/>
-			<accesscontrol/>
-		</file>
-		<file>
-			<source>system/workplace/resources/editors/codemirror/dist/addon/selection/mark-selection.js</source>
-			<destination>system/workplace/resources/editors/codemirror/dist/addon/selection/mark-selection.js</destination>
-			<type>plain</type>
-			<uuidstructure>b5e3e945-b2e7-11e5-88dc-000c2943a707</uuidstructure>
-			<uuidresource>b5e3e946-b2e7-11e5-88dc-000c2943a707</uuidresource>
-			<datelastmodified>Mon, 04 Jan 2016 13:33:16 GMT</datelastmodified>
-			<userlastmodified>Admin</userlastmodified>
-			<datecreated>Mon, 04 Jan 2016 13:33:16 GMT</datecreated>
-			<usercreated>Admin</usercreated>
-			<flags>0</flags>
-			<properties/>
-			<relations/>
-			<accesscontrol/>
-		</file>
-		<file>
-			<source>system/workplace/resources/editors/codemirror/dist/addon/selection/selection-pointer.js</source>
-			<destination>system/workplace/resources/editors/codemirror/dist/addon/selection/selection-pointer.js</destination>
-			<type>plain</type>
-			<uuidstructure>b61384c9-b2e7-11e5-88dc-000c2943a707</uuidstructure>
-			<uuidresource>b61384ca-b2e7-11e5-88dc-000c2943a707</uuidresource>
-			<datelastmodified>Mon, 04 Jan 2016 13:33:16 GMT</datelastmodified>
-			<userlastmodified>Admin</userlastmodified>
-			<datecreated>Mon, 04 Jan 2016 13:33:16 GMT</datecreated>
-			<usercreated>Admin</usercreated>
-			<flags>0</flags>
-			<properties/>
-			<relations/>
-			<accesscontrol/>
-		</file>
-		<file>
-			<destination>system/workplace/resources/editors/codemirror/dist/addon/tern</destination>
-			<type>folder</type>
-			<uuidstructure>bb3a2f4d-b2e7-11e5-88dc-000c2943a707</uuidstructure>
-			<datelastmodified>Mon, 04 Jan 2016 13:33:25 GMT</datelastmodified>
-			<userlastmodified>Admin</userlastmodified>
-			<datecreated>Mon, 04 Jan 2016 13:33:25 GMT</datecreated>
-			<usercreated>Admin</usercreated>
-			<flags>0</flags>
-			<properties/>
-			<relations/>
-			<accesscontrol/>
-		</file>
-		<file>
-			<source>system/workplace/resources/editors/codemirror/dist/addon/tern/tern.css</source>
-			<destination>system/workplace/resources/editors/codemirror/dist/addon/tern/tern.css</destination>
-			<type>plain</type>
-			<uuidstructure>bb48872f-b2e7-11e5-88dc-000c2943a707</uuidstructure>
-			<uuidresource>bb488730-b2e7-11e5-88dc-000c2943a707</uuidresource>
-			<datelastmodified>Mon, 04 Jan 2016 13:33:25 GMT</datelastmodified>
-			<userlastmodified>Admin</userlastmodified>
-			<datecreated>Mon, 04 Jan 2016 13:33:25 GMT</datecreated>
-			<usercreated>Admin</usercreated>
-			<flags>0</flags>
-			<properties/>
-			<relations/>
-			<accesscontrol/>
-		</file>
-		<file>
-			<source>system/workplace/resources/editors/codemirror/dist/addon/tern/tern.js</source>
-			<destination>system/workplace/resources/editors/codemirror/dist/addon/tern/tern.js</destination>
-			<type>plain</type>
-			<uuidstructure>bb6053f1-b2e7-11e5-88dc-000c2943a707</uuidstructure>
-			<uuidresource>bb6053f2-b2e7-11e5-88dc-000c2943a707</uuidresource>
-			<datelastmodified>Mon, 04 Jan 2016 13:33:25 GMT</datelastmodified>
-			<userlastmodified>Admin</userlastmodified>
-			<datecreated>Mon, 04 Jan 2016 13:33:25 GMT</datecreated>
-			<usercreated>Admin</usercreated>
-			<flags>0</flags>
-			<properties/>
-			<relations/>
-			<accesscontrol/>
-		</file>
-		<file>
-			<source>system/workplace/resources/editors/codemirror/dist/addon/tern/worker.js</source>
-			<destination>system/workplace/resources/editors/codemirror/dist/addon/tern/worker.js</destination>
-			<type>plain</type>
-			<uuidstructure>bb75b0b3-b2e7-11e5-88dc-000c2943a707</uuidstructure>
-			<uuidresource>bb75b0b4-b2e7-11e5-88dc-000c2943a707</uuidresource>
-			<datelastmodified>Mon, 04 Jan 2016 13:33:25 GMT</datelastmodified>
-			<userlastmodified>Admin</userlastmodified>
-			<datecreated>Mon, 04 Jan 2016 13:33:25 GMT</datecreated>
-			<usercreated>Admin</usercreated>
-			<flags>0</flags>
-			<properties/>
-			<relations/>
-			<accesscontrol/>
-		</file>
-		<file>
-			<destination>system/workplace/resources/editors/codemirror/dist/addon/wrap</destination>
-			<type>folder</type>
-			<uuidstructure>bc1a070f-b2e7-11e5-88dc-000c2943a707</uuidstructure>
-			<datelastmodified>Mon, 04 Jan 2016 13:33:26 GMT</datelastmodified>
-			<userlastmodified>Admin</userlastmodified>
-			<datecreated>Mon, 04 Jan 2016 13:33:26 GMT</datecreated>
-			<usercreated>Admin</usercreated>
-			<flags>0</flags>
-			<properties/>
-			<relations/>
-			<accesscontrol/>
-		</file>
-		<file>
-			<source>system/workplace/resources/editors/codemirror/dist/addon/wrap/hardwrap.js</source>
-			<destination>system/workplace/resources/editors/codemirror/dist/addon/wrap/hardwrap.js</destination>
-			<type>plain</type>
-			<uuidstructure>bc2837e1-b2e7-11e5-88dc-000c2943a707</uuidstructure>
-			<uuidresource>bc2837e2-b2e7-11e5-88dc-000c2943a707</uuidresource>
-			<datelastmodified>Mon, 04 Jan 2016 13:33:26 GMT</datelastmodified>
-			<userlastmodified>Admin</userlastmodified>
-			<datecreated>Mon, 04 Jan 2016 13:33:26 GMT</datecreated>
-			<usercreated>Admin</usercreated>
-			<flags>0</flags>
-			<properties/>
-			<relations/>
-			<accesscontrol/>
-		</file>
-		<file>
-			<destination>system/workplace/resources/editors/codemirror/dist/bin</destination>
-			<type>folder</type>
-			<uuidstructure>b260196d-b2e7-11e5-88dc-000c2943a707</uuidstructure>
-			<datelastmodified>Mon, 04 Jan 2016 13:33:10 GMT</datelastmodified>
-			<userlastmodified>Admin</userlastmodified>
-			<datecreated>Mon, 04 Jan 2016 13:33:10 GMT</datecreated>
-			<usercreated>Admin</usercreated>
-			<flags>0</flags>
-			<properties/>
-			<relations/>
-			<accesscontrol/>
-		</file>
-		<file>
-			<source>system/workplace/resources/editors/codemirror/dist/bin/authors.sh</source>
-			<destination>system/workplace/resources/editors/codemirror/dist/bin/authors.sh</destination>
-			<type>plain</type>
-			<uuidstructure>b2818421-b2e7-11e5-88dc-000c2943a707</uuidstructure>
-			<uuidresource>b2818422-b2e7-11e5-88dc-000c2943a707</uuidresource>
-			<datelastmodified>Mon, 04 Jan 2016 13:33:10 GMT</datelastmodified>
-			<userlastmodified>Admin</userlastmodified>
-			<datecreated>Mon, 04 Jan 2016 13:33:10 GMT</datecreated>
-			<usercreated>Admin</usercreated>
-			<flags>0</flags>
-			<properties/>
-			<relations/>
-			<accesscontrol/>
-		</file>
-		<file>
-			<source>system/workplace/resources/editors/codemirror/dist/bin/compress</source>
-			<destination>system/workplace/resources/editors/codemirror/dist/bin/compress</destination>
-			<type>plain</type>
-			<uuidstructure>b26c004f-b2e7-11e5-88dc-000c2943a707</uuidstructure>
-			<uuidresource>b26c0050-b2e7-11e5-88dc-000c2943a707</uuidresource>
-			<datelastmodified>Mon, 04 Jan 2016 13:33:10 GMT</datelastmodified>
-			<userlastmodified>Admin</userlastmodified>
-			<datecreated>Mon, 04 Jan 2016 13:33:10 GMT</datecreated>
-			<usercreated>Admin</usercreated>
-			<flags>0</flags>
-			<properties/>
-			<relations/>
-			<accesscontrol/>
-		</file>
-		<file>
-			<source>system/workplace/resources/editors/codemirror/dist/bin/lint</source>
-			<destination>system/workplace/resources/editors/codemirror/dist/bin/lint</destination>
-			<type>plain</type>
-			<uuidstructure>b29951e3-b2e7-11e5-88dc-000c2943a707</uuidstructure>
-			<uuidresource>b29951e4-b2e7-11e5-88dc-000c2943a707</uuidresource>
-			<datelastmodified>Mon, 04 Jan 2016 13:33:10 GMT</datelastmodified>
-			<userlastmodified>Admin</userlastmodified>
-			<datecreated>Mon, 04 Jan 2016 13:33:10 GMT</datecreated>
-			<usercreated>Admin</usercreated>
-			<flags>0</flags>
-			<properties/>
-			<relations/>
-			<accesscontrol/>
-		</file>
-		<file>
-			<source>system/workplace/resources/editors/codemirror/dist/bin/release</source>
-			<destination>system/workplace/resources/editors/codemirror/dist/bin/release</destination>
-			<type>plain</type>
-			<uuidstructure>b2c8ed67-b2e7-11e5-88dc-000c2943a707</uuidstructure>
-			<uuidresource>b2c8ed68-b2e7-11e5-88dc-000c2943a707</uuidresource>
-			<datelastmodified>Mon, 04 Jan 2016 13:33:11 GMT</datelastmodified>
-			<userlastmodified>Admin</userlastmodified>
-			<datecreated>Mon, 04 Jan 2016 13:33:11 GMT</datecreated>
-			<usercreated>Admin</usercreated>
-			<flags>0</flags>
-			<properties/>
-			<relations/>
-			<accesscontrol/>
-		</file>
-		<file>
-			<source>system/workplace/resources/editors/codemirror/dist/bin/source-highlight</source>
-			<destination>system/workplace/resources/editors/codemirror/dist/bin/source-highlight</destination>
-			<type>plain</type>
-			<uuidstructure>b2b36995-b2e7-11e5-88dc-000c2943a707</uuidstructure>
-			<uuidresource>b2b36996-b2e7-11e5-88dc-000c2943a707</uuidresource>
-			<datelastmodified>Mon, 04 Jan 2016 13:33:11 GMT</datelastmodified>
-			<userlastmodified>Admin</userlastmodified>
-			<datecreated>Mon, 04 Jan 2016 13:33:10 GMT</datecreated>
-			<usercreated>Admin</usercreated>
-			<flags>0</flags>
-			<properties/>
-			<relations/>
-			<accesscontrol/>
-		</file>
-		<file>
-			<destination>system/workplace/resources/editors/codemirror/dist/demo</destination>
-			<type>folder</type>
-			<uuidstructure>ae0af0c1-b2e7-11e5-88dc-000c2943a707</uuidstructure>
-			<datelastmodified>Mon, 04 Jan 2016 13:33:03 GMT</datelastmodified>
-			<userlastmodified>Admin</userlastmodified>
-			<datecreated>Mon, 04 Jan 2016 13:33:03 GMT</datecreated>
-			<usercreated>Admin</usercreated>
-			<flags>0</flags>
-			<properties/>
-			<relations/>
-			<accesscontrol/>
-		</file>
-		<file>
-			<source>system/workplace/resources/editors/codemirror/dist/demo/activeline.html</source>
-			<destination>system/workplace/resources/editors/codemirror/dist/demo/activeline.html</destination>
-			<type>plain</type>
-			<uuidstructure>af6ffe1d-b2e7-11e5-88dc-000c2943a707</uuidstructure>
-			<uuidresource>af6ffe1e-b2e7-11e5-88dc-000c2943a707</uuidresource>
-			<datelastmodified>Mon, 04 Jan 2016 13:33:05 GMT</datelastmodified>
-			<userlastmodified>Admin</userlastmodified>
-			<datecreated>Mon, 04 Jan 2016 13:33:05 GMT</datecreated>
-			<usercreated>Admin</usercreated>
-			<flags>0</flags>
-			<properties/>
-			<relations/>
-			<accesscontrol/>
-		</file>
-		<file>
-			<source>system/workplace/resources/editors/codemirror/dist/demo/anywordhint.html</source>
-			<destination>system/workplace/resources/editors/codemirror/dist/demo/anywordhint.html</destination>
-			<type>plain</type>
-			<uuidstructure>b0ffc5ff-b2e7-11e5-88dc-000c2943a707</uuidstructure>
-			<uuidresource>b0ffc600-b2e7-11e5-88dc-000c2943a707</uuidresource>
-			<datelastmodified>Mon, 04 Jan 2016 13:33:08 GMT</datelastmodified>
-			<userlastmodified>Admin</userlastmodified>
-			<datecreated>Mon, 04 Jan 2016 13:33:08 GMT</datecreated>
-			<usercreated>Admin</usercreated>
-			<flags>0</flags>
-			<properties/>
-			<relations/>
-			<accesscontrol/>
-		</file>
-		<file>
-			<source>system/workplace/resources/editors/codemirror/dist/demo/bidi.html</source>
-			<destination>system/workplace/resources/editors/codemirror/dist/demo/bidi.html</destination>
-			<type>plain</type>
-			<uuidstructure>b2249709-b2e7-11e5-88dc-000c2943a707</uuidstructure>
-			<uuidresource>b224970a-b2e7-11e5-88dc-000c2943a707</uuidresource>
-			<datelastmodified>Mon, 04 Jan 2016 13:33:10 GMT</datelastmodified>
-			<userlastmodified>Admin</userlastmodified>
-			<datecreated>Mon, 04 Jan 2016 13:33:10 GMT</datecreated>
-			<usercreated>Admin</usercreated>
-			<flags>0</flags>
-			<properties/>
-			<relations/>
-			<accesscontrol/>
-		</file>
-		<file>
-			<source>system/workplace/resources/editors/codemirror/dist/demo/btree.html</source>
-			<destination>system/workplace/resources/editors/codemirror/dist/demo/btree.html</destination>
-			<type>plain</type>
-			<uuidstructure>aeb3daff-b2e7-11e5-88dc-000c2943a707</uuidstructure>
-			<uuidresource>aeb3db00-b2e7-11e5-88dc-000c2943a707</uuidresource>
-			<datelastmodified>Mon, 04 Jan 2016 13:33:04 GMT</datelastmodified>
-			<userlastmodified>Admin</userlastmodified>
-			<datecreated>Mon, 04 Jan 2016 13:33:04 GMT</datecreated>
-			<usercreated>Admin</usercreated>
-			<flags>0</flags>
-			<properties/>
-			<relations/>
-			<accesscontrol/>
-		</file>
-		<file>
-			<source>system/workplace/resources/editors/codemirror/dist/demo/buffers.html</source>
-			<destination>system/workplace/resources/editors/codemirror/dist/demo/buffers.html</destination>
-			<type>plain</type>
-			<uuidstructure>b1f76c85-b2e7-11e5-88dc-000c2943a707</uuidstructure>
-			<uuidresource>b1f76c86-b2e7-11e5-88dc-000c2943a707</uuidresource>
-			<datelastmodified>Mon, 04 Jan 2016 13:33:09 GMT</datelastmodified>
-			<userlastmodified>Admin</userlastmodified>
-			<datecreated>Mon, 04 Jan 2016 13:33:09 GMT</datecreated>
-			<usercreated>Admin</usercreated>
-			<flags>0</flags>
-			<properties/>
-			<relations/>
-			<accesscontrol/>
-		</file>
-		<file>
-			<source>system/workplace/resources/editors/codemirror/dist/demo/changemode.html</source>
-			<destination>system/workplace/resources/editors/codemirror/dist/demo/changemode.html</destination>
-			<type>plain</type>
-			<uuidstructure>ae381b45-b2e7-11e5-88dc-000c2943a707</uuidstructure>
-			<uuidresource>ae381b46-b2e7-11e5-88dc-000c2943a707</uuidresource>
-			<datelastmodified>Mon, 04 Jan 2016 13:33:03 GMT</datelastmodified>
-			<userlastmodified>Admin</userlastmodified>
-			<datecreated>Mon, 04 Jan 2016 13:33:03 GMT</datecreated>
-			<usercreated>Admin</usercreated>
-			<flags>0</flags>
-			<properties/>
-			<relations/>
-			<accesscontrol/>
-		</file>
-		<file>
-			<source>system/workplace/resources/editors/codemirror/dist/demo/closebrackets.html</source>
-			<destination>system/workplace/resources/editors/codemirror/dist/demo/closebrackets.html</destination>
-			<type>plain</type>
-			<uuidstructure>b0142d6b-b2e7-11e5-88dc-000c2943a707</uuidstructure>
-			<uuidresource>b0142d6c-b2e7-11e5-88dc-000c2943a707</uuidresource>
-			<datelastmodified>Mon, 04 Jan 2016 13:33:06 GMT</datelastmodified>
-			<userlastmodified>Admin</userlastmodified>
-			<datecreated>Mon, 04 Jan 2016 13:33:06 GMT</datecreated>
-			<usercreated>Admin</usercreated>
-			<flags>0</flags>
-			<properties/>
-			<relations/>
-			<accesscontrol/>
-		</file>
-		<file>
-			<source>system/workplace/resources/editors/codemirror/dist/demo/closetag.html</source>
-			<destination>system/workplace/resources/editors/codemirror/dist/demo/closetag.html</destination>
-			<type>plain</type>
-			<uuidstructure>af10c715-b2e7-11e5-88dc-000c2943a707</uuidstructure>
-			<uuidresource>af10c716-b2e7-11e5-88dc-000c2943a707</uuidresource>
-			<datelastmodified>Mon, 04 Jan 2016 13:33:04 GMT</datelastmodified>
-			<userlastmodified>Admin</userlastmodified>
-			<datecreated>Mon, 04 Jan 2016 13:33:04 GMT</datecreated>
-			<usercreated>Admin</usercreated>
-			<flags>0</flags>
-			<properties/>
-			<relations/>
-			<accesscontrol/>
-		</file>
-		<file>
-			<source>system/workplace/resources/editors/codemirror/dist/demo/complete.html</source>
-			<destination>system/workplace/resources/editors/codemirror/dist/demo/complete.html</destination>
-			<type>plain</type>
-			<uuidstructure>b0a2fff7-b2e7-11e5-88dc-000c2943a707</uuidstructure>
-			<uuidresource>b0a2fff8-b2e7-11e5-88dc-000c2943a707</uuidresource>
-			<datelastmodified>Mon, 04 Jan 2016 13:33:07 GMT</datelastmodified>
-			<userlastmodified>Admin</userlastmodified>
-			<datecreated>Mon, 04 Jan 2016 13:33:07 GMT</datecreated>
-			<usercreated>Admin</usercreated>
-			<flags>0</flags>
-			<properties/>
-			<relations/>
-			<accesscontrol/>
-		</file>
-		<file>
-			<source>system/workplace/resources/editors/codemirror/dist/demo/emacs.html</source>
-			<destination>system/workplace/resources/editors/codemirror/dist/demo/emacs.html</destination>
-			<type>plain</type>
-			<uuidstructure>ae1b9293-b2e7-11e5-88dc-000c2943a707</uuidstructure>
-			<uuidresource>ae1b9294-b2e7-11e5-88dc-000c2943a707</uuidresource>
-			<datelastmodified>Mon, 04 Jan 2016 13:33:03 GMT</datelastmodified>
-			<userlastmodified>Admin</userlastmodified>
-			<datecreated>Mon, 04 Jan 2016 13:33:03 GMT</datecreated>
-			<usercreated>Admin</usercreated>
-			<flags>0</flags>
-			<properties/>
-			<relations/>
-			<accesscontrol/>
-		</file>
-		<file>
-			<source>system/workplace/resources/editors/codemirror/dist/demo/folding.html</source>
-			<destination>system/workplace/resources/editors/codemirror/dist/demo/folding.html</destination>
-			<type>plain</type>
-			<uuidstructure>b0bd3eb9-b2e7-11e5-88dc-000c2943a707</uuidstructure>
-			<uuidresource>b0bd3eba-b2e7-11e5-88dc-000c2943a707</uuidresource>
-			<datelastmodified>Mon, 04 Jan 2016 13:33:07 GMT</datelastmodified>
-			<userlastmodified>Admin</userlastmodified>
-			<datecreated>Mon, 04 Jan 2016 13:33:07 GMT</datecreated>
-			<usercreated>Admin</usercreated>
-			<flags>0</flags>
-			<properties/>
-			<relations/>
-			<accesscontrol/>
-		</file>
-		<file>
-			<source>system/workplace/resources/editors/codemirror/dist/demo/fullscreen.html</source>
-			<destination>system/workplace/resources/editors/codemirror/dist/demo/fullscreen.html</destination>
-			<type>plain</type>
-			<uuidstructure>b15a4217-b2e7-11e5-88dc-000c2943a707</uuidstructure>
-			<uuidresource>b15a4218-b2e7-11e5-88dc-000c2943a707</uuidresource>
-			<datelastmodified>Mon, 04 Jan 2016 13:33:08 GMT</datelastmodified>
-			<userlastmodified>Admin</userlastmodified>
-			<datecreated>Mon, 04 Jan 2016 13:33:08 GMT</datecreated>
-			<usercreated>Admin</usercreated>
-			<flags>0</flags>
-			<properties/>
-			<relations/>
-			<accesscontrol/>
-		</file>
-		<file>
-			<source>system/workplace/resources/editors/codemirror/dist/demo/hardwrap.html</source>
-			<destination>system/workplace/resources/editors/codemirror/dist/demo/hardwrap.html</destination>
-			<type>plain</type>
-			<uuidstructure>af9f99a1-b2e7-11e5-88dc-000c2943a707</uuidstructure>
-			<uuidresource>af9f99a2-b2e7-11e5-88dc-000c2943a707</uuidresource>
-			<datelastmodified>Mon, 04 Jan 2016 13:33:05 GMT</datelastmodified>
-			<userlastmodified>Admin</userlastmodified>
-			<datecreated>Mon, 04 Jan 2016 13:33:05 GMT</datecreated>
-			<usercreated>Admin</usercreated>
-			<flags>0</flags>
-			<properties/>
-			<relations/>
-			<accesscontrol/>
-		</file>
-		<file>
-			<source>system/workplace/resources/editors/codemirror/dist/demo/html5complete.html</source>
-			<destination>system/workplace/resources/editors/codemirror/dist/demo/html5complete.html</destination>
-			<type>plain</type>
-			<uuidstructure>b16fc5e9-b2e7-11e5-88dc-000c2943a707</uuidstructure>
-			<uuidresource>b16fc5ea-b2e7-11e5-88dc-000c2943a707</uuidresource>
-			<datelastmodified>Mon, 04 Jan 2016 13:33:08 GMT</datelastmodified>
-			<userlastmodified>Admin</userlastmodified>
-			<datecreated>Mon, 04 Jan 2016 13:33:08 GMT</datecreated>
-			<usercreated>Admin</usercreated>
-			<flags>0</flags>
-			<properties/>
-			<relations/>
-			<accesscontrol/>
-		</file>
-		<file>
-			<source>system/workplace/resources/editors/codemirror/dist/demo/indentwrap.html</source>
-			<destination>system/workplace/resources/editors/codemirror/dist/demo/indentwrap.html</destination>
-			<type>plain</type>
-			<uuidstructure>b18793ab-b2e7-11e5-88dc-000c2943a707</uuidstructure>
-			<uuidresource>b18793ac-b2e7-11e5-88dc-000c2943a707</uuidresource>
-			<datelastmodified>Mon, 04 Jan 2016 13:33:09 GMT</datelastmodified>
-			<userlastmodified>Admin</userlastmodified>
-			<datecreated>Mon, 04 Jan 2016 13:33:09 GMT</datecreated>
-			<usercreated>Admin</usercreated>
-			<flags>0</flags>
-			<properties/>
-			<relations/>
-			<accesscontrol/>
-		</file>
-		<file>
-			<source>system/workplace/resources/editors/codemirror/dist/demo/lint.html</source>
-			<destination>system/workplace/resources/editors/codemirror/dist/demo/lint.html</destination>
-			<type>plain</type>
-			<uuidstructure>b1b24d2f-b2e7-11e5-88dc-000c2943a707</uuidstructure>
-			<uuidresource>b1b24d30-b2e7-11e5-88dc-000c2943a707</uuidresource>
-			<datelastmodified>Mon, 04 Jan 2016 13:33:09 GMT</datelastmodified>
-			<userlastmodified>Admin</userlastmodified>
-			<datecreated>Mon, 04 Jan 2016 13:33:09 GMT</datecreated>
-			<usercreated>Admin</usercreated>
-			<flags>0</flags>
-			<properties/>
-			<relations/>
-			<accesscontrol/>
-		</file>
-		<file>
-			<source>system/workplace/resources/editors/codemirror/dist/demo/loadmode.html</source>
-			<destination>system/workplace/resources/editors/codemirror/dist/demo/loadmode.html</destination>
-			<type>plain</type>
-			<uuidstructure>b043c8ef-b2e7-11e5-88dc-000c2943a707</uuidstructure>
-			<uuidresource>b043c8f0-b2e7-11e5-88dc-000c2943a707</uuidresource>
-			<datelastmodified>Mon, 04 Jan 2016 13:33:06 GMT</datelastmodified>
-			<userlastmodified>Admin</userlastmodified>
-			<datecreated>Mon, 04 Jan 2016 13:33:06 GMT</datecreated>
-			<usercreated>Admin</usercreated>
-			<flags>0</flags>
-			<properties/>
-			<relations/>
-			<accesscontrol/>
-		</file>
-		<file>
-			<source>system/workplace/resources/editors/codemirror/dist/demo/marker.html</source>
-			<destination>system/workplace/resources/editors/codemirror/dist/demo/marker.html</destination>
-			<type>plain</type>
-			<uuidstructure>b20cc947-b2e7-11e5-88dc-000c2943a707</uuidstructure>
-			<uuidresource>b20cc948-b2e7-11e5-88dc-000c2943a707</uuidresource>
-			<datelastmodified>Mon, 04 Jan 2016 13:33:09 GMT</datelastmodified>
-			<userlastmodified>Admin</userlastmodified>
-			<datecreated>Mon, 04 Jan 2016 13:33:09 GMT</datecreated>
-			<usercreated>Admin</usercreated>
-			<flags>0</flags>
-			<properties/>
-			<relations/>
-			<accesscontrol/>
-		</file>
-		<file>
-			<source>system/workplace/resources/editors/codemirror/dist/demo/markselection.html</source>
-			<destination>system/workplace/resources/editors/codemirror/dist/demo/markselection.html</destination>
-			<type>plain</type>
-			<uuidstructure>b02bfb2d-b2e7-11e5-88dc-000c2943a707</uuidstructure>
-			<uuidresource>b02bfb2e-b2e7-11e5-88dc-000c2943a707</uuidresource>
-			<datelastmodified>Mon, 04 Jan 2016 13:33:06 GMT</datelastmodified>
-			<userlastmodified>Admin</userlastmodified>
-			<datecreated>Mon, 04 Jan 2016 13:33:06 GMT</datecreated>
-			<usercreated>Admin</usercreated>
-			<flags>0</flags>
-			<properties/>
-			<relations/>
-			<accesscontrol/>
-		</file>
-		<file>
-			<source>system/workplace/resources/editors/codemirror/dist/demo/matchhighlighter.html</source>
-			<destination>system/workplace/resources/editors/codemirror/dist/demo/matchhighlighter.html</destination>
-			<type>plain</type>
-			<uuidstructure>ae6a27c9-b2e7-11e5-88dc-000c2943a707</uuidstructure>
-			<uuidresource>ae6a27ca-b2e7-11e5-88dc-000c2943a707</uuidresource>
-			<datelastmodified>Mon, 04 Jan 2016 13:33:03 GMT</datelastmodified>
-			<userlastmodified>Admin</userlastmodified>
-			<datecreated>Mon, 04 Jan 2016 13:33:03 GMT</datecreated>
-			<usercreated>Admin</usercreated>
-			<flags>0</flags>
-			<properties/>
-			<relations/>
-			<accesscontrol/>
-		</file>
-		<file>
-			<source>system/workplace/resources/editors/codemirror/dist/demo/matchtags.html</source>
-			<destination>system/workplace/resources/editors/codemirror/dist/demo/matchtags.html</destination>
-			<type>plain</type>
-			<uuidstructure>b075d573-b2e7-11e5-88dc-000c2943a707</uuidstructure>
-			<uuidresource>b075d574-b2e7-11e5-88dc-000c2943a707</uuidresource>
-			<datelastmodified>Mon, 04 Jan 2016 13:33:07 GMT</datelastmodified>
-			<userlastmodified>Admin</userlastmodified>
-			<datecreated>Mon, 04 Jan 2016 13:33:07 GMT</datecreated>
-			<usercreated>Admin</usercreated>
-			<flags>0</flags>
-			<properties/>
-			<relations/>
-			<accesscontrol/>
-		</file>
-		<file>
-			<source>system/workplace/resources/editors/codemirror/dist/demo/merge.html</source>
-			<destination>system/workplace/resources/editors/codemirror/dist/demo/merge.html</destination>
-			<type>plain</type>
-			<uuidstructure>b08da335-b2e7-11e5-88dc-000c2943a707</uuidstructure>
-			<uuidresource>b08da336-b2e7-11e5-88dc-000c2943a707</uuidresource>
-			<datelastmodified>Mon, 04 Jan 2016 13:33:07 GMT</datelastmodified>
-			<userlastmodified>Admin</userlastmodified>
-			<datecreated>Mon, 04 Jan 2016 13:33:07 GMT</datecreated>
-			<usercreated>Admin</usercreated>
-			<flags>0</flags>
-			<properties/>
-			<relations/>
-			<accesscontrol/>
-		</file>
-		<file>
-			<source>system/workplace/resources/editors/codemirror/dist/demo/multiplex.html</source>
-			<destination>system/workplace/resources/editors/codemirror/dist/demo/multiplex.html</destination>
-			<type>plain</type>
-			<uuidstructure>af406299-b2e7-11e5-88dc-000c2943a707</uuidstructure>
-			<uuidresource>af40629a-b2e7-11e5-88dc-000c2943a707</uuidresource>
-			<datelastmodified>Mon, 04 Jan 2016 13:33:05 GMT</datelastmodified>
-			<userlastmodified>Admin</userlastmodified>
-			<datecreated>Mon, 04 Jan 2016 13:33:05 GMT</datecreated>
-			<usercreated>Admin</usercreated>
-			<flags>0</flags>
-			<properties/>
-			<relations/>
-			<accesscontrol/>
-		</file>
-		<file>
-			<source>system/workplace/resources/editors/codemirror/dist/demo/mustache.html</source>
-			<destination>system/workplace/resources/editors/codemirror/dist/demo/mustache.html</destination>
-			<type>plain</type>
-			<uuidstructure>b1ca1af1-b2e7-11e5-88dc-000c2943a707</uuidstructure>
-			<uuidresource>b1ca1af2-b2e7-11e5-88dc-000c2943a707</uuidresource>
-			<datelastmodified>Mon, 04 Jan 2016 13:33:09 GMT</datelastmodified>
-			<userlastmodified>Admin</userlastmodified>
-			<datecreated>Mon, 04 Jan 2016 13:33:09 GMT</datecreated>
-			<usercreated>Admin</usercreated>
-			<flags>0</flags>
-			<properties/>
-			<relations/>
-			<accesscontrol/>
-		</file>
-		<file>
-			<source>system/workplace/resources/editors/codemirror/dist/demo/panel.html</source>
-			<destination>system/workplace/resources/editors/codemirror/dist/demo/panel.html</destination>
-			<type>plain</type>
-			<uuidstructure>affc5fa9-b2e7-11e5-88dc-000c2943a707</uuidstructure>
-			<uuidresource>affc5faa-b2e7-11e5-88dc-000c2943a707</uuidresource>
-			<datelastmodified>Mon, 04 Jan 2016 13:33:06 GMT</datelastmodified>
-			<userlastmodified>Admin</userlastmodified>
-			<datecreated>Mon, 04 Jan 2016 13:33:06 GMT</datecreated>
-			<usercreated>Admin</usercreated>
-			<flags>0</flags>
-			<properties/>
-			<relations/>
-			<accesscontrol/>
-		</file>
-		<file>
-			<source>system/workplace/resources/editors/codemirror/dist/demo/placeholder.html</source>
-			<destination>system/workplace/resources/editors/codemirror/dist/demo/placeholder.html</destination>
-			<type>plain</type>
-			<uuidstructure>b06051a1-b2e7-11e5-88dc-000c2943a707</uuidstructure>
-			<uuidresource>b06051a2-b2e7-11e5-88dc-000c2943a707</uuidresource>
-			<datelastmodified>Mon, 04 Jan 2016 13:33:07 GMT</datelastmodified>
-			<userlastmodified>Admin</userlastmodified>
-			<datecreated>Mon, 04 Jan 2016 13:33:07 GMT</datecreated>
-			<usercreated>Admin</usercreated>
-			<flags>0</flags>
-			<properties/>
-			<relations/>
-			<accesscontrol/>
-		</file>
-		<file>
-			<source>system/workplace/resources/editors/codemirror/dist/demo/preview.html</source>
-			<destination>system/workplace/resources/editors/codemirror/dist/demo/preview.html</destination>
-			<type>plain</type>
-			<uuidstructure>b144e555-b2e7-11e5-88dc-000c2943a707</uuidstructure>
-			<uuidresource>b144e556-b2e7-11e5-88dc-000c2943a707</uuidresource>
-			<datelastmodified>Mon, 04 Jan 2016 13:33:08 GMT</datelastmodified>
-			<userlastmodified>Admin</userlastmodified>
-			<datecreated>Mon, 04 Jan 2016 13:33:08 GMT</datecreated>
-			<usercreated>Admin</usercreated>
-			<flags>0</flags>
-			<properties/>
-			<relations/>
-			<accesscontrol/>
-		</file>
-		<file>
-			<source>system/workplace/resources/editors/codemirror/dist/demo/requirejs.html</source>
-			<destination>system/workplace/resources/editors/codemirror/dist/demo/requirejs.html</destination>
-			<type>plain</type>
-			<uuidstructure>af2894d7-b2e7-11e5-88dc-000c2943a707</uuidstructure>
-			<uuidresource>af2894d8-b2e7-11e5-88dc-000c2943a707</uuidresource>
-			<datelastmodified>Mon, 04 Jan 2016 13:33:05 GMT</datelastmodified>
-			<userlastmodified>Admin</userlastmodified>
-			<datecreated>Mon, 04 Jan 2016 13:33:05 GMT</datecreated>
-			<usercreated>Admin</usercreated>
-			<flags>0</flags>
-			<properties/>
-			<relations/>
-			<accesscontrol/>
-		</file>
-		<file>
-			<source>system/workplace/resources/editors/codemirror/dist/demo/resize.html</source>
-			<destination>system/workplace/resources/editors/codemirror/dist/demo/resize.html</destination>
-			<type>plain</type>
-			<uuidstructure>afccc425-b2e7-11e5-88dc-000c2943a707</uuidstructure>
-			<uuidresource>afccc426-b2e7-11e5-88dc-000c2943a707</uuidresource>
-			<datelastmodified>Mon, 04 Jan 2016 13:33:06 GMT</datelastmodified>
-			<userlastmodified>Admin</userlastmodified>
-			<datecreated>Mon, 04 Jan 2016 13:33:06 GMT</datecreated>
-			<usercreated>Admin</usercreated>
-			<flags>0</flags>
-			<properties/>
-			<relations/>
-			<accesscontrol/>
-		</file>
-		<file>
-			<source>system/workplace/resources/editors/codemirror/dist/demo/rulers.html</source>
-			<destination>system/workplace/resources/editors/codemirror/dist/demo/rulers.html</destination>
-			<type>plain</type>
-			<uuidstructure>ae81f58b-b2e7-11e5-88dc-000c2943a707</uuidstructure>
-			<uuidresource>ae81f58c-b2e7-11e5-88dc-000c2943a707</uuidresource>
-			<datelastmodified>Mon, 04 Jan 2016 13:33:04 GMT</datelastmodified>
-			<userlastmodified>Admin</userlastmodified>
-			<datecreated>Mon, 04 Jan 2016 13:33:03 GMT</datecreated>
-			<usercreated>Admin</usercreated>
-			<flags>0</flags>
-			<properties/>
-			<relations/>
-			<accesscontrol/>
-		</file>
-		<file>
-			<source>system/workplace/resources/editors/codemirror/dist/demo/runmode.html</source>
-			<destination>system/workplace/resources/editors/codemirror/dist/demo/runmode.html</destination>
-			<type>plain</type>
-			<uuidstructure>ae525a07-b2e7-11e5-88dc-000c2943a707</uuidstructure>
-			<uuidresource>ae525a08-b2e7-11e5-88dc-000c2943a707</uuidresource>
-			<datelastmodified>Mon, 04 Jan 2016 13:33:03 GMT</datelastmodified>
-			<userlastmodified>Admin</userlastmodified>
-			<datecreated>Mon, 04 Jan 2016 13:33:03 GMT</datecreated>
-			<usercreated>Admin</usercreated>
-			<flags>0</flags>
-			<properties/>
-			<relations/>
-			<accesscontrol/>
-		</file>
-		<file>
-			<source>system/workplace/resources/editors/codemirror/dist/demo/search.html</source>
-			<destination>system/workplace/resources/editors/codemirror/dist/demo/search.html</destination>
-			<type>plain</type>
-			<uuidstructure>aef8f953-b2e7-11e5-88dc-000c2943a707</uuidstructure>
-			<uuidresource>aef8f954-b2e7-11e5-88dc-000c2943a707</uuidresource>
-			<datelastmodified>Mon, 04 Jan 2016 13:33:04 GMT</datelastmodified>
-			<userlastmodified>Admin</userlastmodified>
-			<datecreated>Mon, 04 Jan 2016 13:33:04 GMT</datecreated>
-			<usercreated>Admin</usercreated>
-			<flags>0</flags>
-			<properties/>
-			<relations/>
-			<accesscontrol/>
-		</file>
-		<file>
-			<source>system/workplace/resources/editors/codemirror/dist/demo/simplemode.html</source>
-			<destination>system/workplace/resources/editors/codemirror/dist/demo/simplemode.html</destination>
-			<type>plain</type>
-			<uuidstructure>af58305b-b2e7-11e5-88dc-000c2943a707</uuidstructure>
-			<uuidresource>af58305c-b2e7-11e5-88dc-000c2943a707</uuidresource>
-			<datelastmodified>Mon, 04 Jan 2016 13:33:05 GMT</datelastmodified>
-			<userlastmodified>Admin</userlastmodified>
-			<datecreated>Mon, 04 Jan 2016 13:33:05 GMT</datecreated>
-			<usercreated>Admin</usercreated>
-			<flags>0</flags>
-			<properties/>
-			<relations/>
-			<accesscontrol/>
-		</file>
-		<file>
-			<source>system/workplace/resources/editors/codemirror/dist/demo/simplescrollbars.html</source>
-			<destination>system/workplace/resources/editors/codemirror/dist/demo/simplescrollbars.html</destination>
-			<type>plain</type>
-			<uuidstructure>b19cf06d-b2e7-11e5-88dc-000c2943a707</uuidstructure>
-			<uuidresource>b19cf06e-b2e7-11e5-88dc-000c2943a707</uuidresource>
-			<datelastmodified>Mon, 04 Jan 2016 13:33:09 GMT</datelastmodified>
-			<userlastmodified>Admin</userlastmodified>
-			<datecreated>Mon, 04 Jan 2016 13:33:09 GMT</datecreated>
-			<usercreated>Admin</usercreated>
-			<flags>0</flags>
-			<properties/>
-			<relations/>
-			<accesscontrol/>
-		</file>
-		<file>
-			<source>system/workplace/resources/editors/codemirror/dist/demo/spanaffectswrapping_shim.html</source>
-			<destination>system/workplace/resources/editors/codemirror/dist/demo/spanaffectswrapping_shim.html</destination>
-			<type>plain</type>
-			<uuidstructure>b0ea693d-b2e7-11e5-88dc-000c2943a707</uuidstructure>
-			<uuidresource>b0ea693e-b2e7-11e5-88dc-000c2943a707</uuidresource>
-			<datelastmodified>Mon, 04 Jan 2016 13:33:08 GMT</datelastmodified>
-			<userlastmodified>Admin</userlastmodified>
-			<datecreated>Mon, 04 Jan 2016 13:33:08 GMT</datecreated>
-			<usercreated>Admin</usercreated>
-			<flags>0</flags>
-			<properties/>
-			<relations/>
-			<accesscontrol/>
-		</file>
-		<file>
-			<source>system/workplace/resources/editors/codemirror/dist/demo/sublime.html</source>
-			<destination>system/workplace/resources/editors/codemirror/dist/demo/sublime.html</destination>
-			<type>plain</type>
-			<uuidstructure>afe491e7-b2e7-11e5-88dc-000c2943a707</uuidstructure>
-			<uuidresource>afe491e8-b2e7-11e5-88dc-000c2943a707</uuidresource>
-			<datelastmodified>Mon, 04 Jan 2016 13:33:06 GMT</datelastmodified>
-			<userlastmodified>Admin</userlastmodified>
-			<datecreated>Mon, 04 Jan 2016 13:33:06 GMT</datecreated>
-			<usercreated>Admin</usercreated>
-			<flags>0</flags>
-			<properties/>
-			<relations/>
-			<accesscontrol/>
-		</file>
-		<file>
-			<source>system/workplace/resources/editors/codemirror/dist/demo/tern.html</source>
-			<destination>system/workplace/resources/editors/codemirror/dist/demo/tern.html</destination>
-			<type>plain</type>
-			<uuidstructure>b11793c1-b2e7-11e5-88dc-000c2943a707</uuidstructure>
-			<uuidresource>b11793c2-b2e7-11e5-88dc-000c2943a707</uuidresource>
-			<datelastmodified>Mon, 04 Jan 2016 13:33:08 GMT</datelastmodified>
-			<userlastmodified>Admin</userlastmodified>
-			<datecreated>Mon, 04 Jan 2016 13:33:08 GMT</datecreated>
-			<usercreated>Admin</usercreated>
-			<flags>0</flags>
-			<properties/>
-			<relations/>
-			<accesscontrol/>
-		</file>
-		<file>
-			<source>system/workplace/resources/editors/codemirror/dist/demo/theme.html</source>
-			<destination>system/workplace/resources/editors/codemirror/dist/demo/theme.html</destination>
-			<type>plain</type>
-			<uuidstructure>af87cbdf-b2e7-11e5-88dc-000c2943a707</uuidstructure>
-			<uuidresource>af87cbe0-b2e7-11e5-88dc-000c2943a707</uuidresource>
-			<datelastmodified>Mon, 04 Jan 2016 13:33:05 GMT</datelastmodified>
-			<userlastmodified>Admin</userlastmodified>
-			<datecreated>Mon, 04 Jan 2016 13:33:05 GMT</datecreated>
-			<usercreated>Admin</usercreated>
-			<flags>0</flags>
-			<properties/>
-			<relations/>
-			<accesscontrol/>
-		</file>
-		<file>
-			<source>system/workplace/resources/editors/codemirror/dist/demo/trailingspace.html</source>
-			<destination>system/workplace/resources/editors/codemirror/dist/demo/trailingspace.html</destination>
-			<type>plain</type>
-			<uuidstructure>b12d1793-b2e7-11e5-88dc-000c2943a707</uuidstructure>
-			<uuidresource>b12d1794-b2e7-11e5-88dc-000c2943a707</uuidresource>
-			<datelastmodified>Mon, 04 Jan 2016 13:33:08 GMT</datelastmodified>
-			<userlastmodified>Admin</userlastmodified>
-			<datecreated>Mon, 04 Jan 2016 13:33:08 GMT</datecreated>
-			<usercreated>Admin</usercreated>
-			<flags>0</flags>
-			<properties/>
-			<relations/>
-			<accesscontrol/>
-		</file>
-		<file>
-			<source>system/workplace/resources/editors/codemirror/dist/demo/variableheight.html</source>
-			<destination>system/workplace/resources/editors/codemirror/dist/demo/variableheight.html</destination>
-			<type>plain</type>
-			<uuidstructure>b0d29b7b-b2e7-11e5-88dc-000c2943a707</uuidstructure>
-			<uuidresource>b0d29b7c-b2e7-11e5-88dc-000c2943a707</uuidresource>
-			<datelastmodified>Mon, 04 Jan 2016 13:33:07 GMT</datelastmodified>
-			<userlastmodified>Admin</userlastmodified>
-			<datecreated>Mon, 04 Jan 2016 13:33:07 GMT</datecreated>
-			<usercreated>Admin</usercreated>
-			<flags>0</flags>
-			<properties/>
-			<relations/>
-			<accesscontrol/>
-		</file>
-		<file>
-			<source>system/workplace/resources/editors/codemirror/dist/demo/vim.html</source>
-			<destination>system/workplace/resources/editors/codemirror/dist/demo/vim.html</destination>
-			<type>plain</type>
-			<uuidstructure>aee12b91-b2e7-11e5-88dc-000c2943a707</uuidstructure>
-			<uuidresource>aee12b92-b2e7-11e5-88dc-000c2943a707</uuidresource>
-			<datelastmodified>Mon, 04 Jan 2016 13:33:04 GMT</datelastmodified>
-			<userlastmodified>Admin</userlastmodified>
-			<datecreated>Mon, 04 Jan 2016 13:33:04 GMT</datecreated>
-			<usercreated>Admin</usercreated>
-			<flags>0</flags>
-			<properties/>
-			<relations/>
-			<accesscontrol/>
-		</file>
-		<file>
-			<source>system/workplace/resources/editors/codemirror/dist/demo/visibletabs.html</source>
-			<destination>system/workplace/resources/editors/codemirror/dist/demo/visibletabs.html</destination>
-			<type>plain</type>
-			<uuidstructure>ae9c0d3d-b2e7-11e5-88dc-000c2943a707</uuidstructure>
-			<uuidresource>ae9c0d3e-b2e7-11e5-88dc-000c2943a707</uuidresource>
-			<datelastmodified>Mon, 04 Jan 2016 13:33:04 GMT</datelastmodified>
-			<userlastmodified>Admin</userlastmodified>
-			<datecreated>Mon, 04 Jan 2016 13:33:04 GMT</datecreated>
-			<usercreated>Admin</usercreated>
-			<flags>0</flags>
-			<properties/>
-			<relations/>
-			<accesscontrol/>
-		</file>
-		<file>
-			<source>system/workplace/resources/editors/codemirror/dist/demo/widget.html</source>
-			<destination>system/workplace/resources/editors/codemirror/dist/demo/widget.html</destination>
-			<type>plain</type>
-			<uuidstructure>afb76763-b2e7-11e5-88dc-000c2943a707</uuidstructure>
-			<uuidresource>afb76764-b2e7-11e5-88dc-000c2943a707</uuidresource>
-			<datelastmodified>Mon, 04 Jan 2016 13:33:06 GMT</datelastmodified>
-			<userlastmodified>Admin</userlastmodified>
-			<datecreated>Mon, 04 Jan 2016 13:33:05 GMT</datecreated>
-			<usercreated>Admin</usercreated>
-			<flags>0</flags>
-			<properties/>
-			<relations/>
-			<accesscontrol/>
-		</file>
-		<file>
-			<source>system/workplace/resources/editors/codemirror/dist/demo/xmlcomplete.html</source>
-			<destination>system/workplace/resources/editors/codemirror/dist/demo/xmlcomplete.html</destination>
-			<type>plain</type>
-			<uuidstructure>b1df9ec3-b2e7-11e5-88dc-000c2943a707</uuidstructure>
-			<uuidresource>b1df9ec4-b2e7-11e5-88dc-000c2943a707</uuidresource>
-			<datelastmodified>Mon, 04 Jan 2016 13:33:09 GMT</datelastmodified>
-			<userlastmodified>Admin</userlastmodified>
-			<datecreated>Mon, 04 Jan 2016 13:33:09 GMT</datecreated>
-			<usercreated>Admin</usercreated>
-			<flags>0</flags>
-			<properties/>
-			<relations/>
-			<accesscontrol/>
-		</file>
-		<file>
-			<destination>system/workplace/resources/editors/codemirror/dist/doc</destination>
-			<type>folder</type>
-			<uuidstructure>e5baeb79-b2e7-11e5-88dc-000c2943a707</uuidstructure>
-			<datelastmodified>Mon, 04 Jan 2016 13:34:36 GMT</datelastmodified>
-			<userlastmodified>Admin</userlastmodified>
-			<datecreated>Mon, 04 Jan 2016 13:34:36 GMT</datecreated>
-			<usercreated>Admin</usercreated>
-			<flags>0</flags>
-			<properties/>
-			<relations/>
-			<accesscontrol/>
-		</file>
-		<file>
-			<source>system/workplace/resources/editors/codemirror/dist/doc/activebookmark.js</source>
-			<destination>system/workplace/resources/editors/codemirror/dist/doc/activebookmark.js</destination>
-			<type>plain</type>
-			<uuidstructure>e69f7f31-b2e7-11e5-88dc-000c2943a707</uuidstructure>
-			<uuidresource>e69f7f32-b2e7-11e5-88dc-000c2943a707</uuidresource>
-			<datelastmodified>Mon, 04 Jan 2016 13:34:38 GMT</datelastmodified>
-			<userlastmodified>Admin</userlastmodified>
-			<datecreated>Mon, 04 Jan 2016 13:34:38 GMT</datecreated>
-			<usercreated>Admin</usercreated>
-			<flags>0</flags>
-			<properties/>
-			<relations/>
-			<accesscontrol/>
-		</file>
-		<file>
-			<source>system/workplace/resources/editors/codemirror/dist/doc/compress.html</source>
-			<destination>system/workplace/resources/editors/codemirror/dist/doc/compress.html</destination>
-			<type>plain</type>
-			<uuidstructure>e5dc2f1d-b2e7-11e5-88dc-000c2943a707</uuidstructure>
-			<uuidresource>e5dc2f1e-b2e7-11e5-88dc-000c2943a707</uuidresource>
-			<datelastmodified>Mon, 04 Jan 2016 13:34:36 GMT</datelastmodified>
-			<userlastmodified>Admin</userlastmodified>
-			<datecreated>Mon, 04 Jan 2016 13:34:36 GMT</datecreated>
-			<usercreated>Admin</usercreated>
-			<flags>0</flags>
-			<properties/>
-			<relations/>
-			<accesscontrol/>
-		</file>
-		<file>
-			<source>system/workplace/resources/editors/codemirror/dist/doc/docs.css</source>
-			<destination>system/workplace/resources/editors/codemirror/dist/doc/docs.css</destination>
-			<type>plain</type>
-			<uuidstructure>e5c6d25b-b2e7-11e5-88dc-000c2943a707</uuidstructure>
-			<uuidresource>e5c6d25c-b2e7-11e5-88dc-000c2943a707</uuidresource>
-			<datelastmodified>Mon, 04 Jan 2016 13:34:36 GMT</datelastmodified>
-			<userlastmodified>Admin</userlastmodified>
-			<datecreated>Mon, 04 Jan 2016 13:34:36 GMT</datecreated>
-			<usercreated>Admin</usercreated>
-			<flags>0</flags>
-			<properties/>
-			<relations/>
-			<accesscontrol/>
-		</file>
-		<file>
-			<source>system/workplace/resources/editors/codemirror/dist/doc/internals.html</source>
-			<destination>system/workplace/resources/editors/codemirror/dist/doc/internals.html</destination>
-			<type>plain</type>
-			<uuidstructure>e6c7eec5-b2e7-11e5-88dc-000c2943a707</uuidstructure>
-			<uuidresource>e6c7eec6-b2e7-11e5-88dc-000c2943a707</uuidresource>
-			<datelastmodified>Mon, 04 Jan 2016 13:34:38 GMT</datelastmodified>
-			<userlastmodified>Admin</userlastmodified>
-			<datecreated>Mon, 04 Jan 2016 13:34:38 GMT</datecreated>
-			<usercreated>Admin</usercreated>
-			<flags>0</flags>
-			<properties/>
-			<relations/>
-			<accesscontrol/>
-		</file>
-		<file>
-			<source>system/workplace/resources/editors/codemirror/dist/doc/logo.png</source>
-			<destination>system/workplace/resources/editors/codemirror/dist/doc/logo.png</destination>
-			<type>image</type>
-			<uuidstructure>e689fb5e-b2e7-11e5-88dc-000c2943a707</uuidstructure>
-			<uuidresource>e689fb5f-b2e7-11e5-88dc-000c2943a707</uuidresource>
-			<datelastmodified>Mon, 04 Jan 2016 13:34:38 GMT</datelastmodified>
-			<userlastmodified>Admin</userlastmodified>
-			<datecreated>Mon, 04 Jan 2016 13:34:37 GMT</datecreated>
-			<usercreated>Admin</usercreated>
-			<flags>0</flags>
-			<properties>
-				<property type="shared">
-					<name>image.size</name>
-					<value><![CDATA[w:113,h:105]]></value>
-				</property>
-			</properties>
-			<relations/>
-			<accesscontrol/>
-		</file>
-		<file>
-			<source>system/workplace/resources/editors/codemirror/dist/doc/logo.svg</source>
-			<destination>system/workplace/resources/editors/codemirror/dist/doc/logo.svg</destination>
-			<type>plain</type>
-			<uuidstructure>e5ef41ef-b2e7-11e5-88dc-000c2943a707</uuidstructure>
-			<uuidresource>e5ef41f0-b2e7-11e5-88dc-000c2943a707</uuidresource>
-			<datelastmodified>Mon, 04 Jan 2016 13:34:37 GMT</datelastmodified>
-			<userlastmodified>Admin</userlastmodified>
-			<datecreated>Mon, 04 Jan 2016 13:34:36 GMT</datecreated>
-			<usercreated>Admin</usercreated>
-			<flags>0</flags>
-			<properties/>
-			<relations/>
-			<accesscontrol/>
-		</file>
-		<file>
-			<source>system/workplace/resources/editors/codemirror/dist/doc/manual.html</source>
-			<destination>system/workplace/resources/editors/codemirror/dist/doc/manual.html</destination>
-			<type>plain</type>
-			<uuidstructure>e61a2283-b2e7-11e5-88dc-000c2943a707</uuidstructure>
-			<uuidresource>e61a2284-b2e7-11e5-88dc-000c2943a707</uuidresource>
-			<datelastmodified>Mon, 04 Jan 2016 13:34:37 GMT</datelastmodified>
-			<userlastmodified>Admin</userlastmodified>
-			<datecreated>Mon, 04 Jan 2016 13:34:37 GMT</datecreated>
-			<usercreated>Admin</usercreated>
-			<flags>0</flags>
-			<properties/>
-			<relations/>
-			<accesscontrol/>
-		</file>
-		<file>
-			<source>system/workplace/resources/editors/codemirror/dist/doc/realworld.html</source>
-			<destination>system/workplace/resources/editors/codemirror/dist/doc/realworld.html</destination>
-			<type>plain</type>
-			<uuidstructure>e65f1aca-b2e7-11e5-88dc-000c2943a707</uuidstructure>
-			<uuidresource>e65f1acb-b2e7-11e5-88dc-000c2943a707</uuidresource>
-			<datelastmodified>Mon, 04 Jan 2016 13:34:37 GMT</datelastmodified>
-			<userlastmodified>Admin</userlastmodified>
-			<datecreated>Mon, 04 Jan 2016 13:34:37 GMT</datecreated>
-			<usercreated>Admin</usercreated>
-			<flags>0</flags>
-			<properties/>
-			<relations/>
-			<accesscontrol/>
-		</file>
-		<file>
-			<source>system/workplace/resources/editors/codemirror/dist/doc/releases.html</source>
-			<destination>system/workplace/resources/editors/codemirror/dist/doc/releases.html</destination>
-			<type>plain</type>
-			<uuidstructure>e6b26af3-b2e7-11e5-88dc-000c2943a707</uuidstructure>
-			<uuidresource>e6b26af4-b2e7-11e5-88dc-000c2943a707</uuidresource>
-			<datelastmodified>Mon, 04 Jan 2016 13:34:38 GMT</datelastmodified>
-			<userlastmodified>Admin</userlastmodified>
-			<datecreated>Mon, 04 Jan 2016 13:34:38 GMT</datecreated>
-			<usercreated>Admin</usercreated>
-			<flags>0</flags>
-			<properties/>
-			<relations/>
-			<accesscontrol/>
-		</file>
-		<file>
-			<source>system/workplace/resources/editors/codemirror/dist/doc/reporting.html</source>
-			<destination>system/workplace/resources/editors/codemirror/dist/doc/reporting.html</destination>
-			<type>plain</type>
-			<uuidstructure>e6749e9c-b2e7-11e5-88dc-000c2943a707</uuidstructure>
-			<uuidresource>e6749e9d-b2e7-11e5-88dc-000c2943a707</uuidresource>
-			<datelastmodified>Mon, 04 Jan 2016 13:34:37 GMT</datelastmodified>
-			<userlastmodified>Admin</userlastmodified>
-			<datecreated>Mon, 04 Jan 2016 13:34:37 GMT</datecreated>
-			<usercreated>Admin</usercreated>
-			<flags>0</flags>
-			<properties/>
-			<relations/>
-			<accesscontrol/>
-		</file>
-		<file>
-			<source>system/workplace/resources/editors/codemirror/dist/doc/upgrade_v2.2.html</source>
-			<destination>system/workplace/resources/editors/codemirror/dist/doc/upgrade_v2.2.html</destination>
-			<type>plain</type>
-			<uuidstructure>e604c5c1-b2e7-11e5-88dc-000c2943a707</uuidstructure>
-			<uuidresource>e604c5c2-b2e7-11e5-88dc-000c2943a707</uuidresource>
-			<datelastmodified>Mon, 04 Jan 2016 13:34:37 GMT</datelastmodified>
-			<userlastmodified>Admin</userlastmodified>
-			<datecreated>Mon, 04 Jan 2016 13:34:37 GMT</datecreated>
-			<usercreated>Admin</usercreated>
-			<flags>0</flags>
-			<properties/>
-			<relations/>
-			<accesscontrol/>
-		</file>
-		<file>
-			<source>system/workplace/resources/editors/codemirror/dist/doc/upgrade_v3.html</source>
-			<destination>system/workplace/resources/editors/codemirror/dist/doc/upgrade_v3.html</destination>
-			<type>plain</type>
-			<uuidstructure>e6dd4b87-b2e7-11e5-88dc-000c2943a707</uuidstructure>
-			<uuidresource>e6dd4b88-b2e7-11e5-88dc-000c2943a707</uuidresource>
-			<datelastmodified>Mon, 04 Jan 2016 13:34:38 GMT</datelastmodified>
-			<userlastmodified>Admin</userlastmodified>
-			<datecreated>Mon, 04 Jan 2016 13:34:38 GMT</datecreated>
-			<usercreated>Admin</usercreated>
-			<flags>0</flags>
-			<properties/>
-			<relations/>
-			<accesscontrol/>
-		</file>
-		<file>
-			<source>system/workplace/resources/editors/codemirror/dist/doc/upgrade_v4.html</source>
-			<destination>system/workplace/resources/editors/codemirror/dist/doc/upgrade_v4.html</destination>
-			<type>plain</type>
-			<uuidstructure>e64c2f08-b2e7-11e5-88dc-000c2943a707</uuidstructure>
-			<uuidresource>e64c2f09-b2e7-11e5-88dc-000c2943a707</uuidresource>
-			<datelastmodified>Mon, 04 Jan 2016 13:34:37 GMT</datelastmodified>
-			<userlastmodified>Admin</userlastmodified>
-			<datecreated>Mon, 04 Jan 2016 13:34:37 GMT</datecreated>
-			<usercreated>Admin</usercreated>
-			<flags>0</flags>
-			<properties/>
-			<relations/>
-			<accesscontrol/>
-		</file>
-		<file>
-			<source>system/workplace/resources/editors/codemirror/dist/doc/yinyang.png</source>
-			<destination>system/workplace/resources/editors/codemirror/dist/doc/yinyang.png</destination>
-			<type>image</type>
-			<uuidstructure>e6346145-b2e7-11e5-88dc-000c2943a707</uuidstructure>
-			<uuidresource>e6346146-b2e7-11e5-88dc-000c2943a707</uuidresource>
-			<datelastmodified>Mon, 04 Jan 2016 13:34:37 GMT</datelastmodified>
-			<userlastmodified>Admin</userlastmodified>
-			<datecreated>Mon, 04 Jan 2016 13:34:37 GMT</datecreated>
-			<usercreated>Admin</usercreated>
-			<flags>0</flags>
-			<properties>
-				<property type="shared">
-					<name>image.size</name>
-					<value><![CDATA[w:120,h:120]]></value>
-				</property>
-			</properties>
-			<relations/>
-			<accesscontrol/>
-		</file>
-		<file>
-			<destination>system/workplace/resources/editors/codemirror/dist/keymap</destination>
-			<type>folder</type>
-			<uuidstructure>e6fc4539-b2e7-11e5-88dc-000c2943a707</uuidstructure>
-			<datelastmodified>Mon, 04 Jan 2016 13:34:38 GMT</datelastmodified>
-			<userlastmodified>Admin</userlastmodified>
-			<datecreated>Mon, 04 Jan 2016 13:34:38 GMT</datecreated>
-			<usercreated>Admin</usercreated>
-			<flags>0</flags>
-			<properties/>
-			<relations/>
-			<accesscontrol/>
-		</file>
-		<file>
-			<source>system/workplace/resources/editors/codemirror/dist/keymap/emacs.js</source>
-			<destination>system/workplace/resources/editors/codemirror/dist/keymap/emacs.js</destination>
-			<type>plain</type>
-			<uuidstructure>e735569f-b2e7-11e5-88dc-000c2943a707</uuidstructure>
-			<uuidresource>e73556a0-b2e7-11e5-88dc-000c2943a707</uuidresource>
-			<datelastmodified>Mon, 04 Jan 2016 13:34:39 GMT</datelastmodified>
-			<userlastmodified>Admin</userlastmodified>
-			<datecreated>Mon, 04 Jan 2016 13:34:39 GMT</datecreated>
-			<usercreated>Admin</usercreated>
-			<flags>0</flags>
-			<properties/>
-			<relations/>
-			<accesscontrol/>
-		</file>
-		<file>
-			<source>system/workplace/resources/editors/codemirror/dist/keymap/sublime.js</source>
-			<destination>system/workplace/resources/editors/codemirror/dist/keymap/sublime.js</destination>
-			<type>plain</type>
-			<uuidstructure>e7082c1b-b2e7-11e5-88dc-000c2943a707</uuidstructure>
-			<uuidresource>e7082c1c-b2e7-11e5-88dc-000c2943a707</uuidresource>
-			<datelastmodified>Mon, 04 Jan 2016 13:34:38 GMT</datelastmodified>
-			<userlastmodified>Admin</userlastmodified>
-			<datecreated>Mon, 04 Jan 2016 13:34:38 GMT</datecreated>
-			<usercreated>Admin</usercreated>
-			<flags>0</flags>
-			<properties/>
-			<relations/>
-			<accesscontrol/>
-		</file>
-		<file>
-			<source>system/workplace/resources/editors/codemirror/dist/keymap/vim.js</source>
-			<destination>system/workplace/resources/editors/codemirror/dist/keymap/vim.js</destination>
-			<type>plain</type>
-			<uuidstructure>e71d88dd-b2e7-11e5-88dc-000c2943a707</uuidstructure>
-			<uuidresource>e71d88de-b2e7-11e5-88dc-000c2943a707</uuidresource>
-			<datelastmodified>Mon, 04 Jan 2016 13:34:38 GMT</datelastmodified>
-			<userlastmodified>Admin</userlastmodified>
-			<datecreated>Mon, 04 Jan 2016 13:34:38 GMT</datecreated>
-			<usercreated>Admin</usercreated>
-			<flags>0</flags>
-			<properties/>
-			<relations/>
-			<accesscontrol/>
-		</file>
-		<file>
-			<destination>system/workplace/resources/editors/codemirror/dist/lib</destination>
-			<type>folder</type>
-			<uuidstructure>e756c151-b2e7-11e5-88dc-000c2943a707</uuidstructure>
-			<datelastmodified>Mon, 04 Jan 2016 13:34:39 GMT</datelastmodified>
-			<userlastmodified>Admin</userlastmodified>
-			<datecreated>Mon, 04 Jan 2016 13:34:39 GMT</datecreated>
-			<usercreated>Admin</usercreated>
-			<flags>0</flags>
-			<properties/>
-			<relations/>
-			<accesscontrol/>
-		</file>
-		<file>
-			<source>system/workplace/resources/editors/codemirror/dist/lib/codemirror.css</source>
-			<destination>system/workplace/resources/editors/codemirror/dist/lib/codemirror.css</destination>
-			<type>plain</type>
-			<uuidstructure>e762a833-b2e7-11e5-88dc-000c2943a707</uuidstructure>
-			<uuidresource>e762a834-b2e7-11e5-88dc-000c2943a707</uuidresource>
-			<datelastmodified>Mon, 04 Jan 2016 13:34:39 GMT</datelastmodified>
-			<userlastmodified>Admin</userlastmodified>
-			<datecreated>Mon, 04 Jan 2016 13:34:39 GMT</datecreated>
-			<usercreated>Admin</usercreated>
-			<flags>0</flags>
-			<properties/>
-			<relations/>
-			<accesscontrol/>
-		</file>
-		<file>
-			<source>system/workplace/resources/editors/codemirror/dist/lib/codemirror.js</source>
-			<destination>system/workplace/resources/editors/codemirror/dist/lib/codemirror.js</destination>
-			<type>plain</type>
-			<uuidstructure>e77804f5-b2e7-11e5-88dc-000c2943a707</uuidstructure>
-			<uuidresource>e77804f6-b2e7-11e5-88dc-000c2943a707</uuidresource>
-			<datelastmodified>Mon, 04 Jan 2016 13:34:39 GMT</datelastmodified>
-			<userlastmodified>Admin</userlastmodified>
-			<datecreated>Mon, 04 Jan 2016 13:34:39 GMT</datecreated>
-			<usercreated>Admin</usercreated>
-			<flags>0</flags>
-			<properties/>
-			<relations/>
-			<accesscontrol/>
-		</file>
-		<file>
-			<destination>system/workplace/resources/editors/codemirror/dist/mode</destination>
-			<type>folder</type>
-			<uuidstructure>bd732e8b-b2e7-11e5-88dc-000c2943a707</uuidstructure>
-			<datelastmodified>Mon, 04 Jan 2016 13:33:29 GMT</datelastmodified>
-			<userlastmodified>Admin</userlastmodified>
-			<datecreated>Mon, 04 Jan 2016 13:33:29 GMT</datecreated>
-			<usercreated>Admin</usercreated>
-			<flags>0</flags>
-			<properties/>
-			<relations/>
-			<accesscontrol/>
-		</file>
-		<file>
-			<source>system/workplace/resources/editors/codemirror/dist/mode/index.html</source>
-			<destination>system/workplace/resources/editors/codemirror/dist/mode/index.html</destination>
-			<type>plain</type>
-			<uuidstructure>d5ec49a7-b2e7-11e5-88dc-000c2943a707</uuidstructure>
-			<uuidresource>d5ec49a8-b2e7-11e5-88dc-000c2943a707</uuidresource>
-			<datelastmodified>Mon, 04 Jan 2016 13:34:10 GMT</datelastmodified>
-			<userlastmodified>Admin</userlastmodified>
-			<datecreated>Mon, 04 Jan 2016 13:34:10 GMT</datecreated>
-			<usercreated>Admin</usercreated>
-			<flags>0</flags>
-			<properties/>
-			<relations/>
-			<accesscontrol/>
-		</file>
-		<file>
-			<source>system/workplace/resources/editors/codemirror/dist/mode/meta.js</source>
-			<destination>system/workplace/resources/editors/codemirror/dist/mode/meta.js</destination>
-			<type>plain</type>
-			<uuidstructure>c35f7315-b2e7-11e5-88dc-000c2943a707</uuidstructure>
-			<uuidresource>c35f7316-b2e7-11e5-88dc-000c2943a707</uuidresource>
-			<datelastmodified>Mon, 04 Jan 2016 13:33:39 GMT</datelastmodified>
-			<userlastmodified>Admin</userlastmodified>
-			<datecreated>Mon, 04 Jan 2016 13:33:38 GMT</datecreated>
-			<usercreated>Admin</usercreated>
-			<flags>0</flags>
-			<properties/>
-			<relations/>
-			<accesscontrol/>
-		</file>
-		<file>
-			<destination>system/workplace/resources/editors/codemirror/dist/mode/apl</destination>
-			<type>folder</type>
-			<uuidstructure>c020c291-b2e7-11e5-88dc-000c2943a707</uuidstructure>
-			<datelastmodified>Mon, 04 Jan 2016 13:33:33 GMT</datelastmodified>
-			<userlastmodified>Admin</userlastmodified>
-			<datecreated>Mon, 04 Jan 2016 13:33:33 GMT</datecreated>
-			<usercreated>Admin</usercreated>
-			<flags>0</flags>
-			<properties/>
-			<relations/>
-			<accesscontrol/>
-		</file>
-		<file>
-			<source>system/workplace/resources/editors/codemirror/dist/mode/apl/apl.js</source>
-			<destination>system/workplace/resources/editors/codemirror/dist/mode/apl/apl.js</destination>
-			<type>plain</type>
-			<uuidstructure>c02ef363-b2e7-11e5-88dc-000c2943a707</uuidstructure>
-			<uuidresource>c02ef364-b2e7-11e5-88dc-000c2943a707</uuidresource>
-			<datelastmodified>Mon, 04 Jan 2016 13:33:33 GMT</datelastmodified>
-			<userlastmodified>Admin</userlastmodified>
-			<datecreated>Mon, 04 Jan 2016 13:33:33 GMT</datecreated>
-			<usercreated>Admin</usercreated>
-			<flags>0</flags>
-			<properties/>
-			<relations/>
-			<accesscontrol/>
-		</file>
-		<file>
-			<source>system/workplace/resources/editors/codemirror/dist/mode/apl/index.html</source>
-			<destination>system/workplace/resources/editors/codemirror/dist/mode/apl/index.html</destination>
-			<type>plain</type>
-			<uuidstructure>c0447735-b2e7-11e5-88dc-000c2943a707</uuidstructure>
-			<uuidresource>c0447736-b2e7-11e5-88dc-000c2943a707</uuidresource>
-			<datelastmodified>Mon, 04 Jan 2016 13:33:33 GMT</datelastmodified>
-			<userlastmodified>Admin</userlastmodified>
-			<datecreated>Mon, 04 Jan 2016 13:33:33 GMT</datecreated>
-			<usercreated>Admin</usercreated>
-			<flags>0</flags>
-			<properties/>
-			<relations/>
-			<accesscontrol/>
-		</file>
-		<file>
-			<destination>system/workplace/resources/editors/codemirror/dist/mode/asciiarmor</destination>
-			<type>folder</type>
-			<uuidstructure>d34f5871-b2e7-11e5-88dc-000c2943a707</uuidstructure>
-			<datelastmodified>Mon, 04 Jan 2016 13:34:05 GMT</datelastmodified>
-			<userlastmodified>Admin</userlastmodified>
-			<datecreated>Mon, 04 Jan 2016 13:34:05 GMT</datecreated>
-			<usercreated>Admin</usercreated>
-			<flags>0</flags>
-			<properties/>
-			<relations/>
-			<accesscontrol/>
-		</file>
-		<file>
-			<source>system/workplace/resources/editors/codemirror/dist/mode/asciiarmor/asciiarmor.js</source>
-			<destination>system/workplace/resources/editors/codemirror/dist/mode/asciiarmor/asciiarmor.js</destination>
-			<type>plain</type>
-			<uuidstructure>d3757e15-b2e7-11e5-88dc-000c2943a707</uuidstructure>
-			<uuidresource>d3757e16-b2e7-11e5-88dc-000c2943a707</uuidresource>
-			<datelastmodified>Mon, 04 Jan 2016 13:34:06 GMT</datelastmodified>
-			<userlastmodified>Admin</userlastmodified>
-			<datecreated>Mon, 04 Jan 2016 13:34:05 GMT</datecreated>
-			<usercreated>Admin</usercreated>
-			<flags>0</flags>
-			<properties/>
-			<relations/>
-			<accesscontrol/>
-		</file>
-		<file>
-			<source>system/workplace/resources/editors/codemirror/dist/mode/asciiarmor/index.html</source>
-			<destination>system/workplace/resources/editors/codemirror/dist/mode/asciiarmor/index.html</destination>
-			<type>plain</type>
-			<uuidstructure>d35db053-b2e7-11e5-88dc-000c2943a707</uuidstructure>
-			<uuidresource>d35db054-b2e7-11e5-88dc-000c2943a707</uuidresource>
-			<datelastmodified>Mon, 04 Jan 2016 13:34:05 GMT</datelastmodified>
-			<userlastmodified>Admin</userlastmodified>
-			<datecreated>Mon, 04 Jan 2016 13:34:05 GMT</datecreated>
-			<usercreated>Admin</usercreated>
-			<flags>0</flags>
-			<properties/>
-			<relations/>
-			<accesscontrol/>
-		</file>
-		<file>
-			<destination>system/workplace/resources/editors/codemirror/dist/mode/asn.1</destination>
-			<type>folder</type>
-			<uuidstructure>d70078dd-b2e7-11e5-88dc-000c2943a707</uuidstructure>
-			<datelastmodified>Mon, 04 Jan 2016 13:34:11 GMT</datelastmodified>
-			<userlastmodified>Admin</userlastmodified>
-			<datecreated>Mon, 04 Jan 2016 13:34:11 GMT</datecreated>
-			<usercreated>Admin</usercreated>
-			<flags>0</flags>
-			<properties/>
-			<relations/>
-			<accesscontrol/>
-		</file>
-		<file>
-			<source>system/workplace/resources/editors/codemirror/dist/mode/asn.1/asn.1.js</source>
-			<destination>system/workplace/resources/editors/codemirror/dist/mode/asn.1/asn.1.js</destination>
-			<type>plain</type>
-			<uuidstructure>d713649f-b2e7-11e5-88dc-000c2943a707</uuidstructure>
-			<uuidresource>d71364a0-b2e7-11e5-88dc-000c2943a707</uuidresource>
-			<datelastmodified>Mon, 04 Jan 2016 13:34:12 GMT</datelastmodified>
-			<userlastmodified>Admin</userlastmodified>
-			<datecreated>Mon, 04 Jan 2016 13:34:12 GMT</datecreated>
-			<usercreated>Admin</usercreated>
-			<flags>0</flags>
-			<properties/>
-			<relations/>
-			<accesscontrol/>
-		</file>
-		<file>
-			<source>system/workplace/resources/editors/codemirror/dist/mode/asn.1/index.html</source>
-			<destination>system/workplace/resources/editors/codemirror/dist/mode/asn.1/index.html</destination>
-			<type>plain</type>
-			<uuidstructure>d72b3261-b2e7-11e5-88dc-000c2943a707</uuidstructure>
-			<uuidresource>d72b3262-b2e7-11e5-88dc-000c2943a707</uuidresource>
-			<datelastmodified>Mon, 04 Jan 2016 13:34:12 GMT</datelastmodified>
-			<userlastmodified>Admin</userlastmodified>
-			<datecreated>Mon, 04 Jan 2016 13:34:12 GMT</datecreated>
-			<usercreated>Admin</usercreated>
-			<flags>0</flags>
-			<properties/>
-			<relations/>
-			<accesscontrol/>
-		</file>
-		<file>
-			<destination>system/workplace/resources/editors/codemirror/dist/mode/asterisk</destination>
-			<type>folder</type>
-			<uuidstructure>c0b699fd-b2e7-11e5-88dc-000c2943a707</uuidstructure>
-			<datelastmodified>Mon, 04 Jan 2016 13:33:34 GMT</datelastmodified>
-			<userlastmodified>Admin</userlastmodified>
-			<datecreated>Mon, 04 Jan 2016 13:33:34 GMT</datecreated>
-			<usercreated>Admin</usercreated>
-			<flags>0</flags>
-			<properties/>
-			<relations/>
-			<accesscontrol/>
-		</file>
-		<file>
-			<source>system/workplace/resources/editors/codemirror/dist/mode/asterisk/asterisk.js</source>
-			<destination>system/workplace/resources/editors/codemirror/dist/mode/asterisk/asterisk.js</destination>
-			<type>plain</type>
-			<uuidstructure>c0da4ea1-b2e7-11e5-88dc-000c2943a707</uuidstructure>
-			<uuidresource>c0da4ea2-b2e7-11e5-88dc-000c2943a707</uuidresource>
-			<datelastmodified>Mon, 04 Jan 2016 13:33:34 GMT</datelastmodified>
-			<userlastmodified>Admin</userlastmodified>
-			<datecreated>Mon, 04 Jan 2016 13:33:34 GMT</datecreated>
-			<usercreated>Admin</usercreated>
-			<flags>0</flags>
-			<properties/>
-			<relations/>
-			<accesscontrol/>
-		</file>
-		<file>
-			<source>system/workplace/resources/editors/codemirror/dist/mode/asterisk/index.html</source>
-			<destination>system/workplace/resources/editors/codemirror/dist/mode/asterisk/index.html</destination>
-			<type>plain</type>
-			<uuidstructure>c0c4f1df-b2e7-11e5-88dc-000c2943a707</uuidstructure>
-			<uuidresource>c0c4f1e0-b2e7-11e5-88dc-000c2943a707</uuidresource>
-			<datelastmodified>Mon, 04 Jan 2016 13:33:34 GMT</datelastmodified>
-			<userlastmodified>Admin</userlastmodified>
-			<datecreated>Mon, 04 Jan 2016 13:33:34 GMT</datecreated>
-			<usercreated>Admin</usercreated>
-			<flags>0</flags>
-			<properties/>
-			<relations/>
-			<accesscontrol/>
-		</file>
-		<file>
-			<destination>system/workplace/resources/editors/codemirror/dist/mode/brainfuck</destination>
-			<type>folder</type>
-			<uuidstructure>bf3e9fdf-b2e7-11e5-88dc-000c2943a707</uuidstructure>
-			<datelastmodified>Mon, 04 Jan 2016 13:33:32 GMT</datelastmodified>
-			<userlastmodified>Admin</userlastmodified>
-			<datecreated>Mon, 04 Jan 2016 13:33:32 GMT</datecreated>
-			<usercreated>Admin</usercreated>
-			<flags>0</flags>
-			<properties/>
-			<relations/>
-			<accesscontrol/>
-		</file>
-		<file>
-			<source>system/workplace/resources/editors/codemirror/dist/mode/brainfuck/brainfuck.js</source>
-			<destination>system/workplace/resources/editors/codemirror/dist/mode/brainfuck/brainfuck.js</destination>
-			<type>plain</type>
-			<uuidstructure>bf4cd0b1-b2e7-11e5-88dc-000c2943a707</uuidstructure>
-			<uuidresource>bf4cd0b2-b2e7-11e5-88dc-000c2943a707</uuidresource>
-			<datelastmodified>Mon, 04 Jan 2016 13:33:32 GMT</datelastmodified>
-			<userlastmodified>Admin</userlastmodified>
-			<datecreated>Mon, 04 Jan 2016 13:33:32 GMT</datecreated>
-			<usercreated>Admin</usercreated>
-			<flags>0</flags>
-			<properties/>
-			<relations/>
-			<accesscontrol/>
-		</file>
-		<file>
-			<source>system/workplace/resources/editors/codemirror/dist/mode/brainfuck/index.html</source>
-			<destination>system/workplace/resources/editors/codemirror/dist/mode/brainfuck/index.html</destination>
-			<type>plain</type>
-			<uuidstructure>bf625483-b2e7-11e5-88dc-000c2943a707</uuidstructure>
-			<uuidresource>bf625484-b2e7-11e5-88dc-000c2943a707</uuidresource>
-			<datelastmodified>Mon, 04 Jan 2016 13:33:32 GMT</datelastmodified>
-			<userlastmodified>Admin</userlastmodified>
-			<datecreated>Mon, 04 Jan 2016 13:33:32 GMT</datecreated>
-			<usercreated>Admin</usercreated>
-			<flags>0</flags>
-			<properties/>
-			<relations/>
-			<accesscontrol/>
-		</file>
-		<file>
-			<destination>system/workplace/resources/editors/codemirror/dist/mode/clike</destination>
-			<type>folder</type>
-			<uuidstructure>ded4b76b-b2e7-11e5-88dc-000c2943a707</uuidstructure>
-			<datelastmodified>Mon, 04 Jan 2016 13:34:25 GMT</datelastmodified>
-			<userlastmodified>Admin</userlastmodified>
-			<datecreated>Mon, 04 Jan 2016 13:34:25 GMT</datecreated>
-			<usercreated>Admin</usercreated>
-			<flags>0</flags>
-			<properties/>
-			<relations/>
-			<accesscontrol/>
-		</file>
-		<file>
-			<source>system/workplace/resources/editors/codemirror/dist/mode/clike/clike.js</source>
-			<destination>system/workplace/resources/editors/codemirror/dist/mode/clike/clike.js</destination>
-			<type>plain</type>
-			<uuidstructure>df14f4c1-b2e7-11e5-88dc-000c2943a707</uuidstructure>
-			<uuidresource>df14f4c2-b2e7-11e5-88dc-000c2943a707</uuidresource>
-			<datelastmodified>Mon, 04 Jan 2016 13:34:25 GMT</datelastmodified>
-			<userlastmodified>Admin</userlastmodified>
-			<datecreated>Mon, 04 Jan 2016 13:34:25 GMT</datecreated>
-			<usercreated>Admin</usercreated>
-			<flags>0</flags>
-			<properties/>
-			<relations/>
-			<accesscontrol/>
-		</file>
-		<file>
-			<source>system/workplace/resources/editors/codemirror/dist/mode/clike/index.html</source>
-			<destination>system/workplace/resources/editors/codemirror/dist/mode/clike/index.html</destination>
-			<type>plain</type>
-			<uuidstructure>defab5ff-b2e7-11e5-88dc-000c2943a707</uuidstructure>
-			<uuidresource>defab600-b2e7-11e5-88dc-000c2943a707</uuidresource>
-			<datelastmodified>Mon, 04 Jan 2016 13:34:25 GMT</datelastmodified>
-			<userlastmodified>Admin</userlastmodified>
-			<datecreated>Mon, 04 Jan 2016 13:34:25 GMT</datecreated>
-			<usercreated>Admin</usercreated>
-			<flags>0</flags>
-			<properties/>
-			<relations/>
-			<accesscontrol/>
-		</file>
-		<file>
-			<source>system/workplace/resources/editors/codemirror/dist/mode/clike/scala.html</source>
-			<destination>system/workplace/resources/editors/codemirror/dist/mode/clike/scala.html</destination>
-			<type>plain</type>
-			<uuidstructure>df2cc283-b2e7-11e5-88dc-000c2943a707</uuidstructure>
-			<uuidresource>df2cc284-b2e7-11e5-88dc-000c2943a707</uuidresource>
-			<datelastmodified>Mon, 04 Jan 2016 13:34:25 GMT</datelastmodified>
-			<userlastmodified>Admin</userlastmodified>
-			<datecreated>Mon, 04 Jan 2016 13:34:25 GMT</datecreated>
-			<usercreated>Admin</usercreated>
-			<flags>0</flags>
-			<properties/>
-			<relations/>
-			<accesscontrol/>
-		</file>
-		<file>
-			<source>system/workplace/resources/editors/codemirror/dist/mode/clike/test.js</source>
-			<destination>system/workplace/resources/editors/codemirror/dist/mode/clike/test.js</destination>
-			<type>plain</type>
-			<uuidstructure>dee2e83d-b2e7-11e5-88dc-000c2943a707</uuidstructure>
-			<uuidresource>dee2e83e-b2e7-11e5-88dc-000c2943a707</uuidresource>
-			<datelastmodified>Mon, 04 Jan 2016 13:34:25 GMT</datelastmodified>
-			<userlastmodified>Admin</userlastmodified>
-			<datecreated>Mon, 04 Jan 2016 13:34:25 GMT</datecreated>
-			<usercreated>Admin</usercreated>
-			<flags>0</flags>
-			<properties/>
-			<relations/>
-			<accesscontrol/>
-		</file>
-		<file>
-			<destination>system/workplace/resources/editors/codemirror/dist/mode/clojure</destination>
-			<type>folder</type>
-			<uuidstructure>de862235-b2e7-11e5-88dc-000c2943a707</uuidstructure>
-			<datelastmodified>Mon, 04 Jan 2016 13:34:24 GMT</datelastmodified>
-			<userlastmodified>Admin</userlastmodified>
-			<datecreated>Mon, 04 Jan 2016 13:34:24 GMT</datecreated>
-			<usercreated>Admin</usercreated>
-			<flags>0</flags>
-			<properties/>
-			<relations/>
-			<accesscontrol/>
-		</file>
-		<file>
-			<source>system/workplace/resources/editors/codemirror/dist/mode/clojure/clojure.js</source>
-			<destination>system/workplace/resources/editors/codemirror/dist/mode/clojure/clojure.js</destination>
-			<type>plain</type>
-			<uuidstructure>deac47d9-b2e7-11e5-88dc-000c2943a707</uuidstructure>
-			<uuidresource>deac47da-b2e7-11e5-88dc-000c2943a707</uuidresource>
-			<datelastmodified>Mon, 04 Jan 2016 13:34:24 GMT</datelastmodified>
-			<userlastmodified>Admin</userlastmodified>
-			<datecreated>Mon, 04 Jan 2016 13:34:24 GMT</datecreated>
-			<usercreated>Admin</usercreated>
-			<flags>0</flags>
-			<properties/>
-			<relations/>
-			<accesscontrol/>
-		</file>
-		<file>
-			<source>system/workplace/resources/editors/codemirror/dist/mode/clojure/index.html</source>
-			<destination>system/workplace/resources/editors/codemirror/dist/mode/clojure/index.html</destination>
-			<type>plain</type>
-			<uuidstructure>de947a17-b2e7-11e5-88dc-000c2943a707</uuidstructure>
-			<uuidresource>de947a18-b2e7-11e5-88dc-000c2943a707</uuidresource>
-			<datelastmodified>Mon, 04 Jan 2016 13:34:24 GMT</datelastmodified>
-			<userlastmodified>Admin</userlastmodified>
-			<datecreated>Mon, 04 Jan 2016 13:34:24 GMT</datecreated>
-			<usercreated>Admin</usercreated>
-			<flags>0</flags>
-			<properties/>
-			<relations/>
-			<accesscontrol/>
-		</file>
-		<file>
-			<destination>system/workplace/resources/editors/codemirror/dist/mode/cmake</destination>
-			<type>folder</type>
-			<uuidstructure>c24688ed-b2e7-11e5-88dc-000c2943a707</uuidstructure>
-			<datelastmodified>Mon, 04 Jan 2016 13:33:37 GMT</datelastmodified>
-			<userlastmodified>Admin</userlastmodified>
-			<datecreated>Mon, 04 Jan 2016 13:33:37 GMT</datecreated>
-			<usercreated>Admin</usercreated>
-			<flags>0</flags>
-			<properties/>
-			<relations/>
-			<accesscontrol/>
-		</file>
-		<file>
-			<source>system/workplace/resources/editors/codemirror/dist/mode/cmake/cmake.js</source>
-			<destination>system/workplace/resources/editors/codemirror/dist/mode/cmake/cmake.js</destination>
-			<type>plain</type>
-			<uuidstructure>c254e0cf-b2e7-11e5-88dc-000c2943a707</uuidstructure>
-			<uuidresource>c254e0d0-b2e7-11e5-88dc-000c2943a707</uuidresource>
-			<datelastmodified>Mon, 04 Jan 2016 13:33:37 GMT</datelastmodified>
-			<userlastmodified>Admin</userlastmodified>
-			<datecreated>Mon, 04 Jan 2016 13:33:37 GMT</datecreated>
-			<usercreated>Admin</usercreated>
-			<flags>0</flags>
-			<properties/>
-			<relations/>
-			<accesscontrol/>
-		</file>
-		<file>
-			<source>system/workplace/resources/editors/codemirror/dist/mode/cmake/index.html</source>
-			<destination>system/workplace/resources/editors/codemirror/dist/mode/cmake/index.html</destination>
-			<type>plain</type>
-			<uuidstructure>c26a3d91-b2e7-11e5-88dc-000c2943a707</uuidstructure>
-			<uuidresource>c26a3d92-b2e7-11e5-88dc-000c2943a707</uuidresource>
-			<datelastmodified>Mon, 04 Jan 2016 13:33:37 GMT</datelastmodified>
-			<userlastmodified>Admin</userlastmodified>
-			<datecreated>Mon, 04 Jan 2016 13:33:37 GMT</datecreated>
-			<usercreated>Admin</usercreated>
-			<flags>0</flags>
-			<properties/>
-			<relations/>
-			<accesscontrol/>
-		</file>
-		<file>
-			<destination>system/workplace/resources/editors/codemirror/dist/mode/cobol</destination>
-			<type>folder</type>
-			<uuidstructure>dc8fd051-b2e7-11e5-88dc-000c2943a707</uuidstructure>
-			<datelastmodified>Mon, 04 Jan 2016 13:34:21 GMT</datelastmodified>
-			<userlastmodified>Admin</userlastmodified>
-			<datecreated>Mon, 04 Jan 2016 13:34:21 GMT</datecreated>
-			<usercreated>Admin</usercreated>
-			<flags>0</flags>
-			<properties/>
-			<relations/>
-			<accesscontrol/>
-		</file>
-		<file>
-			<source>system/workplace/resources/editors/codemirror/dist/mode/cobol/cobol.js</source>
-			<destination>system/workplace/resources/editors/codemirror/dist/mode/cobol/cobol.js</destination>
-			<type>plain</type>
-			<uuidstructure>dc9e2833-b2e7-11e5-88dc-000c2943a707</uuidstructure>
-			<uuidresource>dc9e2834-b2e7-11e5-88dc-000c2943a707</uuidresource>
-			<datelastmodified>Mon, 04 Jan 2016 13:34:21 GMT</datelastmodified>
-			<userlastmodified>Admin</userlastmodified>
-			<datecreated>Mon, 04 Jan 2016 13:34:21 GMT</datecreated>
-			<usercreated>Admin</usercreated>
-			<flags>0</flags>
-			<properties/>
-			<relations/>
-			<accesscontrol/>
-		</file>
-		<file>
-			<source>system/workplace/resources/editors/codemirror/dist/mode/cobol/index.html</source>
-			<destination>system/workplace/resources/editors/codemirror/dist/mode/cobol/index.html</destination>
-			<type>plain</type>
-			<uuidstructure>dcb5f5f5-b2e7-11e5-88dc-000c2943a707</uuidstructure>
-			<uuidresource>dcb5f5f6-b2e7-11e5-88dc-000c2943a707</uuidresource>
-			<datelastmodified>Mon, 04 Jan 2016 13:34:21 GMT</datelastmodified>
-			<userlastmodified>Admin</userlastmodified>
-			<datecreated>Mon, 04 Jan 2016 13:34:21 GMT</datecreated>
-			<usercreated>Admin</usercreated>
-			<flags>0</flags>
-			<properties/>
-			<relations/>
-			<accesscontrol/>
-		</file>
-		<file>
-			<destination>system/workplace/resources/editors/codemirror/dist/mode/coffeescript</destination>
-			<type>folder</type>
-			<uuidstructure>d17f2c2d-b2e7-11e5-88dc-000c2943a707</uuidstructure>
-			<datelastmodified>Mon, 04 Jan 2016 13:34:02 GMT</datelastmodified>
-			<userlastmodified>Admin</userlastmodified>
-			<datecreated>Mon, 04 Jan 2016 13:34:02 GMT</datecreated>
-			<usercreated>Admin</usercreated>
-			<flags>0</flags>
-			<properties/>
-			<relations/>
-			<accesscontrol/>
-		</file>
-		<file>
-			<source>system/workplace/resources/editors/codemirror/dist/mode/coffeescript/coffeescript.js</source>
-			<destination>system/workplace/resources/editors/codemirror/dist/mode/coffeescript/coffeescript.js</destination>
-			<type>plain</type>
-			<uuidstructure>d18d840f-b2e7-11e5-88dc-000c2943a707</uuidstructure>
-			<uuidresource>d18d8410-b2e7-11e5-88dc-000c2943a707</uuidresource>
-			<datelastmodified>Mon, 04 Jan 2016 13:34:02 GMT</datelastmodified>
-			<userlastmodified>Admin</userlastmodified>
-			<datecreated>Mon, 04 Jan 2016 13:34:02 GMT</datecreated>
-			<usercreated>Admin</usercreated>
-			<flags>0</flags>
-			<properties/>
-			<relations/>
-			<accesscontrol/>
-		</file>
-		<file>
-			<source>system/workplace/resources/editors/codemirror/dist/mode/coffeescript/index.html</source>
-			<destination>system/workplace/resources/editors/codemirror/dist/mode/coffeescript/index.html</destination>
-			<type>plain</type>
-			<uuidstructure>d1a2e0d1-b2e7-11e5-88dc-000c2943a707</uuidstructure>
-			<uuidresource>d1a2e0d2-b2e7-11e5-88dc-000c2943a707</uuidresource>
-			<datelastmodified>Mon, 04 Jan 2016 13:34:02 GMT</datelastmodified>
-			<userlastmodified>Admin</userlastmodified>
-			<datecreated>Mon, 04 Jan 2016 13:34:02 GMT</datecreated>
-			<usercreated>Admin</usercreated>
-			<flags>0</flags>
-			<properties/>
-			<relations/>
-			<accesscontrol/>
-		</file>
-		<file>
-			<destination>system/workplace/resources/editors/codemirror/dist/mode/commonlisp</destination>
-			<type>folder</type>
-			<uuidstructure>c38327b7-b2e7-11e5-88dc-000c2943a707</uuidstructure>
-			<datelastmodified>Mon, 04 Jan 2016 13:33:39 GMT</datelastmodified>
-			<userlastmodified>Admin</userlastmodified>
-			<datecreated>Mon, 04 Jan 2016 13:33:39 GMT</datecreated>
-			<usercreated>Admin</usercreated>
-			<flags>0</flags>
-			<properties/>
-			<relations/>
-			<accesscontrol/>
-		</file>
-		<file>
-			<source>system/workplace/resources/editors/codemirror/dist/mode/commonlisp/commonlisp.js</source>
-			<destination>system/workplace/resources/editors/codemirror/dist/mode/commonlisp/commonlisp.js</destination>
-			<type>plain</type>
-			<uuidstructure>c3917f99-b2e7-11e5-88dc-000c2943a707</uuidstructure>
-			<uuidresource>c3917f9a-b2e7-11e5-88dc-000c2943a707</uuidresource>
-			<datelastmodified>Mon, 04 Jan 2016 13:33:39 GMT</datelastmodified>
-			<userlastmodified>Admin</userlastmodified>
-			<datecreated>Mon, 04 Jan 2016 13:33:39 GMT</datecreated>
-			<usercreated>Admin</usercreated>
-			<flags>0</flags>
-			<properties/>
-			<relations/>
-			<accesscontrol/>
-		</file>
-		<file>
-			<source>system/workplace/resources/editors/codemirror/dist/mode/commonlisp/index.html</source>
-			<destination>system/workplace/resources/editors/codemirror/dist/mode/commonlisp/index.html</destination>
-			<type>plain</type>
-			<uuidstructure>c3a6dc5b-b2e7-11e5-88dc-000c2943a707</uuidstructure>
-			<uuidresource>c3a6dc5c-b2e7-11e5-88dc-000c2943a707</uuidresource>
-			<datelastmodified>Mon, 04 Jan 2016 13:33:39 GMT</datelastmodified>
-			<userlastmodified>Admin</userlastmodified>
-			<datecreated>Mon, 04 Jan 2016 13:33:39 GMT</datecreated>
-			<usercreated>Admin</usercreated>
-			<flags>0</flags>
-			<properties/>
-			<relations/>
-			<accesscontrol/>
-		</file>
-		<file>
-			<destination>system/workplace/resources/editors/codemirror/dist/mode/crystal</destination>
-			<type>folder</type>
-			<uuidstructure>c19672bf-b2e7-11e5-88dc-000c2943a707</uuidstructure>
-			<datelastmodified>Mon, 04 Jan 2016 13:33:35 GMT</datelastmodified>
-			<userlastmodified>Admin</userlastmodified>
-			<datecreated>Mon, 04 Jan 2016 13:33:35 GMT</datecreated>
-			<usercreated>Admin</usercreated>
-			<flags>0</flags>
-			<properties/>
-			<relations/>
-			<accesscontrol/>
-		</file>
-		<file>
-			<source>system/workplace/resources/editors/codemirror/dist/mode/crystal/crystal.js</source>
-			<destination>system/workplace/resources/editors/codemirror/dist/mode/crystal/crystal.js</destination>
-			<type>plain</type>
-			<uuidstructure>c1a98591-b2e7-11e5-88dc-000c2943a707</uuidstructure>
-			<uuidresource>c1a98592-b2e7-11e5-88dc-000c2943a707</uuidresource>
-			<datelastmodified>Mon, 04 Jan 2016 13:33:36 GMT</datelastmodified>
-			<userlastmodified>Admin</userlastmodified>
-			<datecreated>Mon, 04 Jan 2016 13:33:36 GMT</datecreated>
-			<usercreated>Admin</usercreated>
-			<flags>0</flags>
-			<properties/>
-			<relations/>
-			<accesscontrol/>
-		</file>
-		<file>
-			<source>system/workplace/resources/editors/codemirror/dist/mode/crystal/index.html</source>
-			<destination>system/workplace/resources/editors/codemirror/dist/mode/crystal/index.html</destination>
-			<type>plain</type>
-			<uuidstructure>c1c15353-b2e7-11e5-88dc-000c2943a707</uuidstructure>
-			<uuidresource>c1c15354-b2e7-11e5-88dc-000c2943a707</uuidresource>
-			<datelastmodified>Mon, 04 Jan 2016 13:33:36 GMT</datelastmodified>
-			<userlastmodified>Admin</userlastmodified>
-			<datecreated>Mon, 04 Jan 2016 13:33:36 GMT</datecreated>
-			<usercreated>Admin</usercreated>
-			<flags>0</flags>
-			<properties/>
-			<relations/>
-			<accesscontrol/>
-		</file>
-		<file>
-			<destination>system/workplace/resources/editors/codemirror/dist/mode/css</destination>
-			<type>folder</type>
-			<uuidstructure>d7e02a8f-b2e7-11e5-88dc-000c2943a707</uuidstructure>
-			<datelastmodified>Mon, 04 Jan 2016 13:34:13 GMT</datelastmodified>
-			<userlastmodified>Admin</userlastmodified>
-			<datecreated>Mon, 04 Jan 2016 13:34:13 GMT</datecreated>
-			<usercreated>Admin</usercreated>
-			<flags>0</flags>
-			<properties/>
-			<relations/>
-			<accesscontrol/>
-		</file>
-		<file>
-			<source>system/workplace/resources/editors/codemirror/dist/mode/css/css.js</source>
-			<destination>system/workplace/resources/editors/codemirror/dist/mode/css/css.js</destination>
-			<type>plain</type>
-			<uuidstructure>d8089a23-b2e7-11e5-88dc-000c2943a707</uuidstructure>
-			<uuidresource>d8089a24-b2e7-11e5-88dc-000c2943a707</uuidresource>
-			<datelastmodified>Mon, 04 Jan 2016 13:34:13 GMT</datelastmodified>
-			<userlastmodified>Admin</userlastmodified>
-			<datecreated>Mon, 04 Jan 2016 13:34:13 GMT</datecreated>
-			<usercreated>Admin</usercreated>
-			<flags>0</flags>
-			<properties/>
-			<relations/>
-			<accesscontrol/>
-		</file>
-		<file>
-			<source>system/workplace/resources/editors/codemirror/dist/mode/css/gss.html</source>
-			<destination>system/workplace/resources/editors/codemirror/dist/mode/css/gss.html</destination>
-			<type>plain</type>
-			<uuidstructure>d835ebb7-b2e7-11e5-88dc-000c2943a707</uuidstructure>
-			<uuidresource>d835ebb8-b2e7-11e5-88dc-000c2943a707</uuidresource>
-			<datelastmodified>Mon, 04 Jan 2016 13:34:13 GMT</datelastmodified>
-			<userlastmodified>Admin</userlastmodified>
-			<datecreated>Mon, 04 Jan 2016 13:34:13 GMT</datecreated>
-			<usercreated>Admin</usercreated>
-			<flags>0</flags>
-			<properties/>
-			<relations/>
-			<accesscontrol/>
-		</file>
-		<file>
-			<source>system/workplace/resources/editors/codemirror/dist/mode/css/gss_test.js</source>
-			<destination>system/workplace/resources/editors/codemirror/dist/mode/css/gss_test.js</destination>
-			<type>plain</type>
-			<uuidstructure>d892b1bf-b2e7-11e5-88dc-000c2943a707</uuidstructure>
-			<uuidresource>d892b1c0-b2e7-11e5-88dc-000c2943a707</uuidresource>
-			<datelastmodified>Mon, 04 Jan 2016 13:34:14 GMT</datelastmodified>
-			<userlastmodified>Admin</userlastmodified>
-			<datecreated>Mon, 04 Jan 2016 13:34:14 GMT</datecreated>
-			<usercreated>Admin</usercreated>
-			<flags>0</flags>
-			<properties/>
-			<relations/>
-			<accesscontrol/>
-		</file>
-		<file>
-			<source>system/workplace/resources/editors/codemirror/dist/mode/css/index.html</source>
-			<destination>system/workplace/resources/editors/codemirror/dist/mode/css/index.html</destination>
-			<type>plain</type>
-			<uuidstructure>d87ae3fd-b2e7-11e5-88dc-000c2943a707</uuidstructure>
-			<uuidresource>d87ae3fe-b2e7-11e5-88dc-000c2943a707</uuidresource>
-			<datelastmodified>Mon, 04 Jan 2016 13:34:14 GMT</datelastmodified>
-			<userlastmodified>Admin</userlastmodified>
-			<datecreated>Mon, 04 Jan 2016 13:34:14 GMT</datecreated>
-			<usercreated>Admin</usercreated>
-			<flags>0</flags>
-			<properties/>
-			<relations/>
-			<accesscontrol/>
-		</file>
-		<file>
-			<source>system/workplace/resources/editors/codemirror/dist/mode/css/less.html</source>
-			<destination>system/workplace/resources/editors/codemirror/dist/mode/css/less.html</destination>
-			<type>plain</type>
-			<uuidstructure>d84db979-b2e7-11e5-88dc-000c2943a707</uuidstructure>
-			<uuidresource>d84db97a-b2e7-11e5-88dc-000c2943a707</uuidresource>
-			<datelastmodified>Mon, 04 Jan 2016 13:34:14 GMT</datelastmodified>
-			<userlastmodified>Admin</userlastmodified>
-			<datecreated>Mon, 04 Jan 2016 13:34:14 GMT</datecreated>
-			<usercreated>Admin</usercreated>
-			<flags>0</flags>
-			<properties/>
-			<relations/>
-			<accesscontrol/>
-		</file>
-		<file>
-			<source>system/workplace/resources/editors/codemirror/dist/mode/css/less_test.js</source>
-			<destination>system/workplace/resources/editors/codemirror/dist/mode/css/less_test.js</destination>
-			<type>plain</type>
-			<uuidstructure>d8a80e81-b2e7-11e5-88dc-000c2943a707</uuidstructure>
-			<uuidresource>d8a80e82-b2e7-11e5-88dc-000c2943a707</uuidresource>
-			<datelastmodified>Mon, 04 Jan 2016 13:34:14 GMT</datelastmodified>
-			<userlastmodified>Admin</userlastmodified>
-			<datecreated>Mon, 04 Jan 2016 13:34:14 GMT</datecreated>
-			<usercreated>Admin</usercreated>
-			<flags>0</flags>
-			<properties/>
-			<relations/>
-			<accesscontrol/>
-		</file>
-		<file>
-			<source>system/workplace/resources/editors/codemirror/dist/mode/css/scss.html</source>
-			<destination>system/workplace/resources/editors/codemirror/dist/mode/css/scss.html</destination>
-			<type>plain</type>
-			<uuidstructure>d865873b-b2e7-11e5-88dc-000c2943a707</uuidstructure>
-			<uuidresource>d865873c-b2e7-11e5-88dc-000c2943a707</uuidresource>
-			<datelastmodified>Mon, 04 Jan 2016 13:34:14 GMT</datelastmodified>
-			<userlastmodified>Admin</userlastmodified>
-			<datecreated>Mon, 04 Jan 2016 13:34:14 GMT</datecreated>
-			<usercreated>Admin</usercreated>
-			<flags>0</flags>
-			<properties/>
-			<relations/>
-			<accesscontrol/>
-		</file>
-		<file>
-			<source>system/workplace/resources/editors/codemirror/dist/mode/css/scss_test.js</source>
-			<destination>system/workplace/resources/editors/codemirror/dist/mode/css/scss_test.js</destination>
-			<type>plain</type>
-			<uuidstructure>d7f0cc61-b2e7-11e5-88dc-000c2943a707</uuidstructure>
-			<uuidresource>d7f0cc62-b2e7-11e5-88dc-000c2943a707</uuidresource>
-			<datelastmodified>Mon, 04 Jan 2016 13:34:13 GMT</datelastmodified>
-			<userlastmodified>Admin</userlastmodified>
-			<datecreated>Mon, 04 Jan 2016 13:34:13 GMT</datecreated>
-			<usercreated>Admin</usercreated>
-			<flags>0</flags>
-			<properties/>
-			<relations/>
-			<accesscontrol/>
-		</file>
-		<file>
-			<source>system/workplace/resources/editors/codemirror/dist/mode/css/test.js</source>
-			<destination>system/workplace/resources/editors/codemirror/dist/mode/css/test.js</destination>
-			<type>plain</type>
-			<uuidstructure>d81e1df5-b2e7-11e5-88dc-000c2943a707</uuidstructure>
-			<uuidresource>d81e1df6-b2e7-11e5-88dc-000c2943a707</uuidresource>
-			<datelastmodified>Mon, 04 Jan 2016 13:34:13 GMT</datelastmodified>
-			<userlastmodified>Admin</userlastmodified>
-			<datecreated>Mon, 04 Jan 2016 13:34:13 GMT</datecreated>
-			<usercreated>Admin</usercreated>
-			<flags>0</flags>
-			<properties/>
-			<relations/>
-			<accesscontrol/>
-		</file>
-		<file>
-			<destination>system/workplace/resources/editors/codemirror/dist/mode/cypher</destination>
-			<type>folder</type>
-			<uuidstructure>be8c18b1-b2e7-11e5-88dc-000c2943a707</uuidstructure>
-			<datelastmodified>Mon, 04 Jan 2016 13:33:30 GMT</datelastmodified>
-			<userlastmodified>Admin</userlastmodified>
-			<datecreated>Mon, 04 Jan 2016 13:33:30 GMT</datecreated>
-			<usercreated>Admin</usercreated>
-			<flags>0</flags>
-			<properties/>
-			<relations/>
-			<accesscontrol/>
-		</file>
-		<file>
-			<source>system/workplace/resources/editors/codemirror/dist/mode/cypher/cypher.js</source>
-			<destination>system/workplace/resources/editors/codemirror/dist/mode/cypher/cypher.js</destination>
-			<type>plain</type>
-			<uuidstructure>beb21745-b2e7-11e5-88dc-000c2943a707</uuidstructure>
-			<uuidresource>beb21746-b2e7-11e5-88dc-000c2943a707</uuidresource>
-			<datelastmodified>Mon, 04 Jan 2016 13:33:31 GMT</datelastmodified>
-			<userlastmodified>Admin</userlastmodified>
-			<datecreated>Mon, 04 Jan 2016 13:33:31 GMT</datecreated>
-			<usercreated>Admin</usercreated>
-			<flags>0</flags>
-			<properties/>
-			<relations/>
-			<accesscontrol/>
-		</file>
-		<file>
-			<source>system/workplace/resources/editors/codemirror/dist/mode/cypher/index.html</source>
-			<destination>system/workplace/resources/editors/codemirror/dist/mode/cypher/index.html</destination>
-			<type>plain</type>
-			<uuidstructure>be9a4983-b2e7-11e5-88dc-000c2943a707</uuidstructure>
-			<uuidresource>be9a4984-b2e7-11e5-88dc-000c2943a707</uuidresource>
-			<datelastmodified>Mon, 04 Jan 2016 13:33:31 GMT</datelastmodified>
-			<userlastmodified>Admin</userlastmodified>
-			<datecreated>Mon, 04 Jan 2016 13:33:30 GMT</datecreated>
-			<usercreated>Admin</usercreated>
-			<flags>0</flags>
-			<properties/>
-			<relations/>
-			<accesscontrol/>
-		</file>
-		<file>
-			<destination>system/workplace/resources/editors/codemirror/dist/mode/d</destination>
-			<type>folder</type>
-			<uuidstructure>dbf787e5-b2e7-11e5-88dc-000c2943a707</uuidstructure>
-			<datelastmodified>Mon, 04 Jan 2016 13:34:20 GMT</datelastmodified>
-			<userlastmodified>Admin</userlastmodified>
-			<datecreated>Mon, 04 Jan 2016 13:34:20 GMT</datecreated>
-			<usercreated>Admin</usercreated>
-			<flags>0</flags>
-			<properties/>
-			<relations/>
-			<accesscontrol/>
-		</file>
-		<file>
-			<source>system/workplace/resources/editors/codemirror/dist/mode/d/d.js</source>
-			<destination>system/workplace/resources/editors/codemirror/dist/mode/d/d.js</destination>
-			<type>plain</type>
-			<uuidstructure>dc036ec7-b2e7-11e5-88dc-000c2943a707</uuidstructure>
-			<uuidresource>dc036ec8-b2e7-11e5-88dc-000c2943a707</uuidresource>
-			<datelastmodified>Mon, 04 Jan 2016 13:34:20 GMT</datelastmodified>
-			<userlastmodified>Admin</userlastmodified>
-			<datecreated>Mon, 04 Jan 2016 13:34:20 GMT</datecreated>
-			<usercreated>Admin</usercreated>
-			<flags>0</flags>
-			<properties/>
-			<relations/>
-			<accesscontrol/>
-		</file>
-		<file>
-			<source>system/workplace/resources/editors/codemirror/dist/mode/d/index.html</source>
-			<destination>system/workplace/resources/editors/codemirror/dist/mode/d/index.html</destination>
-			<type>plain</type>
-			<uuidstructure>dc1b3c89-b2e7-11e5-88dc-000c2943a707</uuidstructure>
-			<uuidresource>dc1b3c8a-b2e7-11e5-88dc-000c2943a707</uuidresource>
-			<datelastmodified>Mon, 04 Jan 2016 13:34:20 GMT</datelastmodified>
-			<userlastmodified>Admin</userlastmodified>
-			<datecreated>Mon, 04 Jan 2016 13:34:20 GMT</datecreated>
-			<usercreated>Admin</usercreated>
-			<flags>0</flags>
-			<properties/>
-			<relations/>
-			<accesscontrol/>
-		</file>
-		<file>
-			<destination>system/workplace/resources/editors/codemirror/dist/mode/dart</destination>
-			<type>folder</type>
-			<uuidstructure>ca26ad59-b2e7-11e5-88dc-000c2943a707</uuidstructure>
-			<datelastmodified>Mon, 04 Jan 2016 13:33:50 GMT</datelastmodified>
-			<userlastmodified>Admin</userlastmodified>
-			<datecreated>Mon, 04 Jan 2016 13:33:50 GMT</datecreated>
-			<usercreated>Admin</usercreated>
-			<flags>0</flags>
-			<properties/>
-			<relations/>
-			<accesscontrol/>
-		</file>
-		<file>
-			<source>system/workplace/resources/editors/codemirror/dist/mode/dart/dart.js</source>
-			<destination>system/workplace/resources/editors/codemirror/dist/mode/dart/dart.js</destination>
-			<type>plain</type>
-			<uuidstructure>ca53feed-b2e7-11e5-88dc-000c2943a707</uuidstructure>
-			<uuidresource>ca53feee-b2e7-11e5-88dc-000c2943a707</uuidresource>
-			<datelastmodified>Mon, 04 Jan 2016 13:33:50 GMT</datelastmodified>
-			<userlastmodified>Admin</userlastmodified>
-			<datecreated>Mon, 04 Jan 2016 13:33:50 GMT</datecreated>
-			<usercreated>Admin</usercreated>
-			<flags>0</flags>
-			<properties/>
-			<relations/>
-			<accesscontrol/>
-		</file>
-		<file>
-			<source>system/workplace/resources/editors/codemirror/dist/mode/dart/index.html</source>
-			<destination>system/workplace/resources/editors/codemirror/dist/mode/dart/index.html</destination>
-			<type>plain</type>
-			<uuidstructure>ca37763b-b2e7-11e5-88dc-000c2943a707</uuidstructure>
-			<uuidresource>ca37763c-b2e7-11e5-88dc-000c2943a707</uuidresource>
-			<datelastmodified>Mon, 04 Jan 2016 13:33:50 GMT</datelastmodified>
-			<userlastmodified>Admin</userlastmodified>
-			<datecreated>Mon, 04 Jan 2016 13:33:50 GMT</datecreated>
-			<usercreated>Admin</usercreated>
-			<flags>0</flags>
-			<properties/>
-			<relations/>
-			<accesscontrol/>
-		</file>
-		<file>
-			<destination>system/workplace/resources/editors/codemirror/dist/mode/diff</destination>
-			<type>folder</type>
-			<uuidstructure>d4cc348f-b2e7-11e5-88dc-000c2943a707</uuidstructure>
-			<datelastmodified>Mon, 04 Jan 2016 13:34:08 GMT</datelastmodified>
-			<userlastmodified>Admin</userlastmodified>
-			<datecreated>Mon, 04 Jan 2016 13:34:08 GMT</datecreated>
-			<usercreated>Admin</usercreated>
-			<flags>0</flags>
-			<properties/>
-			<relations/>
-			<accesscontrol/>
-		</file>
-		<file>
-			<source>system/workplace/resources/editors/codemirror/dist/mode/diff/diff.js</source>
-			<destination>system/workplace/resources/editors/codemirror/dist/mode/diff/diff.js</destination>
-			<type>plain</type>
-			<uuidstructure>d4d81a71-b2e7-11e5-88dc-000c2943a707</uuidstructure>
-			<uuidresource>d4d81a72-b2e7-11e5-88dc-000c2943a707</uuidresource>
-			<datelastmodified>Mon, 04 Jan 2016 13:34:08 GMT</datelastmodified>
-			<userlastmodified>Admin</userlastmodified>
-			<datecreated>Mon, 04 Jan 2016 13:34:08 GMT</datecreated>
-			<usercreated>Admin</usercreated>
-			<flags>0</flags>
-			<properties/>
-			<relations/>
-			<accesscontrol/>
-		</file>
-		<file>
-			<source>system/workplace/resources/editors/codemirror/dist/mode/diff/index.html</source>
-			<destination>system/workplace/resources/editors/codemirror/dist/mode/diff/index.html</destination>
-			<type>plain</type>
-			<uuidstructure>d4efe833-b2e7-11e5-88dc-000c2943a707</uuidstructure>
-			<uuidresource>d4efe834-b2e7-11e5-88dc-000c2943a707</uuidresource>
-			<datelastmodified>Mon, 04 Jan 2016 13:34:08 GMT</datelastmodified>
-			<userlastmodified>Admin</userlastmodified>
-			<datecreated>Mon, 04 Jan 2016 13:34:08 GMT</datecreated>
-			<usercreated>Admin</usercreated>
-			<flags>0</flags>
-			<properties/>
-			<relations/>
-			<accesscontrol/>
-		</file>
-		<file>
-			<destination>system/workplace/resources/editors/codemirror/dist/mode/django</destination>
-			<type>folder</type>
-			<uuidstructure>dcdc1b97-b2e7-11e5-88dc-000c2943a707</uuidstructure>
-			<datelastmodified>Mon, 04 Jan 2016 13:34:21 GMT</datelastmodified>
-			<userlastmodified>Admin</userlastmodified>
-			<datecreated>Mon, 04 Jan 2016 13:34:21 GMT</datecreated>
-			<usercreated>Admin</usercreated>
-			<flags>0</flags>
-			<properties/>
-			<relations/>
-			<accesscontrol/>
-		</file>
-		<file>
-			<source>system/workplace/resources/editors/codemirror/dist/mode/django/django.js</source>
-			<destination>system/workplace/resources/editors/codemirror/dist/mode/django/django.js</destination>
-			<type>plain</type>
-			<uuidstructure>dd021a2b-b2e7-11e5-88dc-000c2943a707</uuidstructure>
-			<uuidresource>dd021a2c-b2e7-11e5-88dc-000c2943a707</uuidresource>
-			<datelastmodified>Mon, 04 Jan 2016 13:34:22 GMT</datelastmodified>
-			<userlastmodified>Admin</userlastmodified>
-			<datecreated>Mon, 04 Jan 2016 13:34:21 GMT</datecreated>
-			<usercreated>Admin</usercreated>
-			<flags>0</flags>
-			<properties/>
-			<relations/>
-			<accesscontrol/>
-		</file>
-		<file>
-			<source>system/workplace/resources/editors/codemirror/dist/mode/django/index.html</source>
-			<destination>system/workplace/resources/editors/codemirror/dist/mode/django/index.html</destination>
-			<type>plain</type>
-			<uuidstructure>dcea4c69-b2e7-11e5-88dc-000c2943a707</uuidstructure>
-			<uuidresource>dcea4c6a-b2e7-11e5-88dc-000c2943a707</uuidresource>
-			<datelastmodified>Mon, 04 Jan 2016 13:34:21 GMT</datelastmodified>
-			<userlastmodified>Admin</userlastmodified>
-			<datecreated>Mon, 04 Jan 2016 13:34:21 GMT</datecreated>
-			<usercreated>Admin</usercreated>
-			<flags>0</flags>
-			<properties/>
-			<relations/>
-			<accesscontrol/>
-		</file>
-		<file>
-			<destination>system/workplace/resources/editors/codemirror/dist/mode/dockerfile</destination>
-			<type>folder</type>
-			<uuidstructure>d3e7c7ed-b2e7-11e5-88dc-000c2943a707</uuidstructure>
-			<datelastmodified>Mon, 04 Jan 2016 13:34:06 GMT</datelastmodified>
-			<userlastmodified>Admin</userlastmodified>
-			<datecreated>Mon, 04 Jan 2016 13:34:06 GMT</datecreated>
-			<usercreated>Admin</usercreated>
-			<flags>0</flags>
-			<properties/>
-			<relations/>
-			<accesscontrol/>
-		</file>
-		<file>
-			<source>system/workplace/resources/editors/codemirror/dist/mode/dockerfile/dockerfile.js</source>
-			<destination>system/workplace/resources/editors/codemirror/dist/mode/dockerfile/dockerfile.js</destination>
-			<type>plain</type>
-			<uuidstructure>d3f3aecf-b2e7-11e5-88dc-000c2943a707</uuidstructure>
-			<uuidresource>d3f3aed0-b2e7-11e5-88dc-000c2943a707</uuidresource>
-			<datelastmodified>Mon, 04 Jan 2016 13:34:06 GMT</datelastmodified>
-			<userlastmodified>Admin</userlastmodified>
-			<datecreated>Mon, 04 Jan 2016 13:34:06 GMT</datecreated>
-			<usercreated>Admin</usercreated>
-			<flags>0</flags>
-			<properties/>
-			<relations/>
-			<accesscontrol/>
-		</file>
-		<file>
-			<source>system/workplace/resources/editors/codemirror/dist/mode/dockerfile/index.html</source>
-			<destination>system/workplace/resources/editors/codemirror/dist/mode/dockerfile/index.html</destination>
-			<type>plain</type>
-			<uuidstructure>d40b7c91-b2e7-11e5-88dc-000c2943a707</uuidstructure>
-			<uuidresource>d40b7c92-b2e7-11e5-88dc-000c2943a707</uuidresource>
-			<datelastmodified>Mon, 04 Jan 2016 13:34:06 GMT</datelastmodified>
-			<userlastmodified>Admin</userlastmodified>
-			<datecreated>Mon, 04 Jan 2016 13:34:06 GMT</datecreated>
-			<usercreated>Admin</usercreated>
-			<flags>0</flags>
-			<properties/>
-			<relations/>
-			<accesscontrol/>
-		</file>
-		<file>
-			<destination>system/workplace/resources/editors/codemirror/dist/mode/dtd</destination>
-			<type>folder</type>
-			<uuidstructure>c77b8b55-b2e7-11e5-88dc-000c2943a707</uuidstructure>
-			<datelastmodified>Mon, 04 Jan 2016 13:33:45 GMT</datelastmodified>
-			<userlastmodified>Admin</userlastmodified>
-			<datecreated>Mon, 04 Jan 2016 13:33:45 GMT</datecreated>
-			<usercreated>Admin</usercreated>
-			<flags>0</flags>
-			<properties/>
-			<relations/>
-			<accesscontrol/>
-		</file>
-		<file>
-			<source>system/workplace/resources/editors/codemirror/dist/mode/dtd/dtd.js</source>
-			<destination>system/workplace/resources/editors/codemirror/dist/mode/dtd/dtd.js</destination>
-			<type>plain</type>
-			<uuidstructure>c789e337-b2e7-11e5-88dc-000c2943a707</uuidstructure>
-			<uuidresource>c789e338-b2e7-11e5-88dc-000c2943a707</uuidresource>
-			<datelastmodified>Mon, 04 Jan 2016 13:33:46 GMT</datelastmodified>
-			<userlastmodified>Admin</userlastmodified>
-			<datecreated>Mon, 04 Jan 2016 13:33:45 GMT</datecreated>
-			<usercreated>Admin</usercreated>
-			<flags>0</flags>
-			<properties/>
-			<relations/>
-			<accesscontrol/>
-		</file>
-		<file>
-			<source>system/workplace/resources/editors/codemirror/dist/mode/dtd/index.html</source>
-			<destination>system/workplace/resources/editors/codemirror/dist/mode/dtd/index.html</destination>
-			<type>plain</type>
-			<uuidstructure>c7a3fae9-b2e7-11e5-88dc-000c2943a707</uuidstructure>
-			<uuidresource>c7a3faea-b2e7-11e5-88dc-000c2943a707</uuidresource>
-			<datelastmodified>Mon, 04 Jan 2016 13:33:46 GMT</datelastmodified>
-			<userlastmodified>Admin</userlastmodified>
-			<datecreated>Mon, 04 Jan 2016 13:33:46 GMT</datecreated>
-			<usercreated>Admin</usercreated>
-			<flags>0</flags>
-			<properties/>
-			<relations/>
-			<accesscontrol/>
-		</file>
-		<file>
-			<destination>system/workplace/resources/editors/codemirror/dist/mode/dylan</destination>
-			<type>folder</type>
-			<uuidstructure>da0f8ddd-b2e7-11e5-88dc-000c2943a707</uuidstructure>
-			<datelastmodified>Mon, 04 Jan 2016 13:34:17 GMT</datelastmodified>
-			<userlastmodified>Admin</userlastmodified>
-			<datecreated>Mon, 04 Jan 2016 13:34:17 GMT</datecreated>
-			<usercreated>Admin</usercreated>
-			<flags>0</flags>
-			<properties/>
-			<relations/>
-			<accesscontrol/>
-		</file>
-		<file>
-			<source>system/workplace/resources/editors/codemirror/dist/mode/dylan/dylan.js</source>
-			<destination>system/workplace/resources/editors/codemirror/dist/mode/dylan/dylan.js</destination>
-			<type>plain</type>
-			<uuidstructure>da334281-b2e7-11e5-88dc-000c2943a707</uuidstructure>
-			<uuidresource>da334282-b2e7-11e5-88dc-000c2943a707</uuidresource>
-			<datelastmodified>Mon, 04 Jan 2016 13:34:17 GMT</datelastmodified>
-			<userlastmodified>Admin</userlastmodified>
-			<datecreated>Mon, 04 Jan 2016 13:34:17 GMT</datecreated>
-			<usercreated>Admin</usercreated>
-			<flags>0</flags>
-			<properties/>
-			<relations/>
-			<accesscontrol/>
-		</file>
-		<file>
-			<source>system/workplace/resources/editors/codemirror/dist/mode/dylan/index.html</source>
-			<destination>system/workplace/resources/editors/codemirror/dist/mode/dylan/index.html</destination>
-			<type>plain</type>
-			<uuidstructure>da1de5bf-b2e7-11e5-88dc-000c2943a707</uuidstructure>
-			<uuidresource>da1de5c0-b2e7-11e5-88dc-000c2943a707</uuidresource>
-			<datelastmodified>Mon, 04 Jan 2016 13:34:17 GMT</datelastmodified>
-			<userlastmodified>Admin</userlastmodified>
-			<datecreated>Mon, 04 Jan 2016 13:34:17 GMT</datecreated>
-			<usercreated>Admin</usercreated>
-			<flags>0</flags>
-			<properties/>
-			<relations/>
-			<accesscontrol/>
-		</file>
-		<file>
-			<destination>system/workplace/resources/editors/codemirror/dist/mode/ebnf</destination>
-			<type>folder</type>
-			<uuidstructure>d74ee703-b2e7-11e5-88dc-000c2943a707</uuidstructure>
-			<datelastmodified>Mon, 04 Jan 2016 13:34:12 GMT</datelastmodified>
-			<userlastmodified>Admin</userlastmodified>
-			<datecreated>Mon, 04 Jan 2016 13:34:12 GMT</datecreated>
-			<usercreated>Admin</usercreated>
-			<flags>0</flags>
-			<properties/>
-			<relations/>
-			<accesscontrol/>
-		</file>
-		<file>
-			<source>system/workplace/resources/editors/codemirror/dist/mode/ebnf/ebnf.js</source>
-			<destination>system/workplace/resources/editors/codemirror/dist/mode/ebnf/ebnf.js</destination>
-			<type>plain</type>
-			<uuidstructure>d75acde5-b2e7-11e5-88dc-000c2943a707</uuidstructure>
-			<uuidresource>d75acde6-b2e7-11e5-88dc-000c2943a707</uuidresource>
-			<datelastmodified>Mon, 04 Jan 2016 13:34:12 GMT</datelastmodified>
-			<userlastmodified>Admin</userlastmodified>
-			<datecreated>Mon, 04 Jan 2016 13:34:12 GMT</datecreated>
-			<usercreated>Admin</usercreated>
-			<flags>0</flags>
-			<properties/>
-			<relations/>
-			<accesscontrol/>
-		</file>
-		<file>
-			<source>system/workplace/resources/editors/codemirror/dist/mode/ebnf/index.html</source>
-			<destination>system/workplace/resources/editors/codemirror/dist/mode/ebnf/index.html</destination>
-			<type>plain</type>
-			<uuidstructure>d7729ba7-b2e7-11e5-88dc-000c2943a707</uuidstructure>
-			<uuidresource>d7729ba8-b2e7-11e5-88dc-000c2943a707</uuidresource>
-			<datelastmodified>Mon, 04 Jan 2016 13:34:12 GMT</datelastmodified>
-			<userlastmodified>Admin</userlastmodified>
-			<datecreated>Mon, 04 Jan 2016 13:34:12 GMT</datecreated>
-			<usercreated>Admin</usercreated>
-			<flags>0</flags>
-			<properties/>
-			<relations/>
-			<accesscontrol/>
-		</file>
-		<file>
-			<destination>system/workplace/resources/editors/codemirror/dist/mode/ecl</destination>
-			<type>folder</type>
-			<uuidstructure>cff1ae3d-b2e7-11e5-88dc-000c2943a707</uuidstructure>
-			<datelastmodified>Mon, 04 Jan 2016 13:34:00 GMT</datelastmodified>
-			<userlastmodified>Admin</userlastmodified>
-			<datecreated>Mon, 04 Jan 2016 13:34:00 GMT</datecreated>
-			<usercreated>Admin</usercreated>
-			<flags>0</flags>
-			<properties/>
-			<relations/>
-			<accesscontrol/>
-		</file>
-		<file>
-			<source>system/workplace/resources/editors/codemirror/dist/mode/ecl/ecl.js</source>
-			<destination>system/workplace/resources/editors/codemirror/dist/mode/ecl/ecl.js</destination>
-			<type>plain</type>
-			<uuidstructure>d000061f-b2e7-11e5-88dc-000c2943a707</uuidstructure>
-			<uuidresource>d0000620-b2e7-11e5-88dc-000c2943a707</uuidresource>
-			<datelastmodified>Mon, 04 Jan 2016 13:34:00 GMT</datelastmodified>
-			<userlastmodified>Admin</userlastmodified>
-			<datecreated>Mon, 04 Jan 2016 13:34:00 GMT</datecreated>
-			<usercreated>Admin</usercreated>
-			<flags>0</flags>
-			<properties/>
-			<relations/>
-			<accesscontrol/>
-		</file>
-		<file>
-			<source>system/workplace/resources/editors/codemirror/dist/mode/ecl/index.html</source>
-			<destination>system/workplace/resources/editors/codemirror/dist/mode/ecl/index.html</destination>
-			<type>plain</type>
-			<uuidstructure>d017d3e1-b2e7-11e5-88dc-000c2943a707</uuidstructure>
-			<uuidresource>d017d3e2-b2e7-11e5-88dc-000c2943a707</uuidresource>
-			<datelastmodified>Mon, 04 Jan 2016 13:34:00 GMT</datelastmodified>
-			<userlastmodified>Admin</userlastmodified>
-			<datecreated>Mon, 04 Jan 2016 13:34:00 GMT</datecreated>
-			<usercreated>Admin</usercreated>
-			<flags>0</flags>
-			<properties/>
-			<relations/>
-			<accesscontrol/>
-		</file>
-		<file>
-			<destination>system/workplace/resources/editors/codemirror/dist/mode/eiffel</destination>
-			<type>folder</type>
-			<uuidstructure>cf5e20c1-b2e7-11e5-88dc-000c2943a707</uuidstructure>
-			<datelastmodified>Mon, 04 Jan 2016 13:33:59 GMT</datelastmodified>
-			<userlastmodified>Admin</userlastmodified>
-			<datecreated>Mon, 04 Jan 2016 13:33:59 GMT</datecreated>
-			<usercreated>Admin</usercreated>
-			<flags>0</flags>
-			<properties/>
-			<relations/>
-			<accesscontrol/>
-		</file>
-		<file>
-			<source>system/workplace/resources/editors/codemirror/dist/mode/eiffel/eiffel.js</source>
-			<destination>system/workplace/resources/editors/codemirror/dist/mode/eiffel/eiffel.js</destination>
-			<type>plain</type>
-			<uuidstructure>cf6c78a3-b2e7-11e5-88dc-000c2943a707</uuidstructure>
-			<uuidresource>cf6c78a4-b2e7-11e5-88dc-000c2943a707</uuidresource>
-			<datelastmodified>Mon, 04 Jan 2016 13:33:59 GMT</datelastmodified>
-			<userlastmodified>Admin</userlastmodified>
-			<datecreated>Mon, 04 Jan 2016 13:33:59 GMT</datecreated>
-			<usercreated>Admin</usercreated>
-			<flags>0</flags>
-			<properties/>
-			<relations/>
-			<accesscontrol/>
-		</file>
-		<file>
-			<source>system/workplace/resources/editors/codemirror/dist/mode/eiffel/index.html</source>
-			<destination>system/workplace/resources/editors/codemirror/dist/mode/eiffel/index.html</destination>
-			<type>plain</type>
-			<uuidstructure>cf81d565-b2e7-11e5-88dc-000c2943a707</uuidstructure>
-			<uuidresource>cf81d566-b2e7-11e5-88dc-000c2943a707</uuidresource>
-			<datelastmodified>Mon, 04 Jan 2016 13:33:59 GMT</datelastmodified>
-			<userlastmodified>Admin</userlastmodified>
-			<datecreated>Mon, 04 Jan 2016 13:33:59 GMT</datecreated>
-			<usercreated>Admin</usercreated>
-			<flags>0</flags>
-			<properties/>
-			<relations/>
-			<accesscontrol/>
-		</file>
-		<file>
-			<destination>system/workplace/resources/editors/codemirror/dist/mode/elm</destination>
-			<type>folder</type>
-			<uuidstructure>d26630df-b2e7-11e5-88dc-000c2943a707</uuidstructure>
-			<datelastmodified>Mon, 04 Jan 2016 13:34:04 GMT</datelastmodified>
-			<userlastmodified>Admin</userlastmodified>
-			<datecreated>Mon, 04 Jan 2016 13:34:04 GMT</datecreated>
-			<usercreated>Admin</usercreated>
-			<flags>0</flags>
-			<properties/>
-			<relations/>
-			<accesscontrol/>
-		</file>
-		<file>
-			<source>system/workplace/resources/editors/codemirror/dist/mode/elm/elm.js</source>
-			<destination>system/workplace/resources/editors/codemirror/dist/mode/elm/elm.js</destination>
-			<type>plain</type>
-			<uuidstructure>d289e583-b2e7-11e5-88dc-000c2943a707</uuidstructure>
-			<uuidresource>d289e584-b2e7-11e5-88dc-000c2943a707</uuidresource>
-			<datelastmodified>Mon, 04 Jan 2016 13:34:04 GMT</datelastmodified>
-			<userlastmodified>Admin</userlastmodified>
-			<datecreated>Mon, 04 Jan 2016 13:34:04 GMT</datecreated>
-			<usercreated>Admin</usercreated>
-			<flags>0</flags>
-			<properties/>
-			<relations/>
-			<accesscontrol/>
-		</file>
-		<file>
-			<source>system/workplace/resources/editors/codemirror/dist/mode/elm/index.html</source>
-			<destination>system/workplace/resources/editors/codemirror/dist/mode/elm/index.html</destination>
-			<type>plain</type>
-			<uuidstructure>d27461b1-b2e7-11e5-88dc-000c2943a707</uuidstructure>
-			<uuidresource>d27461b2-b2e7-11e5-88dc-000c2943a707</uuidresource>
-			<datelastmodified>Mon, 04 Jan 2016 13:34:04 GMT</datelastmodified>
-			<userlastmodified>Admin</userlastmodified>
-			<datecreated>Mon, 04 Jan 2016 13:34:04 GMT</datecreated>
-			<usercreated>Admin</usercreated>
-			<flags>0</flags>
-			<properties/>
-			<relations/>
-			<accesscontrol/>
-		</file>
-		<file>
-			<destination>system/workplace/resources/editors/codemirror/dist/mode/erlang</destination>
-			<type>folder</type>
-			<uuidstructure>e1c4d1b5-b2e7-11e5-88dc-000c2943a707</uuidstructure>
-			<datelastmodified>Mon, 04 Jan 2016 13:34:29 GMT</datelastmodified>
-			<userlastmodified>Admin</userlastmodified>
-			<datecreated>Mon, 04 Jan 2016 13:34:29 GMT</datecreated>
-			<usercreated>Admin</usercreated>
-			<flags>0</flags>
-			<properties/>
-			<relations/>
-			<accesscontrol/>
-		</file>
-		<file>
-			<source>system/workplace/resources/editors/codemirror/dist/mode/erlang/erlang.js</source>
-			<destination>system/workplace/resources/editors/codemirror/dist/mode/erlang/erlang.js</destination>
-			<type>plain</type>
-			<uuidstructure>e1d32997-b2e7-11e5-88dc-000c2943a707</uuidstructure>
-			<uuidresource>e1d32998-b2e7-11e5-88dc-000c2943a707</uuidresource>
-			<datelastmodified>Mon, 04 Jan 2016 13:34:30 GMT</datelastmodified>
-			<userlastmodified>Admin</userlastmodified>
-			<datecreated>Mon, 04 Jan 2016 13:34:30 GMT</datecreated>
-			<usercreated>Admin</usercreated>
-			<flags>0</flags>
-			<properties/>
-			<relations/>
-			<accesscontrol/>
-		</file>
-		<file>
-			<source>system/workplace/resources/editors/codemirror/dist/mode/erlang/index.html</source>
-			<destination>system/workplace/resources/editors/codemirror/dist/mode/erlang/index.html</destination>
-			<type>plain</type>
-			<uuidstructure>e1e88659-b2e7-11e5-88dc-000c2943a707</uuidstructure>
-			<uuidresource>e1e8865a-b2e7-11e5-88dc-000c2943a707</uuidresource>
-			<datelastmodified>Mon, 04 Jan 2016 13:34:30 GMT</datelastmodified>
-			<userlastmodified>Admin</userlastmodified>
-			<datecreated>Mon, 04 Jan 2016 13:34:30 GMT</datecreated>
-			<usercreated>Admin</usercreated>
-			<flags>0</flags>
-			<properties/>
-			<relations/>
-			<accesscontrol/>
-		</file>
-		<file>
-			<destination>system/workplace/resources/editors/codemirror/dist/mode/factor</destination>
-			<type>folder</type>
-			<uuidstructure>db025261-b2e7-11e5-88dc-000c2943a707</uuidstructure>
-			<datelastmodified>Mon, 04 Jan 2016 13:34:18 GMT</datelastmodified>
-			<userlastmodified>Admin</userlastmodified>
-			<datecreated>Mon, 04 Jan 2016 13:34:18 GMT</datecreated>
-			<usercreated>Admin</usercreated>
-			<flags>0</flags>
-			<properties/>
-			<relations/>
-			<accesscontrol/>
-		</file>
-		<file>
-			<source>system/workplace/resources/editors/codemirror/dist/mode/factor/factor.js</source>
-			<destination>system/workplace/resources/editors/codemirror/dist/mode/factor/factor.js</destination>
-			<type>plain</type>
-			<uuidstructure>db260705-b2e7-11e5-88dc-000c2943a707</uuidstructure>
-			<uuidresource>db260706-b2e7-11e5-88dc-000c2943a707</uuidresource>
-			<datelastmodified>Mon, 04 Jan 2016 13:34:18 GMT</datelastmodified>
-			<userlastmodified>Admin</userlastmodified>
-			<datecreated>Mon, 04 Jan 2016 13:34:18 GMT</datecreated>
-			<usercreated>Admin</usercreated>
-			<flags>0</flags>
-			<properties/>
-			<relations/>
-			<accesscontrol/>
-		</file>
-		<file>
-			<source>system/workplace/resources/editors/codemirror/dist/mode/factor/index.html</source>
-			<destination>system/workplace/resources/editors/codemirror/dist/mode/factor/index.html</destination>
-			<type>plain</type>
-			<uuidstructure>db10aa43-b2e7-11e5-88dc-000c2943a707</uuidstructure>
-			<uuidresource>db10aa44-b2e7-11e5-88dc-000c2943a707</uuidresource>
-			<datelastmodified>Mon, 04 Jan 2016 13:34:18 GMT</datelastmodified>
-			<userlastmodified>Admin</userlastmodified>
-			<datecreated>Mon, 04 Jan 2016 13:34:18 GMT</datecreated>
-			<usercreated>Admin</usercreated>
-			<flags>0</flags>
-			<properties/>
-			<relations/>
-			<accesscontrol/>
-		</file>
-		<file>
-			<destination>system/workplace/resources/editors/codemirror/dist/mode/forth</destination>
-			<type>folder</type>
-			<uuidstructure>c582ef7d-b2e7-11e5-88dc-000c2943a707</uuidstructure>
-			<datelastmodified>Mon, 04 Jan 2016 13:33:42 GMT</datelastmodified>
-			<userlastmodified>Admin</userlastmodified>
-			<datecreated>Mon, 04 Jan 2016 13:33:42 GMT</datecreated>
-			<usercreated>Admin</usercreated>
-			<flags>0</flags>
-			<properties/>
-			<relations/>
-			<accesscontrol/>
-		</file>
-		<file>
-			<source>system/workplace/resources/editors/codemirror/dist/mode/forth/forth.js</source>
-			<destination>system/workplace/resources/editors/codemirror/dist/mode/forth/forth.js</destination>
-			<type>plain</type>
-			<uuidstructure>c591475f-b2e7-11e5-88dc-000c2943a707</uuidstructure>
-			<uuidresource>c5914760-b2e7-11e5-88dc-000c2943a707</uuidresource>
-			<datelastmodified>Mon, 04 Jan 2016 13:33:42 GMT</datelastmodified>
-			<userlastmodified>Admin</userlastmodified>
-			<datecreated>Mon, 04 Jan 2016 13:33:42 GMT</datecreated>
-			<usercreated>Admin</usercreated>
-			<flags>0</flags>
-			<properties/>
-			<relations/>
-			<accesscontrol/>
-		</file>
-		<file>
-			<source>system/workplace/resources/editors/codemirror/dist/mode/forth/index.html</source>
-			<destination>system/workplace/resources/editors/codemirror/dist/mode/forth/index.html</destination>
-			<type>plain</type>
-			<uuidstructure>c5a91521-b2e7-11e5-88dc-000c2943a707</uuidstructure>
-			<uuidresource>c5a91522-b2e7-11e5-88dc-000c2943a707</uuidresource>
-			<datelastmodified>Mon, 04 Jan 2016 13:33:42 GMT</datelastmodified>
-			<userlastmodified>Admin</userlastmodified>
-			<datecreated>Mon, 04 Jan 2016 13:33:42 GMT</datecreated>
-			<usercreated>Admin</usercreated>
-			<flags>0</flags>
-			<properties/>
-			<relations/>
-			<accesscontrol/>
-		</file>
-		<file>
-			<destination>system/workplace/resources/editors/codemirror/dist/mode/fortran</destination>
-			<type>folder</type>
-			<uuidstructure>c5cf13b3-b2e7-11e5-88dc-000c2943a707</uuidstructure>
-			<datelastmodified>Mon, 04 Jan 2016 13:33:43 GMT</datelastmodified>
-			<userlastmodified>Admin</userlastmodified>
-			<datecreated>Mon, 04 Jan 2016 13:33:43 GMT</datecreated>
-			<usercreated>Admin</usercreated>
-			<flags>0</flags>
-			<properties/>
-			<relations/>
-			<accesscontrol/>
-		</file>
-		<file>
-			<source>system/workplace/resources/editors/codemirror/dist/mode/fortran/fortran.js</source>
-			<destination>system/workplace/resources/editors/codemirror/dist/mode/fortran/fortran.js</destination>
-			<type>plain</type>
-			<uuidstructure>c5dd6b95-b2e7-11e5-88dc-000c2943a707</uuidstructure>
-			<uuidresource>c5dd6b96-b2e7-11e5-88dc-000c2943a707</uuidresource>
-			<datelastmodified>Mon, 04 Jan 2016 13:33:43 GMT</datelastmodified>
-			<userlastmodified>Admin</userlastmodified>
-			<datecreated>Mon, 04 Jan 2016 13:33:43 GMT</datecreated>
-			<usercreated>Admin</usercreated>
-			<flags>0</flags>
-			<properties/>
-			<relations/>
-			<accesscontrol/>
-		</file>
-		<file>
-			<source>system/workplace/resources/editors/codemirror/dist/mode/fortran/index.html</source>
-			<destination>system/workplace/resources/editors/codemirror/dist/mode/fortran/index.html</destination>
-			<type>plain</type>
-			<uuidstructure>c5f2c857-b2e7-11e5-88dc-000c2943a707</uuidstructure>
-			<uuidresource>c5f2c858-b2e7-11e5-88dc-000c2943a707</uuidresource>
-			<datelastmodified>Mon, 04 Jan 2016 13:33:43 GMT</datelastmodified>
-			<userlastmodified>Admin</userlastmodified>
-			<datecreated>Mon, 04 Jan 2016 13:33:43 GMT</datecreated>
-			<usercreated>Admin</usercreated>
-			<flags>0</flags>
-			<properties/>
-			<relations/>
-			<accesscontrol/>
-		</file>
-		<file>
-			<destination>system/workplace/resources/editors/codemirror/dist/mode/gas</destination>
-			<type>folder</type>
-			<uuidstructure>e17b1f7f-b2e7-11e5-88dc-000c2943a707</uuidstructure>
-			<datelastmodified>Mon, 04 Jan 2016 13:34:29 GMT</datelastmodified>
-			<userlastmodified>Admin</userlastmodified>
-			<datecreated>Mon, 04 Jan 2016 13:34:29 GMT</datecreated>
-			<usercreated>Admin</usercreated>
-			<flags>0</flags>
-			<properties/>
-			<relations/>
-			<accesscontrol/>
-		</file>
-		<file>
-			<source>system/workplace/resources/editors/codemirror/dist/mode/gas/gas.js</source>
-			<destination>system/workplace/resources/editors/codemirror/dist/mode/gas/gas.js</destination>
-			<type>plain</type>
-			<uuidstructure>e19ed323-b2e7-11e5-88dc-000c2943a707</uuidstructure>
-			<uuidresource>e19ed324-b2e7-11e5-88dc-000c2943a707</uuidresource>
-			<datelastmodified>Mon, 04 Jan 2016 13:34:29 GMT</datelastmodified>
-			<userlastmodified>Admin</userlastmodified>
-			<datecreated>Mon, 04 Jan 2016 13:34:29 GMT</datecreated>
-			<usercreated>Admin</usercreated>
-			<flags>0</flags>
-			<properties/>
-			<relations/>
-			<accesscontrol/>
-		</file>
-		<file>
-			<source>system/workplace/resources/editors/codemirror/dist/mode/gas/index.html</source>
-			<destination>system/workplace/resources/editors/codemirror/dist/mode/gas/index.html</destination>
-			<type>plain</type>
-			<uuidstructure>e1894f51-b2e7-11e5-88dc-000c2943a707</uuidstructure>
-			<uuidresource>e1894f52-b2e7-11e5-88dc-000c2943a707</uuidresource>
-			<datelastmodified>Mon, 04 Jan 2016 13:34:29 GMT</datelastmodified>
-			<userlastmodified>Admin</userlastmodified>
-			<datecreated>Mon, 04 Jan 2016 13:34:29 GMT</datecreated>
-			<usercreated>Admin</usercreated>
-			<flags>0</flags>
-			<properties/>
-			<relations/>
-			<accesscontrol/>
-		</file>
-		<file>
-			<destination>system/workplace/resources/editors/codemirror/dist/mode/gfm</destination>
-			<type>folder</type>
-			<uuidstructure>d0d3d0ef-b2e7-11e5-88dc-000c2943a707</uuidstructure>
-			<datelastmodified>Mon, 04 Jan 2016 13:34:01 GMT</datelastmodified>
-			<userlastmodified>Admin</userlastmodified>
-			<datecreated>Mon, 04 Jan 2016 13:34:01 GMT</datecreated>
-			<usercreated>Admin</usercreated>
-			<flags>0</flags>
-			<properties/>
-			<relations/>
-			<accesscontrol/>
-		</file>
-		<file>
-			<source>system/workplace/resources/editors/codemirror/dist/mode/gfm/gfm.js</source>
-			<destination>system/workplace/resources/editors/codemirror/dist/mode/gfm/gfm.js</destination>
-			<type>plain</type>
-			<uuidstructure>d0f9f693-b2e7-11e5-88dc-000c2943a707</uuidstructure>
-			<uuidresource>d0f9f694-b2e7-11e5-88dc-000c2943a707</uuidresource>
-			<datelastmodified>Mon, 04 Jan 2016 13:34:01 GMT</datelastmodified>
-			<userlastmodified>Admin</userlastmodified>
-			<datecreated>Mon, 04 Jan 2016 13:34:01 GMT</datecreated>
-			<usercreated>Admin</usercreated>
-			<flags>0</flags>
-			<properties/>
-			<relations/>
-			<accesscontrol/>
-		</file>
-		<file>
-			<source>system/workplace/resources/editors/codemirror/dist/mode/gfm/index.html</source>
-			<destination>system/workplace/resources/editors/codemirror/dist/mode/gfm/index.html</destination>
-			<type>plain</type>
-			<uuidstructure>d10f5355-b2e7-11e5-88dc-000c2943a707</uuidstructure>
-			<uuidresource>d10f5356-b2e7-11e5-88dc-000c2943a707</uuidresource>
-			<datelastmodified>Mon, 04 Jan 2016 13:34:01 GMT</datelastmodified>
-			<userlastmodified>Admin</userlastmodified>
-			<datecreated>Mon, 04 Jan 2016 13:34:01 GMT</datecreated>
-			<usercreated>Admin</usercreated>
-			<flags>0</flags>
-			<properties/>
-			<relations/>
-			<accesscontrol/>
-		</file>
-		<file>
-			<source>system/workplace/resources/editors/codemirror/dist/mode/gfm/test.js</source>
-			<destination>system/workplace/resources/editors/codemirror/dist/mode/gfm/test.js</destination>
-			<type>plain</type>
-			<uuidstructure>d0e228d1-b2e7-11e5-88dc-000c2943a707</uuidstructure>
-			<uuidresource>d0e228d2-b2e7-11e5-88dc-000c2943a707</uuidresource>
-			<datelastmodified>Mon, 04 Jan 2016 13:34:01 GMT</datelastmodified>
-			<userlastmodified>Admin</userlastmodified>
-			<datecreated>Mon, 04 Jan 2016 13:34:01 GMT</datecreated>
-			<usercreated>Admin</usercreated>
-			<flags>0</flags>
-			<properties/>
-			<relations/>
-			<accesscontrol/>
-		</file>
-		<file>
-			<destination>system/workplace/resources/editors/codemirror/dist/mode/gherkin</destination>
-			<type>folder</type>
-			<uuidstructure>cb7d8ae3-b2e7-11e5-88dc-000c2943a707</uuidstructure>
-			<datelastmodified>Mon, 04 Jan 2016 13:33:52 GMT</datelastmodified>
-			<userlastmodified>Admin</userlastmodified>
-			<datecreated>Mon, 04 Jan 2016 13:33:52 GMT</datecreated>
-			<usercreated>Admin</usercreated>
-			<flags>0</flags>
-			<properties/>
-			<relations/>
-			<accesscontrol/>
-		</file>
-		<file>
-			<source>system/workplace/resources/editors/codemirror/dist/mode/gherkin/gherkin.js</source>
-			<destination>system/workplace/resources/editors/codemirror/dist/mode/gherkin/gherkin.js</destination>
-			<type>plain</type>
-			<uuidstructure>cb8e2cb5-b2e7-11e5-88dc-000c2943a707</uuidstructure>
-			<uuidresource>cb8e2cb6-b2e7-11e5-88dc-000c2943a707</uuidresource>
-			<datelastmodified>Mon, 04 Jan 2016 13:33:52 GMT</datelastmodified>
-			<userlastmodified>Admin</userlastmodified>
-			<datecreated>Mon, 04 Jan 2016 13:33:52 GMT</datecreated>
-			<usercreated>Admin</usercreated>
-			<flags>0</flags>
-			<properties/>
-			<relations/>
-			<accesscontrol/>
-		</file>
-		<file>
-			<source>system/workplace/resources/editors/codemirror/dist/mode/gherkin/index.html</source>
-			<destination>system/workplace/resources/editors/codemirror/dist/mode/gherkin/index.html</destination>
-			<type>plain</type>
-			<uuidstructure>cba5fa77-b2e7-11e5-88dc-000c2943a707</uuidstructure>
-			<uuidresource>cba5fa78-b2e7-11e5-88dc-000c2943a707</uuidresource>
-			<datelastmodified>Mon, 04 Jan 2016 13:33:52 GMT</datelastmodified>
-			<userlastmodified>Admin</userlastmodified>
-			<datecreated>Mon, 04 Jan 2016 13:33:52 GMT</datecreated>
-			<usercreated>Admin</usercreated>
-			<flags>0</flags>
-			<properties/>
-			<relations/>
-			<accesscontrol/>
-		</file>
-		<file>
-			<destination>system/workplace/resources/editors/codemirror/dist/mode/go</destination>
-			<type>folder</type>
-			<uuidstructure>dc41622b-b2e7-11e5-88dc-000c2943a707</uuidstructure>
-			<datelastmodified>Mon, 04 Jan 2016 13:34:20 GMT</datelastmodified>
-			<userlastmodified>Admin</userlastmodified>
-			<datecreated>Mon, 04 Jan 2016 13:34:20 GMT</datecreated>
-			<usercreated>Admin</usercreated>
-			<flags>0</flags>
-			<properties/>
-			<relations/>
-			<accesscontrol/>
-		</file>
-		<file>
-			<source>system/workplace/resources/editors/codemirror/dist/mode/go/go.js</source>
-			<destination>system/workplace/resources/editors/codemirror/dist/mode/go/go.js</destination>
-			<type>plain</type>
-			<uuidstructure>dc69d1bf-b2e7-11e5-88dc-000c2943a707</uuidstructure>
-			<uuidresource>dc69d1c0-b2e7-11e5-88dc-000c2943a707</uuidresource>
-			<datelastmodified>Mon, 04 Jan 2016 13:34:21 GMT</datelastmodified>
-			<userlastmodified>Admin</userlastmodified>
-			<datecreated>Mon, 04 Jan 2016 13:34:20 GMT</datecreated>
-			<usercreated>Admin</usercreated>
-			<flags>0</flags>
-			<properties/>
-			<relations/>
-			<accesscontrol/>
-		</file>
-		<file>
-			<source>system/workplace/resources/editors/codemirror/dist/mode/go/index.html</source>
-			<destination>system/workplace/resources/editors/codemirror/dist/mode/go/index.html</destination>
-			<type>plain</type>
-			<uuidstructure>dc5203fd-b2e7-11e5-88dc-000c2943a707</uuidstructure>
-			<uuidresource>dc5203fe-b2e7-11e5-88dc-000c2943a707</uuidresource>
-			<datelastmodified>Mon, 04 Jan 2016 13:34:20 GMT</datelastmodified>
-			<userlastmodified>Admin</userlastmodified>
-			<datecreated>Mon, 04 Jan 2016 13:34:20 GMT</datecreated>
-			<usercreated>Admin</usercreated>
-			<flags>0</flags>
-			<properties/>
-			<relations/>
-			<accesscontrol/>
-		</file>
-		<file>
-			<destination>system/workplace/resources/editors/codemirror/dist/mode/groovy</destination>
-			<type>folder</type>
-			<uuidstructure>c2906333-b2e7-11e5-88dc-000c2943a707</uuidstructure>
-			<datelastmodified>Mon, 04 Jan 2016 13:33:37 GMT</datelastmodified>
-			<userlastmodified>Admin</userlastmodified>
-			<datecreated>Mon, 04 Jan 2016 13:33:37 GMT</datecreated>
-			<usercreated>Admin</usercreated>
-			<flags>0</flags>
-			<properties/>
-			<relations/>
-			<accesscontrol/>
-		</file>
-		<file>
-			<source>system/workplace/resources/editors/codemirror/dist/mode/groovy/groovy.js</source>
-			<destination>system/workplace/resources/editors/codemirror/dist/mode/groovy/groovy.js</destination>
-			<type>plain</type>
-			<uuidstructure>c29e9405-b2e7-11e5-88dc-000c2943a707</uuidstructure>
-			<uuidresource>c29e9406-b2e7-11e5-88dc-000c2943a707</uuidresource>
-			<datelastmodified>Mon, 04 Jan 2016 13:33:37 GMT</datelastmodified>
-			<userlastmodified>Admin</userlastmodified>
-			<datecreated>Mon, 04 Jan 2016 13:33:37 GMT</datecreated>
-			<usercreated>Admin</usercreated>
-			<flags>0</flags>
-			<properties/>
-			<relations/>
-			<accesscontrol/>
-		</file>
-		<file>
-			<source>system/workplace/resources/editors/codemirror/dist/mode/groovy/index.html</source>
-			<destination>system/workplace/resources/editors/codemirror/dist/mode/groovy/index.html</destination>
-			<type>plain</type>
-			<uuidstructure>c2b661c7-b2e7-11e5-88dc-000c2943a707</uuidstructure>
-			<uuidresource>c2b661c8-b2e7-11e5-88dc-000c2943a707</uuidresource>
-			<datelastmodified>Mon, 04 Jan 2016 13:33:37 GMT</datelastmodified>
-			<userlastmodified>Admin</userlastmodified>
-			<datecreated>Mon, 04 Jan 2016 13:33:37 GMT</datecreated>
-			<usercreated>Admin</usercreated>
-			<flags>0</flags>
-			<properties/>
-			<relations/>
-			<accesscontrol/>
-		</file>
-		<file>
-			<destination>system/workplace/resources/editors/codemirror/dist/mode/haml</destination>
-			<type>folder</type>
-			<uuidstructure>cb1be2db-b2e7-11e5-88dc-000c2943a707</uuidstructure>
-			<datelastmodified>Mon, 04 Jan 2016 13:33:51 GMT</datelastmodified>
-			<userlastmodified>Admin</userlastmodified>
-			<datecreated>Mon, 04 Jan 2016 13:33:51 GMT</datecreated>
-			<usercreated>Admin</usercreated>
-			<flags>0</flags>
-			<properties/>
-			<relations/>
-			<accesscontrol/>
-		</file>
-		<file>
-			<source>system/workplace/resources/editors/codemirror/dist/mode/haml/haml.js</source>
-			<destination>system/workplace/resources/editors/codemirror/dist/mode/haml/haml.js</destination>
-			<type>plain</type>
-			<uuidstructure>cb576541-b2e7-11e5-88dc-000c2943a707</uuidstructure>
-			<uuidresource>cb576542-b2e7-11e5-88dc-000c2943a707</uuidresource>
-			<datelastmodified>Mon, 04 Jan 2016 13:33:52 GMT</datelastmodified>
-			<userlastmodified>Admin</userlastmodified>
-			<datecreated>Mon, 04 Jan 2016 13:33:52 GMT</datecreated>
-			<usercreated>Admin</usercreated>
-			<flags>0</flags>
-			<properties/>
-			<relations/>
-			<accesscontrol/>
-		</file>
-		<file>
-			<source>system/workplace/resources/editors/codemirror/dist/mode/haml/index.html</source>
-			<destination>system/workplace/resources/editors/codemirror/dist/mode/haml/index.html</destination>
-			<type>plain</type>
-			<uuidstructure>cb42087f-b2e7-11e5-88dc-000c2943a707</uuidstructure>
-			<uuidresource>cb420880-b2e7-11e5-88dc-000c2943a707</uuidresource>
-			<datelastmodified>Mon, 04 Jan 2016 13:33:52 GMT</datelastmodified>
-			<userlastmodified>Admin</userlastmodified>
-			<datecreated>Mon, 04 Jan 2016 13:33:52 GMT</datecreated>
-			<usercreated>Admin</usercreated>
-			<flags>0</flags>
-			<properties/>
-			<relations/>
-			<accesscontrol/>
-		</file>
-		<file>
-			<source>system/workplace/resources/editors/codemirror/dist/mode/haml/test.js</source>
-			<destination>system/workplace/resources/editors/codemirror/dist/mode/haml/test.js</destination>
-			<type>plain</type>
-			<uuidstructure>cb2a3abd-b2e7-11e5-88dc-000c2943a707</uuidstructure>
-			<uuidresource>cb2a3abe-b2e7-11e5-88dc-000c2943a707</uuidresource>
-			<datelastmodified>Mon, 04 Jan 2016 13:33:52 GMT</datelastmodified>
-			<userlastmodified>Admin</userlastmodified>
-			<datecreated>Mon, 04 Jan 2016 13:33:52 GMT</datecreated>
-			<usercreated>Admin</usercreated>
-			<flags>0</flags>
-			<properties/>
-			<relations/>
-			<accesscontrol/>
-		</file>
-		<file>
-			<destination>system/workplace/resources/editors/codemirror/dist/mode/handlebars</destination>
-			<type>folder</type>
-			<uuidstructure>d5187ed5-b2e7-11e5-88dc-000c2943a707</uuidstructure>
-			<datelastmodified>Mon, 04 Jan 2016 13:34:08 GMT</datelastmodified>
-			<userlastmodified>Admin</userlastmodified>
-			<datecreated>Mon, 04 Jan 2016 13:34:08 GMT</datecreated>
-			<usercreated>Admin</usercreated>
-			<flags>0</flags>
-			<properties/>
-			<relations/>
-			<accesscontrol/>
-		</file>
-		<file>
-			<source>system/workplace/resources/editors/codemirror/dist/mode/handlebars/handlebars.js</source>
-			<destination>system/workplace/resources/editors/codemirror/dist/mode/handlebars/handlebars.js</destination>
-			<type>plain</type>
-			<uuidstructure>d540ee69-b2e7-11e5-88dc-000c2943a707</uuidstructure>
-			<uuidresource>d540ee6a-b2e7-11e5-88dc-000c2943a707</uuidresource>
-			<datelastmodified>Mon, 04 Jan 2016 13:34:09 GMT</datelastmodified>
-			<userlastmodified>Admin</userlastmodified>
-			<datecreated>Mon, 04 Jan 2016 13:34:08 GMT</datecreated>
-			<usercreated>Admin</usercreated>
-			<flags>0</flags>
-			<properties/>
-			<relations/>
-			<accesscontrol/>
-		</file>
-		<file>
-			<source>system/workplace/resources/editors/codemirror/dist/mode/handlebars/index.html</source>
-			<destination>system/workplace/resources/editors/codemirror/dist/mode/handlebars/index.html</destination>
-			<type>plain</type>
-			<uuidstructure>d52920a7-b2e7-11e5-88dc-000c2943a707</uuidstructure>
-			<uuidresource>d52920a8-b2e7-11e5-88dc-000c2943a707</uuidresource>
-			<datelastmodified>Mon, 04 Jan 2016 13:34:08 GMT</datelastmodified>
-			<userlastmodified>Admin</userlastmodified>
-			<datecreated>Mon, 04 Jan 2016 13:34:08 GMT</datecreated>
-			<usercreated>Admin</usercreated>
-			<flags>0</flags>
-			<properties/>
-			<relations/>
-			<accesscontrol/>
-		</file>
-		<file>
-			<destination>system/workplace/resources/editors/codemirror/dist/mode/haskell</destination>
-			<type>folder</type>
-			<uuidstructure>cfa7fb07-b2e7-11e5-88dc-000c2943a707</uuidstructure>
-			<datelastmodified>Mon, 04 Jan 2016 13:33:59 GMT</datelastmodified>
-			<userlastmodified>Admin</userlastmodified>
-			<datecreated>Mon, 04 Jan 2016 13:33:59 GMT</datecreated>
-			<usercreated>Admin</usercreated>
-			<flags>0</flags>
-			<properties/>
-			<relations/>
-			<accesscontrol/>
-		</file>
-		<file>
-			<source>system/workplace/resources/editors/codemirror/dist/mode/haskell/haskell.js</source>
-			<destination>system/workplace/resources/editors/codemirror/dist/mode/haskell/haskell.js</destination>
-			<type>plain</type>
-			<uuidstructure>cfb62bd9-b2e7-11e5-88dc-000c2943a707</uuidstructure>
-			<uuidresource>cfb62bda-b2e7-11e5-88dc-000c2943a707</uuidresource>
-			<datelastmodified>Mon, 04 Jan 2016 13:33:59 GMT</datelastmodified>
-			<userlastmodified>Admin</userlastmodified>
-			<datecreated>Mon, 04 Jan 2016 13:33:59 GMT</datecreated>
-			<usercreated>Admin</usercreated>
-			<flags>0</flags>
-			<properties/>
-			<relations/>
-			<accesscontrol/>
-		</file>
-		<file>
-			<source>system/workplace/resources/editors/codemirror/dist/mode/haskell/index.html</source>
-			<destination>system/workplace/resources/editors/codemirror/dist/mode/haskell/index.html</destination>
-			<type>plain</type>
-			<uuidstructure>cfcdf99b-b2e7-11e5-88dc-000c2943a707</uuidstructure>
-			<uuidresource>cfcdf99c-b2e7-11e5-88dc-000c2943a707</uuidresource>
-			<datelastmodified>Mon, 04 Jan 2016 13:33:59 GMT</datelastmodified>
-			<userlastmodified>Admin</userlastmodified>
-			<datecreated>Mon, 04 Jan 2016 13:33:59 GMT</datecreated>
-			<usercreated>Admin</usercreated>
-			<flags>0</flags>
-			<properties/>
-			<relations/>
-			<accesscontrol/>
-		</file>
-		<file>
-			<destination>system/workplace/resources/editors/codemirror/dist/mode/haxe</destination>
-			<type>folder</type>
-			<uuidstructure>d8ce3423-b2e7-11e5-88dc-000c2943a707</uuidstructure>
-			<datelastmodified>Mon, 04 Jan 2016 13:34:14 GMT</datelastmodified>
-			<userlastmodified>Admin</userlastmodified>
-			<datecreated>Mon, 04 Jan 2016 13:34:14 GMT</datecreated>
-			<usercreated>Admin</usercreated>
-			<flags>0</flags>
-			<properties/>
-			<relations/>
-			<accesscontrol/>
-		</file>
-		<file>
-			<source>system/workplace/resources/editors/codemirror/dist/mode/haxe/haxe.js</source>
-			<destination>system/workplace/resources/editors/codemirror/dist/mode/haxe/haxe.js</destination>
-			<type>plain</type>
-			<uuidstructure>d8f1e8c7-b2e7-11e5-88dc-000c2943a707</uuidstructure>
-			<uuidresource>d8f1e8c8-b2e7-11e5-88dc-000c2943a707</uuidresource>
-			<datelastmodified>Mon, 04 Jan 2016 13:34:15 GMT</datelastmodified>
-			<userlastmodified>Admin</userlastmodified>
-			<datecreated>Mon, 04 Jan 2016 13:34:15 GMT</datecreated>
-			<usercreated>Admin</usercreated>
-			<flags>0</flags>
-			<properties/>
-			<relations/>
-			<accesscontrol/>
-		</file>
-		<file>
-			<source>system/workplace/resources/editors/codemirror/dist/mode/haxe/index.html</source>
-			<destination>system/workplace/resources/editors/codemirror/dist/mode/haxe/index.html</destination>
-			<type>plain</type>
-			<uuidstructure>d8dc8c05-b2e7-11e5-88dc-000c2943a707</uuidstructure>
-			<uuidresource>d8dc8c06-b2e7-11e5-88dc-000c2943a707</uuidresource>
-			<datelastmodified>Mon, 04 Jan 2016 13:34:15 GMT</datelastmodified>
-			<userlastmodified>Admin</userlastmodified>
-			<datecreated>Mon, 04 Jan 2016 13:34:15 GMT</datecreated>
-			<usercreated>Admin</usercreated>
-			<flags>0</flags>
-			<properties/>
-			<relations/>
-			<accesscontrol/>
-		</file>
-		<file>
-			<destination>system/workplace/resources/editors/codemirror/dist/mode/htmlembedded</destination>
-			<type>folder</type>
-			<uuidstructure>ce77431f-b2e7-11e5-88dc-000c2943a707</uuidstructure>
-			<datelastmodified>Mon, 04 Jan 2016 13:33:57 GMT</datelastmodified>
-			<userlastmodified>Admin</userlastmodified>
-			<datecreated>Mon, 04 Jan 2016 13:33:57 GMT</datecreated>
-			<usercreated>Admin</usercreated>
-			<flags>0</flags>
-			<properties/>
-			<relations/>
-			<accesscontrol/>
-		</file>
-		<file>
-			<source>system/workplace/resources/editors/codemirror/dist/mode/htmlembedded/htmlembedded.js</source>
-			<destination>system/workplace/resources/editors/codemirror/dist/mode/htmlembedded/htmlembedded.js</destination>
-			<type>plain</type>
-			<uuidstructure>ce9d41b3-b2e7-11e5-88dc-000c2943a707</uuidstructure>
-			<uuidresource>ce9d41b4-b2e7-11e5-88dc-000c2943a707</uuidresource>
-			<datelastmodified>Mon, 04 Jan 2016 13:33:57 GMT</datelastmodified>
-			<userlastmodified>Admin</userlastmodified>
-			<datecreated>Mon, 04 Jan 2016 13:33:57 GMT</datecreated>
-			<usercreated>Admin</usercreated>
-			<flags>0</flags>
-			<properties/>
-			<relations/>
-			<accesscontrol/>
-		</file>
-		<file>
-			<source>system/workplace/resources/editors/codemirror/dist/mode/htmlembedded/index.html</source>
-			<destination>system/workplace/resources/editors/codemirror/dist/mode/htmlembedded/index.html</destination>
-			<type>plain</type>
-			<uuidstructure>ce8573f1-b2e7-11e5-88dc-000c2943a707</uuidstructure>
-			<uuidresource>ce8573f2-b2e7-11e5-88dc-000c2943a707</uuidresource>
-			<datelastmodified>Mon, 04 Jan 2016 13:33:57 GMT</datelastmodified>
-			<userlastmodified>Admin</userlastmodified>
-			<datecreated>Mon, 04 Jan 2016 13:33:57 GMT</datecreated>
-			<usercreated>Admin</usercreated>
-			<flags>0</flags>
-			<properties/>
-			<relations/>
-			<accesscontrol/>
-		</file>
-		<file>
-			<destination>system/workplace/resources/editors/codemirror/dist/mode/htmlmixed</destination>
-			<type>folder</type>
-			<uuidstructure>c2da1669-b2e7-11e5-88dc-000c2943a707</uuidstructure>
-			<datelastmodified>Mon, 04 Jan 2016 13:33:38 GMT</datelastmodified>
-			<userlastmodified>Admin</userlastmodified>
-			<datecreated>Mon, 04 Jan 2016 13:33:38 GMT</datecreated>
-			<usercreated>Admin</usercreated>
-			<flags>0</flags>
-			<properties/>
-			<relations/>
-			<accesscontrol/>
-		</file>
-		<file>
-			<source>system/workplace/resources/editors/codemirror/dist/mode/htmlmixed/htmlmixed.js</source>
-			<destination>system/workplace/resources/editors/codemirror/dist/mode/htmlmixed/htmlmixed.js</destination>
-			<type>plain</type>
-			<uuidstructure>c2e86e4b-b2e7-11e5-88dc-000c2943a707</uuidstructure>
-			<uuidresource>c2e86e4c-b2e7-11e5-88dc-000c2943a707</uuidresource>
-			<datelastmodified>Mon, 04 Jan 2016 13:33:38 GMT</datelastmodified>
-			<userlastmodified>Admin</userlastmodified>
-			<datecreated>Mon, 04 Jan 2016 13:33:38 GMT</datecreated>
-			<usercreated>Admin</usercreated>
-			<flags>0</flags>
-			<properties/>
-			<relations/>
-			<accesscontrol/>
-		</file>
-		<file>
-			<source>system/workplace/resources/editors/codemirror/dist/mode/htmlmixed/index.html</source>
-			<destination>system/workplace/resources/editors/codemirror/dist/mode/htmlmixed/index.html</destination>
-			<type>plain</type>
-			<uuidstructure>c2fdcb0d-b2e7-11e5-88dc-000c2943a707</uuidstructure>
-			<uuidresource>c2fdcb0e-b2e7-11e5-88dc-000c2943a707</uuidresource>
-			<datelastmodified>Mon, 04 Jan 2016 13:33:38 GMT</datelastmodified>
-			<userlastmodified>Admin</userlastmodified>
-			<datecreated>Mon, 04 Jan 2016 13:33:38 GMT</datecreated>
-			<usercreated>Admin</usercreated>
-			<flags>0</flags>
-			<properties/>
-			<relations/>
-			<accesscontrol/>
-		</file>
-		<file>
-			<destination>system/workplace/resources/editors/codemirror/dist/mode/http</destination>
-			<type>folder</type>
-			<uuidstructure>d566ecfb-b2e7-11e5-88dc-000c2943a707</uuidstructure>
-			<datelastmodified>Mon, 04 Jan 2016 13:34:09 GMT</datelastmodified>
-			<userlastmodified>Admin</userlastmodified>
-			<datecreated>Mon, 04 Jan 2016 13:34:09 GMT</datecreated>
-			<usercreated>Admin</usercreated>
-			<flags>0</flags>
-			<properties/>
-			<relations/>
-			<accesscontrol/>
-		</file>
-		<file>
-			<source>system/workplace/resources/editors/codemirror/dist/mode/http/http.js</source>
-			<destination>system/workplace/resources/editors/codemirror/dist/mode/http/http.js</destination>
-			<type>plain</type>
-			<uuidstructure>d58aa19f-b2e7-11e5-88dc-000c2943a707</uuidstructure>
-			<uuidresource>d58aa1a0-b2e7-11e5-88dc-000c2943a707</uuidresource>
-			<datelastmodified>Mon, 04 Jan 2016 13:34:09 GMT</datelastmodified>
-			<userlastmodified>Admin</userlastmodified>
-			<datecreated>Mon, 04 Jan 2016 13:34:09 GMT</datecreated>
-			<usercreated>Admin</usercreated>
-			<flags>0</flags>
-			<properties/>
-			<relations/>
-			<accesscontrol/>
-		</file>
-		<file>
-			<source>system/workplace/resources/editors/codemirror/dist/mode/http/index.html</source>
-			<destination>system/workplace/resources/editors/codemirror/dist/mode/http/index.html</destination>
-			<type>plain</type>
-			<uuidstructure>d57544dd-b2e7-11e5-88dc-000c2943a707</uuidstructure>
-			<uuidresource>d57544de-b2e7-11e5-88dc-000c2943a707</uuidresource>
-			<datelastmodified>Mon, 04 Jan 2016 13:34:09 GMT</datelastmodified>
-			<userlastmodified>Admin</userlastmodified>
-			<datecreated>Mon, 04 Jan 2016 13:34:09 GMT</datecreated>
-			<usercreated>Admin</usercreated>
-			<flags>0</flags>
-			<properties/>
-			<relations/>
-			<accesscontrol/>
-		</file>
-		<file>
-			<destination>system/workplace/resources/editors/codemirror/dist/mode/idl</destination>
-			<type>folder</type>
-			<uuidstructure>d03b8883-b2e7-11e5-88dc-000c2943a707</uuidstructure>
-			<datelastmodified>Mon, 04 Jan 2016 13:34:00 GMT</datelastmodified>
-			<userlastmodified>Admin</userlastmodified>
-			<datecreated>Mon, 04 Jan 2016 13:34:00 GMT</datecreated>
-			<usercreated>Admin</usercreated>
-			<flags>0</flags>
-			<properties/>
-			<relations/>
-			<accesscontrol/>
-		</file>
-		<file>
-			<source>system/workplace/resources/editors/codemirror/dist/mode/idl/idl.js</source>
-			<destination>system/workplace/resources/editors/codemirror/dist/mode/idl/idl.js</destination>
-			<type>plain</type>
-			<uuidstructure>d049b955-b2e7-11e5-88dc-000c2943a707</uuidstructure>
-			<uuidresource>d049b956-b2e7-11e5-88dc-000c2943a707</uuidresource>
-			<datelastmodified>Mon, 04 Jan 2016 13:34:00 GMT</datelastmodified>
-			<userlastmodified>Admin</userlastmodified>
-			<datecreated>Mon, 04 Jan 2016 13:34:00 GMT</datecreated>
-			<usercreated>Admin</usercreated>
-			<flags>0</flags>
-			<properties/>
-			<relations/>
-			<accesscontrol/>
-		</file>
-		<file>
-			<source>system/workplace/resources/editors/codemirror/dist/mode/idl/index.html</source>
-			<destination>system/workplace/resources/editors/codemirror/dist/mode/idl/index.html</destination>
-			<type>plain</type>
-			<uuidstructure>d0618717-b2e7-11e5-88dc-000c2943a707</uuidstructure>
-			<uuidresource>d0618718-b2e7-11e5-88dc-000c2943a707</uuidresource>
-			<datelastmodified>Mon, 04 Jan 2016 13:34:00 GMT</datelastmodified>
-			<userlastmodified>Admin</userlastmodified>
-			<datecreated>Mon, 04 Jan 2016 13:34:00 GMT</datecreated>
-			<usercreated>Admin</usercreated>
-			<flags>0</flags>
-			<properties/>
-			<relations/>
-			<accesscontrol/>
-		</file>
-		<file>
-			<destination>system/workplace/resources/editors/codemirror/dist/mode/jade</destination>
-			<type>folder</type>
-			<uuidstructure>d4317b23-b2e7-11e5-88dc-000c2943a707</uuidstructure>
-			<datelastmodified>Mon, 04 Jan 2016 13:34:07 GMT</datelastmodified>
-			<userlastmodified>Admin</userlastmodified>
-			<datecreated>Mon, 04 Jan 2016 13:34:07 GMT</datecreated>
-			<usercreated>Admin</usercreated>
-			<flags>0</flags>
-			<properties/>
-			<relations/>
-			<accesscontrol/>
-		</file>
-		<file>
-			<source>system/workplace/resources/editors/codemirror/dist/mode/jade/index.html</source>
-			<destination>system/workplace/resources/editors/codemirror/dist/mode/jade/index.html</destination>
-			<type>plain</type>
-			<uuidstructure>d43fd305-b2e7-11e5-88dc-000c2943a707</uuidstructure>
-			<uuidresource>d43fd306-b2e7-11e5-88dc-000c2943a707</uuidresource>
-			<datelastmodified>Mon, 04 Jan 2016 13:34:07 GMT</datelastmodified>
-			<userlastmodified>Admin</userlastmodified>
-			<datecreated>Mon, 04 Jan 2016 13:34:07 GMT</datecreated>
-			<usercreated>Admin</usercreated>
-			<flags>0</flags>
-			<properties/>
-			<relations/>
-			<accesscontrol/>
-		</file>
-		<file>
-			<source>system/workplace/resources/editors/codemirror/dist/mode/jade/jade.js</source>
-			<destination>system/workplace/resources/editors/codemirror/dist/mode/jade/jade.js</destination>
-			<type>plain</type>
-			<uuidstructure>d4552fc7-b2e7-11e5-88dc-000c2943a707</uuidstructure>
-			<uuidresource>d4552fc8-b2e7-11e5-88dc-000c2943a707</uuidresource>
-			<datelastmodified>Mon, 04 Jan 2016 13:34:07 GMT</datelastmodified>
-			<userlastmodified>Admin</userlastmodified>
-			<datecreated>Mon, 04 Jan 2016 13:34:07 GMT</datecreated>
-			<usercreated>Admin</usercreated>
-			<flags>0</flags>
-			<properties/>
-			<relations/>
-			<accesscontrol/>
-		</file>
-		<file>
-			<destination>system/workplace/resources/editors/codemirror/dist/mode/javascript</destination>
-			<type>folder</type>
-			<uuidstructure>c883d2a9-b2e7-11e5-88dc-000c2943a707</uuidstructure>
-			<datelastmodified>Mon, 04 Jan 2016 13:33:47 GMT</datelastmodified>
-			<userlastmodified>Admin</userlastmodified>
-			<datecreated>Mon, 04 Jan 2016 13:33:47 GMT</datecreated>
-			<usercreated>Admin</usercreated>
-			<flags>0</flags>
-			<properties/>
-			<relations/>
-			<accesscontrol/>
-		</file>
-		<file>
-			<source>system/workplace/resources/editors/codemirror/dist/mode/javascript/index.html</source>
-			<destination>system/workplace/resources/editors/codemirror/dist/mode/javascript/index.html</destination>
-			<type>plain</type>
-			<uuidstructure>c8f61c83-b2e7-11e5-88dc-000c2943a707</uuidstructure>
-			<uuidresource>c8f61c84-b2e7-11e5-88dc-000c2943a707</uuidresource>
-			<datelastmodified>Mon, 04 Jan 2016 13:33:48 GMT</datelastmodified>
-			<userlastmodified>Admin</userlastmodified>
-			<datecreated>Mon, 04 Jan 2016 13:33:48 GMT</datecreated>
-			<usercreated>Admin</usercreated>
-			<flags>0</flags>
-			<properties/>
-			<relations/>
-			<accesscontrol/>
-		</file>
-		<file>
-			<source>system/workplace/resources/editors/codemirror/dist/mode/javascript/javascript.js</source>
-			<destination>system/workplace/resources/editors/codemirror/dist/mode/javascript/javascript.js</destination>
-			<type>plain</type>
-			<uuidstructure>c8de4ec1-b2e7-11e5-88dc-000c2943a707</uuidstructure>
-			<uuidresource>c8de4ec2-b2e7-11e5-88dc-000c2943a707</uuidresource>
-			<datelastmodified>Mon, 04 Jan 2016 13:33:48 GMT</datelastmodified>
-			<userlastmodified>Admin</userlastmodified>
-			<datecreated>Mon, 04 Jan 2016 13:33:48 GMT</datecreated>
-			<usercreated>Admin</usercreated>
-			<flags>0</flags>
-			<properties/>
-			<relations/>
-			<accesscontrol/>
-		</file>
-		<file>
-			<source>system/workplace/resources/editors/codemirror/dist/mode/javascript/json-ld.html</source>
-			<destination>system/workplace/resources/editors/codemirror/dist/mode/javascript/json-ld.html</destination>
-			<type>plain</type>
-			<uuidstructure>c8c40fff-b2e7-11e5-88dc-000c2943a707</uuidstructure>
-			<uuidresource>c8c41000-b2e7-11e5-88dc-000c2943a707</uuidresource>
-			<datelastmodified>Mon, 04 Jan 2016 13:33:48 GMT</datelastmodified>
-			<userlastmodified>Admin</userlastmodified>
-			<datecreated>Mon, 04 Jan 2016 13:33:48 GMT</datecreated>
-			<usercreated>Admin</usercreated>
-			<flags>0</flags>
-			<properties/>
-			<relations/>
-			<accesscontrol/>
-		</file>
-		<file>
-			<source>system/workplace/resources/editors/codemirror/dist/mode/javascript/test.js</source>
-			<destination>system/workplace/resources/editors/codemirror/dist/mode/javascript/test.js</destination>
-			<type>plain</type>
-			<uuidstructure>c8ac423d-b2e7-11e5-88dc-000c2943a707</uuidstructure>
-			<uuidresource>c8ac423e-b2e7-11e5-88dc-000c2943a707</uuidresource>
-			<datelastmodified>Mon, 04 Jan 2016 13:33:47 GMT</datelastmodified>
-			<userlastmodified>Admin</userlastmodified>
-			<datecreated>Mon, 04 Jan 2016 13:33:47 GMT</datecreated>
-			<usercreated>Admin</usercreated>
-			<flags>0</flags>
-			<properties/>
-			<relations/>
-			<accesscontrol/>
-		</file>
-		<file>
-			<source>system/workplace/resources/editors/codemirror/dist/mode/javascript/typescript.html</source>
-			<destination>system/workplace/resources/editors/codemirror/dist/mode/javascript/typescript.html</destination>
-			<type>plain</type>
-			<uuidstructure>c894747b-b2e7-11e5-88dc-000c2943a707</uuidstructure>
-			<uuidresource>c894747c-b2e7-11e5-88dc-000c2943a707</uuidresource>
-			<datelastmodified>Mon, 04 Jan 2016 13:33:47 GMT</datelastmodified>
-			<userlastmodified>Admin</userlastmodified>
-			<datecreated>Mon, 04 Jan 2016 13:33:47 GMT</datecreated>
-			<usercreated>Admin</usercreated>
-			<flags>0</flags>
-			<properties/>
-			<relations/>
-			<accesscontrol/>
-		</file>
-		<file>
-			<destination>system/workplace/resources/editors/codemirror/dist/mode/jinja2</destination>
-			<type>folder</type>
-			<uuidstructure>dde43cd9-b2e7-11e5-88dc-000c2943a707</uuidstructure>
-			<datelastmodified>Mon, 04 Jan 2016 13:34:23 GMT</datelastmodified>
-			<userlastmodified>Admin</userlastmodified>
-			<datecreated>Mon, 04 Jan 2016 13:34:23 GMT</datecreated>
-			<usercreated>Admin</usercreated>
-			<flags>0</flags>
-			<properties/>
-			<relations/>
-			<accesscontrol/>
-		</file>
-		<file>
-			<source>system/workplace/resources/editors/codemirror/dist/mode/jinja2/index.html</source>
-			<destination>system/workplace/resources/editors/codemirror/dist/mode/jinja2/index.html</destination>
-			<type>plain</type>
-			<uuidstructure>de0cac6d-b2e7-11e5-88dc-000c2943a707</uuidstructure>
-			<uuidresource>de0cac6e-b2e7-11e5-88dc-000c2943a707</uuidresource>
-			<datelastmodified>Mon, 04 Jan 2016 13:34:23 GMT</datelastmodified>
-			<userlastmodified>Admin</userlastmodified>
-			<datecreated>Mon, 04 Jan 2016 13:34:23 GMT</datecreated>
-			<usercreated>Admin</usercreated>
-			<flags>0</flags>
-			<properties/>
-			<relations/>
-			<accesscontrol/>
-		</file>
-		<file>
-			<source>system/workplace/resources/editors/codemirror/dist/mode/jinja2/jinja2.js</source>
-			<destination>system/workplace/resources/editors/codemirror/dist/mode/jinja2/jinja2.js</destination>
-			<type>plain</type>
-			<uuidstructure>ddf294bb-b2e7-11e5-88dc-000c2943a707</uuidstructure>
-			<uuidresource>ddf294bc-b2e7-11e5-88dc-000c2943a707</uuidresource>
-			<datelastmodified>Mon, 04 Jan 2016 13:34:23 GMT</datelastmodified>
-			<userlastmodified>Admin</userlastmodified>
-			<datecreated>Mon, 04 Jan 2016 13:34:23 GMT</datecreated>
-			<usercreated>Admin</usercreated>
-			<flags>0</flags>
-			<properties/>
-			<relations/>
-			<accesscontrol/>
-		</file>
-		<file>
-			<destination>system/workplace/resources/editors/codemirror/dist/mode/julia</destination>
-			<type>folder</type>
-			<uuidstructure>dd935db3-b2e7-11e5-88dc-000c2943a707</uuidstructure>
-			<datelastmodified>Mon, 04 Jan 2016 13:34:22 GMT</datelastmodified>
-			<userlastmodified>Admin</userlastmodified>
-			<datecreated>Mon, 04 Jan 2016 13:34:22 GMT</datecreated>
-			<usercreated>Admin</usercreated>
-			<flags>0</flags>
-			<properties/>
-			<relations/>
-			<accesscontrol/>
-		</file>
-		<file>
-			<source>system/workplace/resources/editors/codemirror/dist/mode/julia/index.html</source>
-			<destination>system/workplace/resources/editors/codemirror/dist/mode/julia/index.html</destination>
-			<type>plain</type>
-			<uuidstructure>dda3ff85-b2e7-11e5-88dc-000c2943a707</uuidstructure>
-			<uuidresource>dda3ff86-b2e7-11e5-88dc-000c2943a707</uuidresource>
-			<datelastmodified>Mon, 04 Jan 2016 13:34:23 GMT</datelastmodified>
-			<userlastmodified>Admin</userlastmodified>
-			<datecreated>Mon, 04 Jan 2016 13:34:23 GMT</datecreated>
-			<usercreated>Admin</usercreated>
-			<flags>0</flags>
-			<properties/>
-			<relations/>
-			<accesscontrol/>
-		</file>
-		<file>
-			<source>system/workplace/resources/editors/codemirror/dist/mode/julia/julia.js</source>
-			<destination>system/workplace/resources/editors/codemirror/dist/mode/julia/julia.js</destination>
-			<type>plain</type>
-			<uuidstructure>ddbbcd47-b2e7-11e5-88dc-000c2943a707</uuidstructure>
-			<uuidresource>ddbbcd48-b2e7-11e5-88dc-000c2943a707</uuidresource>
-			<datelastmodified>Mon, 04 Jan 2016 13:34:23 GMT</datelastmodified>
-			<userlastmodified>Admin</userlastmodified>
-			<datecreated>Mon, 04 Jan 2016 13:34:23 GMT</datecreated>
-			<usercreated>Admin</usercreated>
-			<flags>0</flags>
-			<properties/>
-			<relations/>
-			<accesscontrol/>
-		</file>
-		<file>
-			<destination>system/workplace/resources/editors/codemirror/dist/mode/livescript</destination>
-			<type>folder</type>
-			<uuidstructure>c91e8c15-b2e7-11e5-88dc-000c2943a707</uuidstructure>
-			<datelastmodified>Mon, 04 Jan 2016 13:33:48 GMT</datelastmodified>
-			<userlastmodified>Admin</userlastmodified>
-			<datecreated>Mon, 04 Jan 2016 13:33:48 GMT</datecreated>
-			<usercreated>Admin</usercreated>
-			<flags>0</flags>
-			<properties/>
-			<relations/>
-			<accesscontrol/>
-		</file>
-		<file>
-			<source>system/workplace/resources/editors/codemirror/dist/mode/livescript/index.html</source>
-			<destination>system/workplace/resources/editors/codemirror/dist/mode/livescript/index.html</destination>
-			<type>plain</type>
-			<uuidstructure>c9448aa9-b2e7-11e5-88dc-000c2943a707</uuidstructure>
-			<uuidresource>c9448aaa-b2e7-11e5-88dc-000c2943a707</uuidresource>
-			<datelastmodified>Mon, 04 Jan 2016 13:33:48 GMT</datelastmodified>
-			<userlastmodified>Admin</userlastmodified>
-			<datecreated>Mon, 04 Jan 2016 13:33:48 GMT</datecreated>
-			<usercreated>Admin</usercreated>
-			<flags>0</flags>
-			<properties/>
-			<relations/>
-			<accesscontrol/>
-		</file>
-		<file>
-			<source>system/workplace/resources/editors/codemirror/dist/mode/livescript/livescript.js</source>
-			<destination>system/workplace/resources/editors/codemirror/dist/mode/livescript/livescript.js</destination>
-			<type>plain</type>
-			<uuidstructure>c92cbce7-b2e7-11e5-88dc-000c2943a707</uuidstructure>
-			<uuidresource>c92cbce8-b2e7-11e5-88dc-000c2943a707</uuidresource>
-			<datelastmodified>Mon, 04 Jan 2016 13:33:48 GMT</datelastmodified>
-			<userlastmodified>Admin</userlastmodified>
-			<datecreated>Mon, 04 Jan 2016 13:33:48 GMT</datecreated>
-			<usercreated>Admin</usercreated>
-			<flags>0</flags>
-			<properties/>
-			<relations/>
-			<accesscontrol/>
-		</file>
-		<file>
-			<destination>system/workplace/resources/editors/codemirror/dist/mode/lua</destination>
-			<type>folder</type>
-			<uuidstructure>d219e599-b2e7-11e5-88dc-000c2943a707</uuidstructure>
-			<datelastmodified>Mon, 04 Jan 2016 13:34:03 GMT</datelastmodified>
-			<userlastmodified>Admin</userlastmodified>
-			<datecreated>Mon, 04 Jan 2016 13:34:03 GMT</datecreated>
-			<usercreated>Admin</usercreated>
-			<flags>0</flags>
-			<properties/>
-			<relations/>
-			<accesscontrol/>
-		</file>
-		<file>
-			<source>system/workplace/resources/editors/codemirror/dist/mode/lua/index.html</source>
-			<destination>system/workplace/resources/editors/codemirror/dist/mode/lua/index.html</destination>
-			<type>plain</type>
-			<uuidstructure>d23d9a3d-b2e7-11e5-88dc-000c2943a707</uuidstructure>
-			<uuidresource>d23d9a3e-b2e7-11e5-88dc-000c2943a707</uuidresource>
-			<datelastmodified>Mon, 04 Jan 2016 13:34:03 GMT</datelastmodified>
-			<userlastmodified>Admin</userlastmodified>
-			<datecreated>Mon, 04 Jan 2016 13:34:03 GMT</datecreated>
-			<usercreated>Admin</usercreated>
-			<flags>0</flags>
-			<properties/>
-			<relations/>
-			<accesscontrol/>
-		</file>
-		<file>
-			<source>system/workplace/resources/editors/codemirror/dist/mode/lua/lua.js</source>
-			<destination>system/workplace/resources/editors/codemirror/dist/mode/lua/lua.js</destination>
-			<type>plain</type>
-			<uuidstructure>d2283d7b-b2e7-11e5-88dc-000c2943a707</uuidstructure>
-			<uuidresource>d2283d7c-b2e7-11e5-88dc-000c2943a707</uuidresource>
-			<datelastmodified>Mon, 04 Jan 2016 13:34:03 GMT</datelastmodified>
-			<userlastmodified>Admin</userlastmodified>
-			<datecreated>Mon, 04 Jan 2016 13:34:03 GMT</datecreated>
-			<usercreated>Admin</usercreated>
-			<flags>0</flags>
-			<properties/>
-			<relations/>
-			<accesscontrol/>
-		</file>
-		<file>
-			<destination>system/workplace/resources/editors/codemirror/dist/mode/markdown</destination>
-			<type>folder</type>
-			<uuidstructure>c1e507f5-b2e7-11e5-88dc-000c2943a707</uuidstructure>
-			<datelastmodified>Mon, 04 Jan 2016 13:33:36 GMT</datelastmodified>
-			<userlastmodified>Admin</userlastmodified>
-			<datecreated>Mon, 04 Jan 2016 13:33:36 GMT</datecreated>
-			<usercreated>Admin</usercreated>
-			<flags>0</flags>
-			<properties/>
-			<relations/>
-			<accesscontrol/>
-		</file>
-		<file>
-			<source>system/workplace/resources/editors/codemirror/dist/mode/markdown/index.html</source>
-			<destination>system/workplace/resources/editors/codemirror/dist/mode/markdown/index.html</destination>
-			<type>plain</type>
-			<uuidstructure>c20b0689-b2e7-11e5-88dc-000c2943a707</uuidstructure>
-			<uuidresource>c20b068a-b2e7-11e5-88dc-000c2943a707</uuidresource>
-			<datelastmodified>Mon, 04 Jan 2016 13:33:36 GMT</datelastmodified>
-			<userlastmodified>Admin</userlastmodified>
-			<datecreated>Mon, 04 Jan 2016 13:33:36 GMT</datecreated>
-			<usercreated>Admin</usercreated>
-			<flags>0</flags>
-			<properties/>
-			<relations/>
-			<accesscontrol/>
-		</file>
-		<file>
-			<source>system/workplace/resources/editors/codemirror/dist/mode/markdown/markdown.js</source>
-			<destination>system/workplace/resources/editors/codemirror/dist/mode/markdown/markdown.js</destination>
-			<type>plain</type>
-			<uuidstructure>c2208a5b-b2e7-11e5-88dc-000c2943a707</uuidstructure>
-			<uuidresource>c2208a5c-b2e7-11e5-88dc-000c2943a707</uuidresource>
-			<datelastmodified>Mon, 04 Jan 2016 13:33:36 GMT</datelastmodified>
-			<userlastmodified>Admin</userlastmodified>
-			<datecreated>Mon, 04 Jan 2016 13:33:36 GMT</datecreated>
-			<usercreated>Admin</usercreated>
-			<flags>0</flags>
-			<properties/>
-			<relations/>
-			<accesscontrol/>
-		</file>
-		<file>
-			<source>system/workplace/resources/editors/codemirror/dist/mode/markdown/test.js</source>
-			<destination>system/workplace/resources/editors/codemirror/dist/mode/markdown/test.js</destination>
-			<type>plain</type>
-			<uuidstructure>c1f338c7-b2e7-11e5-88dc-000c2943a707</uuidstructure>
-			<uuidresource>c1f338c8-b2e7-11e5-88dc-000c2943a707</uuidresource>
-			<datelastmodified>Mon, 04 Jan 2016 13:33:36 GMT</datelastmodified>
-			<userlastmodified>Admin</userlastmodified>
-			<datecreated>Mon, 04 Jan 2016 13:33:36 GMT</datecreated>
-			<usercreated>Admin</usercreated>
-			<flags>0</flags>
-			<properties/>
-			<relations/>
-			<accesscontrol/>
-		</file>
-		<file>
-			<destination>system/workplace/resources/editors/codemirror/dist/mode/mathematica</destination>
-			<type>folder</type>
-			<uuidstructure>c488ff09-b2e7-11e5-88dc-000c2943a707</uuidstructure>
-			<datelastmodified>Mon, 04 Jan 2016 13:33:40 GMT</datelastmodified>
-			<userlastmodified>Admin</userlastmodified>
-			<datecreated>Mon, 04 Jan 2016 13:33:40 GMT</datecreated>
-			<usercreated>Admin</usercreated>
-			<flags>0</flags>
-			<properties/>
-			<relations/>
-			<accesscontrol/>
-		</file>
-		<file>
-			<source>system/workplace/resources/editors/codemirror/dist/mode/mathematica/index.html</source>
-			<destination>system/workplace/resources/editors/codemirror/dist/mode/mathematica/index.html</destination>
-			<type>plain</type>
-			<uuidstructure>c4af24ad-b2e7-11e5-88dc-000c2943a707</uuidstructure>
-			<uuidresource>c4af24ae-b2e7-11e5-88dc-000c2943a707</uuidresource>
-			<datelastmodified>Mon, 04 Jan 2016 13:33:41 GMT</datelastmodified>
-			<userlastmodified>Admin</userlastmodified>
-			<datecreated>Mon, 04 Jan 2016 13:33:41 GMT</datecreated>
-			<usercreated>Admin</usercreated>
-			<flags>0</flags>
-			<properties/>
-			<relations/>
-			<accesscontrol/>
-		</file>
-		<file>
-			<source>system/workplace/resources/editors/codemirror/dist/mode/mathematica/mathematica.js</source>
-			<destination>system/workplace/resources/editors/codemirror/dist/mode/mathematica/mathematica.js</destination>
-			<type>plain</type>
-			<uuidstructure>c49756eb-b2e7-11e5-88dc-000c2943a707</uuidstructure>
-			<uuidresource>c49756ec-b2e7-11e5-88dc-000c2943a707</uuidresource>
-			<datelastmodified>Mon, 04 Jan 2016 13:33:41 GMT</datelastmodified>
-			<userlastmodified>Admin</userlastmodified>
-			<datecreated>Mon, 04 Jan 2016 13:33:41 GMT</datecreated>
-			<usercreated>Admin</usercreated>
-			<flags>0</flags>
-			<properties/>
-			<relations/>
-			<accesscontrol/>
-		</file>
-		<file>
-			<destination>system/workplace/resources/editors/codemirror/dist/mode/mirc</destination>
-			<type>folder</type>
-			<uuidstructure>ce2b1ee9-b2e7-11e5-88dc-000c2943a707</uuidstructure>
-			<datelastmodified>Mon, 04 Jan 2016 13:33:57 GMT</datelastmodified>
-			<userlastmodified>Admin</userlastmodified>
-			<datecreated>Mon, 04 Jan 2016 13:33:57 GMT</datecreated>
-			<usercreated>Admin</usercreated>
-			<flags>0</flags>
-			<properties/>
-			<relations/>
-			<accesscontrol/>
-		</file>
-		<file>
-			<source>system/workplace/resources/editors/codemirror/dist/mode/mirc/index.html</source>
-			<destination>system/workplace/resources/editors/codemirror/dist/mode/mirc/index.html</destination>
-			<type>plain</type>
-			<uuidstructure>ce4ed38d-b2e7-11e5-88dc-000c2943a707</uuidstructure>
-			<uuidresource>ce4ed38e-b2e7-11e5-88dc-000c2943a707</uuidresource>
-			<datelastmodified>Mon, 04 Jan 2016 13:33:57 GMT</datelastmodified>
-			<userlastmodified>Admin</userlastmodified>
-			<datecreated>Mon, 04 Jan 2016 13:33:57 GMT</datecreated>
-			<usercreated>Admin</usercreated>
-			<flags>0</flags>
-			<properties/>
-			<relations/>
-			<accesscontrol/>
-		</file>
-		<file>
-			<source>system/workplace/resources/editors/codemirror/dist/mode/mirc/mirc.js</source>
-			<destination>system/workplace/resources/editors/codemirror/dist/mode/mirc/mirc.js</destination>
-			<type>plain</type>
-			<uuidstructure>ce394fbb-b2e7-11e5-88dc-000c2943a707</uuidstructure>
-			<uuidresource>ce394fbc-b2e7-11e5-88dc-000c2943a707</uuidresource>
-			<datelastmodified>Mon, 04 Jan 2016 13:33:57 GMT</datelastmodified>
-			<userlastmodified>Admin</userlastmodified>
-			<datecreated>Mon, 04 Jan 2016 13:33:57 GMT</datecreated>
-			<usercreated>Admin</usercreated>
-			<flags>0</flags>
-			<properties/>
-			<relations/>
-			<accesscontrol/>
-		</file>
-		<file>
-			<destination>system/workplace/resources/editors/codemirror/dist/mode/mllike</destination>
-			<type>folder</type>
-			<uuidstructure>cbcc2019-b2e7-11e5-88dc-000c2943a707</uuidstructure>
-			<datelastmodified>Mon, 04 Jan 2016 13:33:53 GMT</datelastmodified>
-			<userlastmodified>Admin</userlastmodified>
-			<datecreated>Mon, 04 Jan 2016 13:33:53 GMT</datecreated>
-			<usercreated>Admin</usercreated>
-			<flags>0</flags>
-			<properties/>
-			<relations/>
-			<accesscontrol/>
-		</file>
-		<file>
-			<source>system/workplace/resources/editors/codemirror/dist/mode/mllike/index.html</source>
-			<destination>system/workplace/resources/editors/codemirror/dist/mode/mllike/index.html</destination>
-			<type>plain</type>
-			<uuidstructure>cbefd4bd-b2e7-11e5-88dc-000c2943a707</uuidstructure>
-			<uuidresource>cbefd4be-b2e7-11e5-88dc-000c2943a707</uuidresource>
-			<datelastmodified>Mon, 04 Jan 2016 13:33:53 GMT</datelastmodified>
-			<userlastmodified>Admin</userlastmodified>
-			<datecreated>Mon, 04 Jan 2016 13:33:53 GMT</datecreated>
-			<usercreated>Admin</usercreated>
-			<flags>0</flags>
-			<properties/>
-			<relations/>
-			<accesscontrol/>
-		</file>
-		<file>
-			<source>system/workplace/resources/editors/codemirror/dist/mode/mllike/mllike.js</source>
-			<destination>system/workplace/resources/editors/codemirror/dist/mode/mllike/mllike.js</destination>
-			<type>plain</type>
-			<uuidstructure>cbda50eb-b2e7-11e5-88dc-000c2943a707</uuidstructure>
-			<uuidresource>cbda50ec-b2e7-11e5-88dc-000c2943a707</uuidresource>
-			<datelastmodified>Mon, 04 Jan 2016 13:33:53 GMT</datelastmodified>
-			<userlastmodified>Admin</userlastmodified>
-			<datecreated>Mon, 04 Jan 2016 13:33:53 GMT</datecreated>
-			<usercreated>Admin</usercreated>
-			<flags>0</flags>
-			<properties/>
-			<relations/>
-			<accesscontrol/>
-		</file>
-		<file>
-			<destination>system/workplace/resources/editors/codemirror/dist/mode/modelica</destination>
-			<type>folder</type>
-			<uuidstructure>d1cdc163-b2e7-11e5-88dc-000c2943a707</uuidstructure>
-			<datelastmodified>Mon, 04 Jan 2016 13:34:03 GMT</datelastmodified>
-			<userlastmodified>Admin</userlastmodified>
-			<datecreated>Mon, 04 Jan 2016 13:34:03 GMT</datecreated>
-			<usercreated>Admin</usercreated>
-			<flags>0</flags>
-			<properties/>
-			<relations/>
-			<accesscontrol/>
-		</file>
-		<file>
-			<source>system/workplace/resources/editors/codemirror/dist/mode/modelica/index.html</source>
-			<destination>system/workplace/resources/editors/codemirror/dist/mode/modelica/index.html</destination>
-			<type>plain</type>
-			<uuidstructure>d1f17607-b2e7-11e5-88dc-000c2943a707</uuidstructure>
-			<uuidresource>d1f17608-b2e7-11e5-88dc-000c2943a707</uuidresource>
-			<datelastmodified>Mon, 04 Jan 2016 13:34:03 GMT</datelastmodified>
-			<userlastmodified>Admin</userlastmodified>
-			<datecreated>Mon, 04 Jan 2016 13:34:03 GMT</datecreated>
-			<usercreated>Admin</usercreated>
-			<flags>0</flags>
-			<properties/>
-			<relations/>
-			<accesscontrol/>
-		</file>
-		<file>
-			<source>system/workplace/resources/editors/codemirror/dist/mode/modelica/modelica.js</source>
-			<destination>system/workplace/resources/editors/codemirror/dist/mode/modelica/modelica.js</destination>
-			<type>plain</type>
-			<uuidstructure>d1d9a845-b2e7-11e5-88dc-000c2943a707</uuidstructure>
-			<uuidresource>d1d9a846-b2e7-11e5-88dc-000c2943a707</uuidresource>
-			<datelastmodified>Mon, 04 Jan 2016 13:34:03 GMT</datelastmodified>
-			<userlastmodified>Admin</userlastmodified>
-			<datecreated>Mon, 04 Jan 2016 13:34:03 GMT</datecreated>
-			<usercreated>Admin</usercreated>
-			<flags>0</flags>
-			<properties/>
-			<relations/>
-			<accesscontrol/>
-		</file>
-		<file>
-			<destination>system/workplace/resources/editors/codemirror/dist/mode/mscgen</destination>
-			<type>folder</type>
-			<uuidstructure>cc79c547-b2e7-11e5-88dc-000c2943a707</uuidstructure>
-			<datelastmodified>Mon, 04 Jan 2016 13:33:54 GMT</datelastmodified>
-			<userlastmodified>Admin</userlastmodified>
-			<datecreated>Mon, 04 Jan 2016 13:33:54 GMT</datecreated>
-			<usercreated>Admin</usercreated>
-			<flags>0</flags>
-			<properties/>
-			<relations/>
-			<accesscontrol/>
-		</file>
-		<file>
-			<source>system/workplace/resources/editors/codemirror/dist/mode/mscgen/index.html</source>
-			<destination>system/workplace/resources/editors/codemirror/dist/mode/mscgen/index.html</destination>
-			<type>plain</type>
-			<uuidstructure>cce75431-b2e7-11e5-88dc-000c2943a707</uuidstructure>
-			<uuidresource>cce75432-b2e7-11e5-88dc-000c2943a707</uuidresource>
-			<datelastmodified>Mon, 04 Jan 2016 13:33:55 GMT</datelastmodified>
-			<userlastmodified>Admin</userlastmodified>
-			<datecreated>Mon, 04 Jan 2016 13:33:54 GMT</datecreated>
-			<usercreated>Admin</usercreated>
-			<flags>0</flags>
-			<properties/>
-			<relations/>
-			<accesscontrol/>
-		</file>
-		<file>
-			<source>system/workplace/resources/editors/codemirror/dist/mode/mscgen/mscgen.js</source>
-			<destination>system/workplace/resources/editors/codemirror/dist/mode/mscgen/mscgen.js</destination>
-			<type>plain</type>
-			<uuidstructure>cccf866f-b2e7-11e5-88dc-000c2943a707</uuidstructure>
-			<uuidresource>cccf8670-b2e7-11e5-88dc-000c2943a707</uuidresource>
-			<datelastmodified>Mon, 04 Jan 2016 13:33:54 GMT</datelastmodified>
-			<userlastmodified>Admin</userlastmodified>
-			<datecreated>Mon, 04 Jan 2016 13:33:54 GMT</datecreated>
-			<usercreated>Admin</usercreated>
-			<flags>0</flags>
-			<properties/>
-			<relations/>
-			<accesscontrol/>
-		</file>
-		<file>
-			<source>system/workplace/resources/editors/codemirror/dist/mode/mscgen/mscgen_test.js</source>
-			<destination>system/workplace/resources/editors/codemirror/dist/mode/mscgen/mscgen_test.js</destination>
-			<type>plain</type>
-			<uuidstructure>cca25beb-b2e7-11e5-88dc-000c2943a707</uuidstructure>
-			<uuidresource>cca25bec-b2e7-11e5-88dc-000c2943a707</uuidresource>
-			<datelastmodified>Mon, 04 Jan 2016 13:33:54 GMT</datelastmodified>
-			<userlastmodified>Admin</userlastmodified>
-			<datecreated>Mon, 04 Jan 2016 13:33:54 GMT</datecreated>
-			<usercreated>Admin</usercreated>
-			<flags>0</flags>
-			<properties/>
-			<relations/>
-			<accesscontrol/>
-		</file>
-		<file>
-			<source>system/workplace/resources/editors/codemirror/dist/mode/mscgen/msgenny_test.js</source>
-			<destination>system/workplace/resources/editors/codemirror/dist/mode/mscgen/msgenny_test.js</destination>
-			<type>plain</type>
-			<uuidstructure>ccba29ad-b2e7-11e5-88dc-000c2943a707</uuidstructure>
-			<uuidresource>ccba29ae-b2e7-11e5-88dc-000c2943a707</uuidresource>
-			<datelastmodified>Mon, 04 Jan 2016 13:33:54 GMT</datelastmodified>
-			<userlastmodified>Admin</userlastmodified>
-			<datecreated>Mon, 04 Jan 2016 13:33:54 GMT</datecreated>
-			<usercreated>Admin</usercreated>
-			<flags>0</flags>
-			<properties/>
-			<relations/>
-			<accesscontrol/>
-		</file>
-		<file>
-			<source>system/workplace/resources/editors/codemirror/dist/mode/mscgen/xu_test.js</source>
-			<destination>system/workplace/resources/editors/codemirror/dist/mode/mscgen/xu_test.js</destination>
-			<type>plain</type>
-			<uuidstructure>cc8cd819-b2e7-11e5-88dc-000c2943a707</uuidstructure>
-			<uuidresource>cc8cd81a-b2e7-11e5-88dc-000c2943a707</uuidresource>
-			<datelastmodified>Mon, 04 Jan 2016 13:33:54 GMT</datelastmodified>
-			<userlastmodified>Admin</userlastmodified>
-			<datecreated>Mon, 04 Jan 2016 13:33:54 GMT</datecreated>
-			<usercreated>Admin</usercreated>
-			<flags>0</flags>
-			<properties/>
-			<relations/>
-			<accesscontrol/>
-		</file>
-		<file>
-			<destination>system/workplace/resources/editors/codemirror/dist/mode/mumps</destination>
-			<type>folder</type>
-			<uuidstructure>ca7c6e7f-b2e7-11e5-88dc-000c2943a707</uuidstructure>
-			<datelastmodified>Mon, 04 Jan 2016 13:33:50 GMT</datelastmodified>
-			<userlastmodified>Admin</userlastmodified>
-			<datecreated>Mon, 04 Jan 2016 13:33:50 GMT</datecreated>
-			<usercreated>Admin</usercreated>
-			<flags>0</flags>
-			<properties/>
-			<relations/>
-			<accesscontrol/>
-		</file>
-		<file>
-			<source>system/workplace/resources/editors/codemirror/dist/mode/mumps/index.html</source>
-			<destination>system/workplace/resources/editors/codemirror/dist/mode/mumps/index.html</destination>
-			<type>plain</type>
-			<uuidstructure>ca8ac661-b2e7-11e5-88dc-000c2943a707</uuidstructure>
-			<uuidresource>ca8ac662-b2e7-11e5-88dc-000c2943a707</uuidresource>
-			<datelastmodified>Mon, 04 Jan 2016 13:33:51 GMT</datelastmodified>
-			<userlastmodified>Admin</userlastmodified>
-			<datecreated>Mon, 04 Jan 2016 13:33:50 GMT</datecreated>
-			<usercreated>Admin</usercreated>
-			<flags>0</flags>
-			<properties/>
-			<relations/>
-			<accesscontrol/>
-		</file>
-		<file>
-			<source>system/workplace/resources/editors/codemirror/dist/mode/mumps/mumps.js</source>
-			<destination>system/workplace/resources/editors/codemirror/dist/mode/mumps/mumps.js</destination>
-			<type>plain</type>
-			<uuidstructure>caa29423-b2e7-11e5-88dc-000c2943a707</uuidstructure>
-			<uuidresource>caa29424-b2e7-11e5-88dc-000c2943a707</uuidresource>
-			<datelastmodified>Mon, 04 Jan 2016 13:33:51 GMT</datelastmodified>
-			<userlastmodified>Admin</userlastmodified>
-			<datecreated>Mon, 04 Jan 2016 13:33:51 GMT</datecreated>
-			<usercreated>Admin</usercreated>
-			<flags>0</flags>
-			<properties/>
-			<relations/>
-			<accesscontrol/>
-		</file>
-		<file>
-			<destination>system/workplace/resources/editors/codemirror/dist/mode/nginx</destination>
-			<type>folder</type>
-			<uuidstructure>cdded3a3-b2e7-11e5-88dc-000c2943a707</uuidstructure>
-			<datelastmodified>Mon, 04 Jan 2016 13:33:56 GMT</datelastmodified>
-			<userlastmodified>Admin</userlastmodified>
-			<datecreated>Mon, 04 Jan 2016 13:33:56 GMT</datecreated>
-			<usercreated>Admin</usercreated>
-			<flags>0</flags>
-			<properties/>
-			<relations/>
-			<accesscontrol/>
-		</file>
-		<file>
-			<source>system/workplace/resources/editors/codemirror/dist/mode/nginx/index.html</source>
-			<destination>system/workplace/resources/editors/codemirror/dist/mode/nginx/index.html</destination>
-			<type>plain</type>
-			<uuidstructure>cded2b85-b2e7-11e5-88dc-000c2943a707</uuidstructure>
-			<uuidresource>cded2b86-b2e7-11e5-88dc-000c2943a707</uuidresource>
-			<datelastmodified>Mon, 04 Jan 2016 13:33:56 GMT</datelastmodified>
-			<userlastmodified>Admin</userlastmodified>
-			<datecreated>Mon, 04 Jan 2016 13:33:56 GMT</datecreated>
-			<usercreated>Admin</usercreated>
-			<flags>0</flags>
-			<properties/>
-			<relations/>
-			<accesscontrol/>
-		</file>
-		<file>
-			<source>system/workplace/resources/editors/codemirror/dist/mode/nginx/nginx.js</source>
-			<destination>system/workplace/resources/editors/codemirror/dist/mode/nginx/nginx.js</destination>
-			<type>plain</type>
-			<uuidstructure>ce028847-b2e7-11e5-88dc-000c2943a707</uuidstructure>
-			<uuidresource>ce028848-b2e7-11e5-88dc-000c2943a707</uuidresource>
-			<datelastmodified>Mon, 04 Jan 2016 13:33:56 GMT</datelastmodified>
-			<userlastmodified>Admin</userlastmodified>
-			<datecreated>Mon, 04 Jan 2016 13:33:56 GMT</datecreated>
-			<usercreated>Admin</usercreated>
-			<flags>0</flags>
-			<properties/>
-			<relations/>
-			<accesscontrol/>
-		</file>
-		<file>
-			<destination>system/workplace/resources/editors/codemirror/dist/mode/nsis</destination>
-			<type>folder</type>
-			<uuidstructure>dff98871-b2e7-11e5-88dc-000c2943a707</uuidstructure>
-			<datelastmodified>Mon, 04 Jan 2016 13:34:26 GMT</datelastmodified>
-			<userlastmodified>Admin</userlastmodified>
-			<datecreated>Mon, 04 Jan 2016 13:34:26 GMT</datecreated>
-			<usercreated>Admin</usercreated>
-			<flags>0</flags>
-			<properties/>
-			<relations/>
-			<accesscontrol/>
-		</file>
-		<file>
-			<source>system/workplace/resources/editors/codemirror/dist/mode/nsis/index.html</source>
-			<destination>system/workplace/resources/editors/codemirror/dist/mode/nsis/index.html</destination>
-			<type>plain</type>
-			<uuidstructure>e021f805-b2e7-11e5-88dc-000c2943a707</uuidstructure>
-			<uuidresource>e021f806-b2e7-11e5-88dc-000c2943a707</uuidresource>
-			<datelastmodified>Mon, 04 Jan 2016 13:34:27 GMT</datelastmodified>
-			<userlastmodified>Admin</userlastmodified>
-			<datecreated>Mon, 04 Jan 2016 13:34:27 GMT</datecreated>
-			<usercreated>Admin</usercreated>
-			<flags>0</flags>
-			<properties/>
-			<relations/>
-			<accesscontrol/>
-		</file>
-		<file>
-			<source>system/workplace/resources/editors/codemirror/dist/mode/nsis/nsis.js</source>
-			<destination>system/workplace/resources/editors/codemirror/dist/mode/nsis/nsis.js</destination>
-			<type>plain</type>
-			<uuidstructure>e00a2a43-b2e7-11e5-88dc-000c2943a707</uuidstructure>
-			<uuidresource>e00a2a44-b2e7-11e5-88dc-000c2943a707</uuidresource>
-			<datelastmodified>Mon, 04 Jan 2016 13:34:27 GMT</datelastmodified>
-			<userlastmodified>Admin</userlastmodified>
-			<datecreated>Mon, 04 Jan 2016 13:34:27 GMT</datecreated>
-			<usercreated>Admin</usercreated>
-			<flags>0</flags>
-			<properties/>
-			<relations/>
-			<accesscontrol/>
-		</file>
-		<file>
-			<destination>system/workplace/resources/editors/codemirror/dist/mode/ntriples</destination>
-			<type>folder</type>
-			<uuidstructure>d2fe794b-b2e7-11e5-88dc-000c2943a707</uuidstructure>
-			<datelastmodified>Mon, 04 Jan 2016 13:34:05 GMT</datelastmodified>
-			<userlastmodified>Admin</userlastmodified>
-			<datecreated>Mon, 04 Jan 2016 13:34:05 GMT</datecreated>
-			<usercreated>Admin</usercreated>
-			<flags>0</flags>
-			<properties/>
-			<relations/>
-			<accesscontrol/>
-		</file>
-		<file>
-			<source>system/workplace/resources/editors/codemirror/dist/mode/ntriples/index.html</source>
-			<destination>system/workplace/resources/editors/codemirror/dist/mode/ntriples/index.html</destination>
-			<type>plain</type>
-			<uuidstructure>d30cd12d-b2e7-11e5-88dc-000c2943a707</uuidstructure>
-			<uuidresource>d30cd12e-b2e7-11e5-88dc-000c2943a707</uuidresource>
-			<datelastmodified>Mon, 04 Jan 2016 13:34:05 GMT</datelastmodified>
-			<userlastmodified>Admin</userlastmodified>
-			<datecreated>Mon, 04 Jan 2016 13:34:05 GMT</datecreated>
-			<usercreated>Admin</usercreated>
-			<flags>0</flags>
-			<properties/>
-			<relations/>
-			<accesscontrol/>
-		</file>
-		<file>
-			<source>system/workplace/resources/editors/codemirror/dist/mode/ntriples/ntriples.js</source>
-			<destination>system/workplace/resources/editors/codemirror/dist/mode/ntriples/ntriples.js</destination>
-			<type>plain</type>
-			<uuidstructure>d326e8df-b2e7-11e5-88dc-000c2943a707</uuidstructure>
-			<uuidresource>d326e8e0-b2e7-11e5-88dc-000c2943a707</uuidresource>
-			<datelastmodified>Mon, 04 Jan 2016 13:34:05 GMT</datelastmodified>
-			<userlastmodified>Admin</userlastmodified>
-			<datecreated>Mon, 04 Jan 2016 13:34:05 GMT</datecreated>
-			<usercreated>Admin</usercreated>
-			<flags>0</flags>
-			<properties/>
-			<relations/>
-			<accesscontrol/>
-		</file>
-		<file>
-			<destination>system/workplace/resources/editors/codemirror/dist/mode/octave</destination>
-			<type>folder</type>
-			<uuidstructure>c61b37e9-b2e7-11e5-88dc-000c2943a707</uuidstructure>
-			<datelastmodified>Mon, 04 Jan 2016 13:33:43 GMT</datelastmodified>
-			<userlastmodified>Admin</userlastmodified>
-			<datecreated>Mon, 04 Jan 2016 13:33:43 GMT</datecreated>
-			<usercreated>Admin</usercreated>
-			<flags>0</flags>
-			<properties/>
-			<relations/>
-			<accesscontrol/>
-		</file>
-		<file>
-			<source>system/workplace/resources/editors/codemirror/dist/mode/octave/index.html</source>
-			<destination>system/workplace/resources/editors/codemirror/dist/mode/octave/index.html</destination>
-			<type>plain</type>
-			<uuidstructure>c6298fcb-b2e7-11e5-88dc-000c2943a707</uuidstructure>
-			<uuidresource>c6298fcc-b2e7-11e5-88dc-000c2943a707</uuidresource>
-			<datelastmodified>Mon, 04 Jan 2016 13:33:43 GMT</datelastmodified>
-			<userlastmodified>Admin</userlastmodified>
-			<datecreated>Mon, 04 Jan 2016 13:33:43 GMT</datecreated>
-			<usercreated>Admin</usercreated>
-			<flags>0</flags>
-			<properties/>
-			<relations/>
-			<accesscontrol/>
-		</file>
-		<file>
-			<source>system/workplace/resources/editors/codemirror/dist/mode/octave/octave.js</source>
-			<destination>system/workplace/resources/editors/codemirror/dist/mode/octave/octave.js</destination>
-			<type>plain</type>
-			<uuidstructure>c63eec8d-b2e7-11e5-88dc-000c2943a707</uuidstructure>
-			<uuidresource>c63eec8e-b2e7-11e5-88dc-000c2943a707</uuidresource>
-			<datelastmodified>Mon, 04 Jan 2016 13:33:43 GMT</datelastmodified>
-			<userlastmodified>Admin</userlastmodified>
-			<datecreated>Mon, 04 Jan 2016 13:33:43 GMT</datecreated>
-			<usercreated>Admin</usercreated>
-			<flags>0</flags>
-			<properties/>
-			<relations/>
-			<accesscontrol/>
-		</file>
-		<file>
-			<destination>system/workplace/resources/editors/codemirror/dist/mode/oz</destination>
-			<type>folder</type>
-			<uuidstructure>bf8ac415-b2e7-11e5-88dc-000c2943a707</uuidstructure>
-			<datelastmodified>Mon, 04 Jan 2016 13:33:32 GMT</datelastmodified>
-			<userlastmodified>Admin</userlastmodified>
-			<datecreated>Mon, 04 Jan 2016 13:33:32 GMT</datecreated>
-			<usercreated>Admin</usercreated>
-			<flags>0</flags>
-			<properties/>
-			<relations/>
-			<accesscontrol/>
-		</file>
-		<file>
-			<source>system/workplace/resources/editors/codemirror/dist/mode/oz/index.html</source>
-			<destination>system/workplace/resources/editors/codemirror/dist/mode/oz/index.html</destination>
-			<type>plain</type>
-			<uuidstructure>bf98f4e7-b2e7-11e5-88dc-000c2943a707</uuidstructure>
-			<uuidresource>bf98f4e8-b2e7-11e5-88dc-000c2943a707</uuidresource>
-			<datelastmodified>Mon, 04 Jan 2016 13:33:32 GMT</datelastmodified>
-			<userlastmodified>Admin</userlastmodified>
-			<datecreated>Mon, 04 Jan 2016 13:33:32 GMT</datecreated>
-			<usercreated>Admin</usercreated>
-			<flags>0</flags>
-			<properties/>
-			<relations/>
-			<accesscontrol/>
-		</file>
-		<file>
-			<source>system/workplace/resources/editors/codemirror/dist/mode/oz/oz.js</source>
-			<destination>system/workplace/resources/editors/codemirror/dist/mode/oz/oz.js</destination>
-			<type>plain</type>
-			<uuidstructure>bfae78b9-b2e7-11e5-88dc-000c2943a707</uuidstructure>
-			<uuidresource>bfae78ba-b2e7-11e5-88dc-000c2943a707</uuidresource>
-			<datelastmodified>Mon, 04 Jan 2016 13:33:32 GMT</datelastmodified>
-			<userlastmodified>Admin</userlastmodified>
-			<datecreated>Mon, 04 Jan 2016 13:33:32 GMT</datecreated>
-			<usercreated>Admin</usercreated>
-			<flags>0</flags>
-			<properties/>
-			<relations/>
-			<accesscontrol/>
-		</file>
-		<file>
-			<destination>system/workplace/resources/editors/codemirror/dist/mode/pascal</destination>
-			<type>folder</type>
-			<uuidstructure>e04a6797-b2e7-11e5-88dc-000c2943a707</uuidstructure>
-			<datelastmodified>Mon, 04 Jan 2016 13:34:27 GMT</datelastmodified>
-			<userlastmodified>Admin</userlastmodified>
-			<datecreated>Mon, 04 Jan 2016 13:34:27 GMT</datecreated>
-			<usercreated>Admin</usercreated>
-			<flags>0</flags>
-			<properties/>
-			<relations/>
-			<accesscontrol/>
-		</file>
-		<file>
-			<source>system/workplace/resources/editors/codemirror/dist/mode/pascal/index.html</source>
-			<destination>system/workplace/resources/editors/codemirror/dist/mode/pascal/index.html</destination>
-			<type>plain</type>
-			<uuidstructure>e0708d3b-b2e7-11e5-88dc-000c2943a707</uuidstructure>
-			<uuidresource>e0708d3c-b2e7-11e5-88dc-000c2943a707</uuidresource>
-			<datelastmodified>Mon, 04 Jan 2016 13:34:27 GMT</datelastmodified>
-			<userlastmodified>Admin</userlastmodified>
-			<datecreated>Mon, 04 Jan 2016 13:34:27 GMT</datecreated>
-			<usercreated>Admin</usercreated>
-			<flags>0</flags>
-			<properties/>
-			<relations/>
-			<accesscontrol/>
-		</file>
-		<file>
-			<source>system/workplace/resources/editors/codemirror/dist/mode/pascal/pascal.js</source>
-			<destination>system/workplace/resources/editors/codemirror/dist/mode/pascal/pascal.js</destination>
-			<type>plain</type>
-			<uuidstructure>e058bf79-b2e7-11e5-88dc-000c2943a707</uuidstructure>
-			<uuidresource>e058bf7a-b2e7-11e5-88dc-000c2943a707</uuidresource>
-			<datelastmodified>Mon, 04 Jan 2016 13:34:27 GMT</datelastmodified>
-			<userlastmodified>Admin</userlastmodified>
-			<datecreated>Mon, 04 Jan 2016 13:34:27 GMT</datecreated>
-			<usercreated>Admin</usercreated>
-			<flags>0</flags>
-			<properties/>
-			<relations/>
-			<accesscontrol/>
-		</file>
-		<file>
-			<destination>system/workplace/resources/editors/codemirror/dist/mode/pegjs</destination>
-			<type>folder</type>
-			<uuidstructure>d9774571-b2e7-11e5-88dc-000c2943a707</uuidstructure>
-			<datelastmodified>Mon, 04 Jan 2016 13:34:16 GMT</datelastmodified>
-			<userlastmodified>Admin</userlastmodified>
-			<datecreated>Mon, 04 Jan 2016 13:34:16 GMT</datecreated>
-			<usercreated>Admin</usercreated>
-			<flags>0</flags>
-			<properties/>
-			<relations/>
-			<accesscontrol/>
-		</file>
-		<file>
-			<source>system/workplace/resources/editors/codemirror/dist/mode/pegjs/index.html</source>
-			<destination>system/workplace/resources/editors/codemirror/dist/mode/pegjs/index.html</destination>
-			<type>plain</type>
-			<uuidstructure>d99afa15-b2e7-11e5-88dc-000c2943a707</uuidstructure>
-			<uuidresource>d99afa16-b2e7-11e5-88dc-000c2943a707</uuidresource>
-			<datelastmodified>Mon, 04 Jan 2016 13:34:16 GMT</datelastmodified>
-			<userlastmodified>Admin</userlastmodified>
-			<datecreated>Mon, 04 Jan 2016 13:34:16 GMT</datecreated>
-			<usercreated>Admin</usercreated>
-			<flags>0</flags>
-			<properties/>
-			<relations/>
-			<accesscontrol/>
-		</file>
-		<file>
-			<source>system/workplace/resources/editors/codemirror/dist/mode/pegjs/pegjs.js</source>
-			<destination>system/workplace/resources/editors/codemirror/dist/mode/pegjs/pegjs.js</destination>
-			<type>plain</type>
-			<uuidstructure>d9857643-b2e7-11e5-88dc-000c2943a707</uuidstructure>
-			<uuidresource>d9857644-b2e7-11e5-88dc-000c2943a707</uuidresource>
-			<datelastmodified>Mon, 04 Jan 2016 13:34:16 GMT</datelastmodified>
-			<userlastmodified>Admin</userlastmodified>
-			<datecreated>Mon, 04 Jan 2016 13:34:16 GMT</datecreated>
-			<usercreated>Admin</usercreated>
-			<flags>0</flags>
-			<properties/>
-			<relations/>
-			<accesscontrol/>
-		</file>
-		<file>
-			<destination>system/workplace/resources/editors/codemirror/dist/mode/perl</destination>
-			<type>folder</type>
-			<uuidstructure>cf0f8b8b-b2e7-11e5-88dc-000c2943a707</uuidstructure>
-			<datelastmodified>Mon, 04 Jan 2016 13:33:58 GMT</datelastmodified>
-			<userlastmodified>Admin</userlastmodified>
-			<datecreated>Mon, 04 Jan 2016 13:33:58 GMT</datecreated>
-			<usercreated>Admin</usercreated>
-			<flags>0</flags>
-			<properties/>
-			<relations/>
-			<accesscontrol/>
-		</file>
-		<file>
-			<source>system/workplace/resources/editors/codemirror/dist/mode/perl/index.html</source>
-			<destination>system/workplace/resources/editors/codemirror/dist/mode/perl/index.html</destination>
-			<type>plain</type>
-			<uuidstructure>cf3a6c1f-b2e7-11e5-88dc-000c2943a707</uuidstructure>
-			<uuidresource>cf3a6c20-b2e7-11e5-88dc-000c2943a707</uuidresource>
-			<datelastmodified>Mon, 04 Jan 2016 13:33:58 GMT</datelastmodified>
-			<userlastmodified>Admin</userlastmodified>
-			<datecreated>Mon, 04 Jan 2016 13:33:58 GMT</datecreated>
-			<usercreated>Admin</usercreated>
-			<flags>0</flags>
-			<properties/>
-			<relations/>
-			<accesscontrol/>
-		</file>
-		<file>
-			<source>system/workplace/resources/editors/codemirror/dist/mode/perl/perl.js</source>
-			<destination>system/workplace/resources/editors/codemirror/dist/mode/perl/perl.js</destination>
-			<type>plain</type>
-			<uuidstructure>cf1de36d-b2e7-11e5-88dc-000c2943a707</uuidstructure>
-			<uuidresource>cf1de36e-b2e7-11e5-88dc-000c2943a707</uuidresource>
-			<datelastmodified>Mon, 04 Jan 2016 13:33:58 GMT</datelastmodified>
-			<userlastmodified>Admin</userlastmodified>
-			<datecreated>Mon, 04 Jan 2016 13:33:58 GMT</datecreated>
-			<usercreated>Admin</usercreated>
-			<flags>0</flags>
-			<properties/>
-			<relations/>
-			<accesscontrol/>
-		</file>
-		<file>
-			<destination>system/workplace/resources/editors/codemirror/dist/mode/php</destination>
-			<type>folder</type>
-			<uuidstructure>d60ffe49-b2e7-11e5-88dc-000c2943a707</uuidstructure>
-			<datelastmodified>Mon, 04 Jan 2016 13:34:10 GMT</datelastmodified>
-			<userlastmodified>Admin</userlastmodified>
-			<datecreated>Mon, 04 Jan 2016 13:34:10 GMT</datecreated>
-			<usercreated>Admin</usercreated>
-			<flags>0</flags>
-			<properties/>
-			<relations/>
-			<accesscontrol/>
-		</file>
-		<file>
-			<source>system/workplace/resources/editors/codemirror/dist/mode/php/index.html</source>
-			<destination>system/workplace/resources/editors/codemirror/dist/mode/php/index.html</destination>
-			<type>plain</type>
-			<uuidstructure>d64b80af-b2e7-11e5-88dc-000c2943a707</uuidstructure>
-			<uuidresource>d64b80b0-b2e7-11e5-88dc-000c2943a707</uuidresource>
-			<datelastmodified>Mon, 04 Jan 2016 13:34:10 GMT</datelastmodified>
-			<userlastmodified>Admin</userlastmodified>
-			<datecreated>Mon, 04 Jan 2016 13:34:10 GMT</datecreated>
-			<usercreated>Admin</usercreated>
-			<flags>0</flags>
-			<properties/>
-			<relations/>
-			<accesscontrol/>
-		</file>
-		<file>
-			<source>system/workplace/resources/editors/codemirror/dist/mode/php/php.js</source>
-			<destination>system/workplace/resources/editors/codemirror/dist/mode/php/php.js</destination>
-			<type>plain</type>
-			<uuidstructure>d63623ed-b2e7-11e5-88dc-000c2943a707</uuidstructure>
-			<uuidresource>d63623ee-b2e7-11e5-88dc-000c2943a707</uuidresource>
-			<datelastmodified>Mon, 04 Jan 2016 13:34:10 GMT</datelastmodified>
-			<userlastmodified>Admin</userlastmodified>
-			<datecreated>Mon, 04 Jan 2016 13:34:10 GMT</datecreated>
-			<usercreated>Admin</usercreated>
-			<flags>0</flags>
-			<properties/>
-			<relations/>
-			<accesscontrol/>
-		</file>
-		<file>
-			<source>system/workplace/resources/editors/codemirror/dist/mode/php/test.js</source>
-			<destination>system/workplace/resources/editors/codemirror/dist/mode/php/test.js</destination>
-			<type>plain</type>
-			<uuidstructure>d61e562b-b2e7-11e5-88dc-000c2943a707</uuidstructure>
-			<uuidresource>d61e562c-b2e7-11e5-88dc-000c2943a707</uuidresource>
-			<datelastmodified>Mon, 04 Jan 2016 13:34:10 GMT</datelastmodified>
-			<userlastmodified>Admin</userlastmodified>
-			<datecreated>Mon, 04 Jan 2016 13:34:10 GMT</datecreated>
-			<usercreated>Admin</usercreated>
-			<flags>0</flags>
-			<properties/>
-			<relations/>
-			<accesscontrol/>
-		</file>
-		<file>
-			<destination>system/workplace/resources/editors/codemirror/dist/mode/pig</destination>
-			<type>folder</type>
-			<uuidstructure>e098fccd-b2e7-11e5-88dc-000c2943a707</uuidstructure>
-			<datelastmodified>Mon, 04 Jan 2016 13:34:27 GMT</datelastmodified>
-			<userlastmodified>Admin</userlastmodified>
-			<datecreated>Mon, 04 Jan 2016 13:34:27 GMT</datecreated>
-			<usercreated>Admin</usercreated>
-			<flags>0</flags>
-			<properties/>
-			<relations/>
-			<accesscontrol/>
-		</file>
-		<file>
-			<source>system/workplace/resources/editors/codemirror/dist/mode/pig/index.html</source>
-			<destination>system/workplace/resources/editors/codemirror/dist/mode/pig/index.html</destination>
-			<type>plain</type>
-			<uuidstructure>e0a72d9f-b2e7-11e5-88dc-000c2943a707</uuidstructure>
-			<uuidresource>e0a72da0-b2e7-11e5-88dc-000c2943a707</uuidresource>
-			<datelastmodified>Mon, 04 Jan 2016 13:34:28 GMT</datelastmodified>
-			<userlastmodified>Admin</userlastmodified>
-			<datecreated>Mon, 04 Jan 2016 13:34:28 GMT</datecreated>
-			<usercreated>Admin</usercreated>
-			<flags>0</flags>
-			<properties/>
-			<relations/>
-			<accesscontrol/>
-		</file>
-		<file>
-			<source>system/workplace/resources/editors/codemirror/dist/mode/pig/pig.js</source>
-			<destination>system/workplace/resources/editors/codemirror/dist/mode/pig/pig.js</destination>
-			<type>plain</type>
-			<uuidstructure>e0befb61-b2e7-11e5-88dc-000c2943a707</uuidstructure>
-			<uuidresource>e0befb62-b2e7-11e5-88dc-000c2943a707</uuidresource>
-			<datelastmodified>Mon, 04 Jan 2016 13:34:28 GMT</datelastmodified>
-			<userlastmodified>Admin</userlastmodified>
-			<datecreated>Mon, 04 Jan 2016 13:34:28 GMT</datecreated>
-			<usercreated>Admin</usercreated>
-			<flags>0</flags>
-			<properties/>
-			<relations/>
-			<accesscontrol/>
-		</file>
-		<file>
-			<destination>system/workplace/resources/editors/codemirror/dist/mode/properties</destination>
-			<type>folder</type>
-			<uuidstructure>e1314539-b2e7-11e5-88dc-000c2943a707</uuidstructure>
-			<datelastmodified>Mon, 04 Jan 2016 13:34:29 GMT</datelastmodified>
-			<userlastmodified>Admin</userlastmodified>
-			<datecreated>Mon, 04 Jan 2016 13:34:29 GMT</datecreated>
-			<usercreated>Admin</usercreated>
-			<flags>0</flags>
-			<properties/>
-			<relations/>
-			<accesscontrol/>
-		</file>
-		<file>
-			<source>system/workplace/resources/editors/codemirror/dist/mode/properties/index.html</source>
-			<destination>system/workplace/resources/editors/codemirror/dist/mode/properties/index.html</destination>
-			<type>plain</type>
-			<uuidstructure>e13f9d1b-b2e7-11e5-88dc-000c2943a707</uuidstructure>
-			<uuidresource>e13f9d1c-b2e7-11e5-88dc-000c2943a707</uuidresource>
-			<datelastmodified>Mon, 04 Jan 2016 13:34:29 GMT</datelastmodified>
-			<userlastmodified>Admin</userlastmodified>
-			<datecreated>Mon, 04 Jan 2016 13:34:29 GMT</datecreated>
-			<usercreated>Admin</usercreated>
-			<flags>0</flags>
-			<properties/>
-			<relations/>
-			<accesscontrol/>
-		</file>
-		<file>
-			<source>system/workplace/resources/editors/codemirror/dist/mode/properties/properties.js</source>
-			<destination>system/workplace/resources/editors/codemirror/dist/mode/properties/properties.js</destination>
-			<type>plain</type>
-			<uuidstructure>e154f9dd-b2e7-11e5-88dc-000c2943a707</uuidstructure>
-			<uuidresource>e154f9de-b2e7-11e5-88dc-000c2943a707</uuidresource>
-			<datelastmodified>Mon, 04 Jan 2016 13:34:29 GMT</datelastmodified>
-			<userlastmodified>Admin</userlastmodified>
-			<datecreated>Mon, 04 Jan 2016 13:34:29 GMT</datecreated>
-			<usercreated>Admin</usercreated>
-			<flags>0</flags>
-			<properties/>
-			<relations/>
-			<accesscontrol/>
-		</file>
-		<file>
-			<destination>system/workplace/resources/editors/codemirror/dist/mode/puppet</destination>
-			<type>folder</type>
-			<uuidstructure>d13578f7-b2e7-11e5-88dc-000c2943a707</uuidstructure>
-			<datelastmodified>Mon, 04 Jan 2016 13:34:02 GMT</datelastmodified>
-			<userlastmodified>Admin</userlastmodified>
-			<datecreated>Mon, 04 Jan 2016 13:34:02 GMT</datecreated>
-			<usercreated>Admin</usercreated>
-			<flags>0</flags>
-			<properties/>
-			<relations/>
-			<accesscontrol/>
-		</file>
-		<file>
-			<source>system/workplace/resources/editors/codemirror/dist/mode/puppet/index.html</source>
-			<destination>system/workplace/resources/editors/codemirror/dist/mode/puppet/index.html</destination>
-			<type>plain</type>
-			<uuidstructure>d143a9c9-b2e7-11e5-88dc-000c2943a707</uuidstructure>
-			<uuidresource>d143a9ca-b2e7-11e5-88dc-000c2943a707</uuidresource>
-			<datelastmodified>Mon, 04 Jan 2016 13:34:02 GMT</datelastmodified>
-			<userlastmodified>Admin</userlastmodified>
-			<datecreated>Mon, 04 Jan 2016 13:34:02 GMT</datecreated>
-			<usercreated>Admin</usercreated>
-			<flags>0</flags>
-			<properties/>
-			<relations/>
-			<accesscontrol/>
-		</file>
-		<file>
-			<source>system/workplace/resources/editors/codemirror/dist/mode/puppet/puppet.js</source>
-			<destination>system/workplace/resources/editors/codemirror/dist/mode/puppet/puppet.js</destination>
-			<type>plain</type>
-			<uuidstructure>d1592d9b-b2e7-11e5-88dc-000c2943a707</uuidstructure>
-			<uuidresource>d1592d9c-b2e7-11e5-88dc-000c2943a707</uuidresource>
-			<datelastmodified>Mon, 04 Jan 2016 13:34:02 GMT</datelastmodified>
-			<userlastmodified>Admin</userlastmodified>
-			<datecreated>Mon, 04 Jan 2016 13:34:02 GMT</datecreated>
-			<usercreated>Admin</usercreated>
-			<flags>0</flags>
-			<properties/>
-			<relations/>
-			<accesscontrol/>
-		</file>
-		<file>
-			<destination>system/workplace/resources/editors/codemirror/dist/mode/python</destination>
-			<type>folder</type>
-			<uuidstructure>db4c2ca7-b2e7-11e5-88dc-000c2943a707</uuidstructure>
-			<datelastmodified>Mon, 04 Jan 2016 13:34:19 GMT</datelastmodified>
-			<userlastmodified>Admin</userlastmodified>
-			<datecreated>Mon, 04 Jan 2016 13:34:19 GMT</datecreated>
-			<usercreated>Admin</usercreated>
-			<flags>0</flags>
-			<properties/>
-			<relations/>
-			<accesscontrol/>
-		</file>
-		<file>
-			<source>system/workplace/resources/editors/codemirror/dist/mode/python/index.html</source>
-			<destination>system/workplace/resources/editors/codemirror/dist/mode/python/index.html</destination>
-			<type>plain</type>
-			<uuidstructure>db6fe14b-b2e7-11e5-88dc-000c2943a707</uuidstructure>
-			<uuidresource>db6fe14c-b2e7-11e5-88dc-000c2943a707</uuidresource>
-			<datelastmodified>Mon, 04 Jan 2016 13:34:19 GMT</datelastmodified>
-			<userlastmodified>Admin</userlastmodified>
-			<datecreated>Mon, 04 Jan 2016 13:34:19 GMT</datecreated>
-			<usercreated>Admin</usercreated>
-			<flags>0</flags>
-			<properties/>
-			<relations/>
-			<accesscontrol/>
-		</file>
-		<file>
-			<source>system/workplace/resources/editors/codemirror/dist/mode/python/python.js</source>
-			<destination>system/workplace/resources/editors/codemirror/dist/mode/python/python.js</destination>
-			<type>plain</type>
-			<uuidstructure>db5a5d79-b2e7-11e5-88dc-000c2943a707</uuidstructure>
-			<uuidresource>db5a5d7a-b2e7-11e5-88dc-000c2943a707</uuidresource>
-			<datelastmodified>Mon, 04 Jan 2016 13:34:19 GMT</datelastmodified>
-			<userlastmodified>Admin</userlastmodified>
-			<datecreated>Mon, 04 Jan 2016 13:34:19 GMT</datecreated>
-			<usercreated>Admin</usercreated>
-			<flags>0</flags>
-			<properties/>
-			<relations/>
-			<accesscontrol/>
-		</file>
-		<file>
-			<destination>system/workplace/resources/editors/codemirror/dist/mode/q</destination>
-			<type>folder</type>
-			<uuidstructure>d08a1db9-b2e7-11e5-88dc-000c2943a707</uuidstructure>
-			<datelastmodified>Mon, 04 Jan 2016 13:34:01 GMT</datelastmodified>
-			<userlastmodified>Admin</userlastmodified>
-			<datecreated>Mon, 04 Jan 2016 13:34:01 GMT</datecreated>
-			<usercreated>Admin</usercreated>
-			<flags>0</flags>
-			<properties/>
-			<relations/>
-			<accesscontrol/>
-		</file>
-		<file>
-			<source>system/workplace/resources/editors/codemirror/dist/mode/q/index.html</source>
-			<destination>system/workplace/resources/editors/codemirror/dist/mode/q/index.html</destination>
-			<type>plain</type>
-			<uuidstructure>d0add25d-b2e7-11e5-88dc-000c2943a707</uuidstructure>
-			<uuidresource>d0add25e-b2e7-11e5-88dc-000c2943a707</uuidresource>
-			<datelastmodified>Mon, 04 Jan 2016 13:34:01 GMT</datelastmodified>
-			<userlastmodified>Admin</userlastmodified>
-			<datecreated>Mon, 04 Jan 2016 13:34:01 GMT</datecreated>
-			<usercreated>Admin</usercreated>
-			<flags>0</flags>
-			<properties/>
-			<relations/>
-			<accesscontrol/>
-		</file>
-		<file>
-			<source>system/workplace/resources/editors/codemirror/dist/mode/q/q.js</source>
-			<destination>system/workplace/resources/editors/codemirror/dist/mode/q/q.js</destination>
-			<type>plain</type>
-			<uuidstructure>d0984e8b-b2e7-11e5-88dc-000c2943a707</uuidstructure>
-			<uuidresource>d0984e8c-b2e7-11e5-88dc-000c2943a707</uuidresource>
-			<datelastmodified>Mon, 04 Jan 2016 13:34:01 GMT</datelastmodified>
-			<userlastmodified>Admin</userlastmodified>
-			<datecreated>Mon, 04 Jan 2016 13:34:01 GMT</datecreated>
-			<usercreated>Admin</usercreated>
-			<flags>0</flags>
-			<properties/>
-			<relations/>
-			<accesscontrol/>
-		</file>
-		<file>
-			<destination>system/workplace/resources/editors/codemirror/dist/mode/r</destination>
-			<type>folder</type>
-			<uuidstructure>c5391537-b2e7-11e5-88dc-000c2943a707</uuidstructure>
-			<datelastmodified>Mon, 04 Jan 2016 13:33:42 GMT</datelastmodified>
-			<userlastmodified>Admin</userlastmodified>
-			<datecreated>Mon, 04 Jan 2016 13:33:42 GMT</datecreated>
-			<usercreated>Admin</usercreated>
-			<flags>0</flags>
-			<properties/>
-			<relations/>
-			<accesscontrol/>
-		</file>
-		<file>
-			<source>system/workplace/resources/editors/codemirror/dist/mode/r/index.html</source>
-			<destination>system/workplace/resources/editors/codemirror/dist/mode/r/index.html</destination>
-			<type>plain</type>
-			<uuidstructure>c55cc9db-b2e7-11e5-88dc-000c2943a707</uuidstructure>
-			<uuidresource>c55cc9dc-b2e7-11e5-88dc-000c2943a707</uuidresource>
-			<datelastmodified>Mon, 04 Jan 2016 13:33:42 GMT</datelastmodified>
-			<userlastmodified>Admin</userlastmodified>
-			<datecreated>Mon, 04 Jan 2016 13:33:42 GMT</datecreated>
-			<usercreated>Admin</usercreated>
-			<flags>0</flags>
-			<properties/>
-			<relations/>
-			<accesscontrol/>
-		</file>
-		<file>
-			<source>system/workplace/resources/editors/codemirror/dist/mode/r/r.js</source>
-			<destination>system/workplace/resources/editors/codemirror/dist/mode/r/r.js</destination>
-			<type>plain</type>
-			<uuidstructure>c5476d19-b2e7-11e5-88dc-000c2943a707</uuidstructure>
-			<uuidresource>c5476d1a-b2e7-11e5-88dc-000c2943a707</uuidresource>
-			<datelastmodified>Mon, 04 Jan 2016 13:33:42 GMT</datelastmodified>
-			<userlastmodified>Admin</userlastmodified>
-			<datecreated>Mon, 04 Jan 2016 13:33:42 GMT</datecreated>
-			<usercreated>Admin</usercreated>
-			<flags>0</flags>
-			<properties/>
-			<relations/>
-			<accesscontrol/>
-		</file>
-		<file>
-			<destination>system/workplace/resources/editors/codemirror/dist/mode/rpm</destination>
-			<type>folder</type>
-			<uuidstructure>cd599e09-b2e7-11e5-88dc-000c2943a707</uuidstructure>
-			<datelastmodified>Mon, 04 Jan 2016 13:33:55 GMT</datelastmodified>
-			<userlastmodified>Admin</userlastmodified>
-			<datecreated>Mon, 04 Jan 2016 13:33:55 GMT</datecreated>
-			<usercreated>Admin</usercreated>
-			<flags>0</flags>
-			<properties/>
-			<relations/>
-			<accesscontrol/>
-		</file>
-		<file>
-			<source>system/workplace/resources/editors/codemirror/dist/mode/rpm/index.html</source>
-			<destination>system/workplace/resources/editors/codemirror/dist/mode/rpm/index.html</destination>
-			<type>plain</type>
-			<uuidstructure>cdb8d511-b2e7-11e5-88dc-000c2943a707</uuidstructure>
-			<uuidresource>cdb8d512-b2e7-11e5-88dc-000c2943a707</uuidresource>
-			<datelastmodified>Mon, 04 Jan 2016 13:33:56 GMT</datelastmodified>
-			<userlastmodified>Admin</userlastmodified>
-			<datecreated>Mon, 04 Jan 2016 13:33:56 GMT</datecreated>
-			<usercreated>Admin</usercreated>
-			<flags>0</flags>
-			<properties/>
-			<relations/>
-			<accesscontrol/>
-		</file>
-		<file>
-			<source>system/workplace/resources/editors/codemirror/dist/mode/rpm/rpm.js</source>
-			<destination>system/workplace/resources/editors/codemirror/dist/mode/rpm/rpm.js</destination>
-			<type>plain</type>
-			<uuidstructure>cd6584eb-b2e7-11e5-88dc-000c2943a707</uuidstructure>
-			<uuidresource>cd6584ec-b2e7-11e5-88dc-000c2943a707</uuidresource>
-			<datelastmodified>Mon, 04 Jan 2016 13:33:55 GMT</datelastmodified>
-			<userlastmodified>Admin</userlastmodified>
-			<datecreated>Mon, 04 Jan 2016 13:33:55 GMT</datecreated>
-			<usercreated>Admin</usercreated>
-			<flags>0</flags>
-			<properties/>
-			<relations/>
-			<accesscontrol/>
-		</file>
-		<file>
-			<destination>system/workplace/resources/editors/codemirror/dist/mode/rpm/changes</destination>
-			<type>folder</type>
-			<uuidstructure>cd90657d-b2e7-11e5-88dc-000c2943a707</uuidstructure>
-			<datelastmodified>Mon, 04 Jan 2016 13:33:56 GMT</datelastmodified>
-			<userlastmodified>Admin</userlastmodified>
-			<datecreated>Mon, 04 Jan 2016 13:33:56 GMT</datecreated>
-			<usercreated>Admin</usercreated>
-			<flags>0</flags>
-			<properties/>
-			<relations/>
-			<accesscontrol/>
-		</file>
-		<file>
-			<source>system/workplace/resources/editors/codemirror/dist/mode/rpm/changes/index.html</source>
-			<destination>system/workplace/resources/editors/codemirror/dist/mode/rpm/changes/index.html</destination>
-			<type>plain</type>
-			<uuidstructure>cda1074f-b2e7-11e5-88dc-000c2943a707</uuidstructure>
-			<uuidresource>cda10750-b2e7-11e5-88dc-000c2943a707</uuidresource>
-			<datelastmodified>Mon, 04 Jan 2016 13:33:56 GMT</datelastmodified>
-			<userlastmodified>Admin</userlastmodified>
-			<datecreated>Mon, 04 Jan 2016 13:33:56 GMT</datecreated>
-			<usercreated>Admin</usercreated>
-			<flags>0</flags>
-			<properties/>
-			<relations/>
-			<accesscontrol/>
-		</file>
-		<file>
-			<destination>system/workplace/resources/editors/codemirror/dist/mode/rst</destination>
-			<type>folder</type>
-			<uuidstructure>dd3d9c8d-b2e7-11e5-88dc-000c2943a707</uuidstructure>
-			<datelastmodified>Mon, 04 Jan 2016 13:34:22 GMT</datelastmodified>
-			<userlastmodified>Admin</userlastmodified>
-			<datecreated>Mon, 04 Jan 2016 13:34:22 GMT</datecreated>
-			<usercreated>Admin</usercreated>
-			<flags>0</flags>
-			<properties/>
-			<relations/>
-			<accesscontrol/>
-		</file>
-		<file>
-			<source>system/workplace/resources/editors/codemirror/dist/mode/rst/index.html</source>
-			<destination>system/workplace/resources/editors/codemirror/dist/mode/rst/index.html</destination>
-			<type>plain</type>
-			<uuidstructure>dd53205f-b2e7-11e5-88dc-000c2943a707</uuidstructure>
-			<uuidresource>dd532060-b2e7-11e5-88dc-000c2943a707</uuidresource>
-			<datelastmodified>Mon, 04 Jan 2016 13:34:22 GMT</datelastmodified>
-			<userlastmodified>Admin</userlastmodified>
-			<datecreated>Mon, 04 Jan 2016 13:34:22 GMT</datecreated>
-			<usercreated>Admin</usercreated>
-			<flags>0</flags>
-			<properties/>
-			<relations/>
-			<accesscontrol/>
-		</file>
-		<file>
-			<source>system/workplace/resources/editors/codemirror/dist/mode/rst/rst.js</source>
-			<destination>system/workplace/resources/editors/codemirror/dist/mode/rst/rst.js</destination>
-			<type>plain</type>
-			<uuidstructure>dd6aee21-b2e7-11e5-88dc-000c2943a707</uuidstructure>
-			<uuidresource>dd6aee22-b2e7-11e5-88dc-000c2943a707</uuidresource>
-			<datelastmodified>Mon, 04 Jan 2016 13:34:22 GMT</datelastmodified>
-			<userlastmodified>Admin</userlastmodified>
-			<datecreated>Mon, 04 Jan 2016 13:34:22 GMT</datecreated>
-			<usercreated>Admin</usercreated>
-			<flags>0</flags>
-			<properties/>
-			<relations/>
-			<accesscontrol/>
-		</file>
-		<file>
-			<destination>system/workplace/resources/editors/codemirror/dist/mode/ruby</destination>
-			<type>folder</type>
-			<uuidstructure>c9be0071-b2e7-11e5-88dc-000c2943a707</uuidstructure>
-			<datelastmodified>Mon, 04 Jan 2016 13:33:49 GMT</datelastmodified>
-			<userlastmodified>Admin</userlastmodified>
-			<datecreated>Mon, 04 Jan 2016 13:33:49 GMT</datecreated>
-			<usercreated>Admin</usercreated>
-			<flags>0</flags>
-			<properties/>
-			<relations/>
-			<accesscontrol/>
-		</file>
-		<file>
-			<source>system/workplace/resources/editors/codemirror/dist/mode/ruby/index.html</source>
-			<destination>system/workplace/resources/editors/codemirror/dist/mode/ruby/index.html</destination>
-			<type>plain</type>
-			<uuidstructure>c9fe3dc7-b2e7-11e5-88dc-000c2943a707</uuidstructure>
-			<uuidresource>c9fe3dc8-b2e7-11e5-88dc-000c2943a707</uuidresource>
-			<datelastmodified>Mon, 04 Jan 2016 13:33:50 GMT</datelastmodified>
-			<userlastmodified>Admin</userlastmodified>
-			<datecreated>Mon, 04 Jan 2016 13:33:50 GMT</datecreated>
-			<usercreated>Admin</usercreated>
-			<flags>0</flags>
-			<properties/>
-			<relations/>
-			<accesscontrol/>
-		</file>
-		<file>
-			<source>system/workplace/resources/editors/codemirror/dist/mode/ruby/ruby.js</source>
-			<destination>system/workplace/resources/editors/codemirror/dist/mode/ruby/ruby.js</destination>
-			<type>plain</type>
-			<uuidstructure>c9e67005-b2e7-11e5-88dc-000c2943a707</uuidstructure>
-			<uuidresource>c9e67006-b2e7-11e5-88dc-000c2943a707</uuidresource>
-			<datelastmodified>Mon, 04 Jan 2016 13:33:49 GMT</datelastmodified>
-			<userlastmodified>Admin</userlastmodified>
-			<datecreated>Mon, 04 Jan 2016 13:33:49 GMT</datecreated>
-			<usercreated>Admin</usercreated>
-			<flags>0</flags>
-			<properties/>
-			<relations/>
-			<accesscontrol/>
-		</file>
-		<file>
-			<source>system/workplace/resources/editors/codemirror/dist/mode/ruby/test.js</source>
-			<destination>system/workplace/resources/editors/codemirror/dist/mode/ruby/test.js</destination>
-			<type>plain</type>
-			<uuidstructure>c9cea243-b2e7-11e5-88dc-000c2943a707</uuidstructure>
-			<uuidresource>c9cea244-b2e7-11e5-88dc-000c2943a707</uuidresource>
-			<datelastmodified>Mon, 04 Jan 2016 13:33:49 GMT</datelastmodified>
-			<userlastmodified>Admin</userlastmodified>
-			<datecreated>Mon, 04 Jan 2016 13:33:49 GMT</datecreated>
-			<usercreated>Admin</usercreated>
-			<flags>0</flags>
-			<properties/>
-			<relations/>
-			<accesscontrol/>
-		</file>
-		<file>
-			<destination>system/workplace/resources/editors/codemirror/dist/mode/rust</destination>
-			<type>folder</type>
-			<uuidstructure>c7cc918b-b2e7-11e5-88dc-000c2943a707</uuidstructure>
-			<datelastmodified>Mon, 04 Jan 2016 13:33:46 GMT</datelastmodified>
-			<userlastmodified>Admin</userlastmodified>
-			<datecreated>Mon, 04 Jan 2016 13:33:46 GMT</datecreated>
-			<usercreated>Admin</usercreated>
-			<flags>0</flags>
-			<properties/>
-			<relations/>
-			<accesscontrol/>
-		</file>
-		<file>
-			<source>system/workplace/resources/editors/codemirror/dist/mode/rust/index.html</source>
-			<destination>system/workplace/resources/editors/codemirror/dist/mode/rust/index.html</destination>
-			<type>plain</type>
-			<uuidstructure>c80ccde1-b2e7-11e5-88dc-000c2943a707</uuidstructure>
-			<uuidresource>c80ccde2-b2e7-11e5-88dc-000c2943a707</uuidresource>
-			<datelastmodified>Mon, 04 Jan 2016 13:33:46 GMT</datelastmodified>
-			<userlastmodified>Admin</userlastmodified>
-			<datecreated>Mon, 04 Jan 2016 13:33:46 GMT</datecreated>
-			<usercreated>Admin</usercreated>
-			<flags>0</flags>
-			<properties/>
-			<relations/>
-			<accesscontrol/>
-		</file>
-		<file>
-			<source>system/workplace/resources/editors/codemirror/dist/mode/rust/rust.js</source>
-			<destination>system/workplace/resources/editors/codemirror/dist/mode/rust/rust.js</destination>
-			<type>plain</type>
-			<uuidstructure>c7dac25d-b2e7-11e5-88dc-000c2943a707</uuidstructure>
-			<uuidresource>c7dac25e-b2e7-11e5-88dc-000c2943a707</uuidresource>
-			<datelastmodified>Mon, 04 Jan 2016 13:33:46 GMT</datelastmodified>
-			<userlastmodified>Admin</userlastmodified>
-			<datecreated>Mon, 04 Jan 2016 13:33:46 GMT</datecreated>
-			<usercreated>Admin</usercreated>
-			<flags>0</flags>
-			<properties/>
-			<relations/>
-			<accesscontrol/>
-		</file>
-		<file>
-			<source>system/workplace/resources/editors/codemirror/dist/mode/rust/test.js</source>
-			<destination>system/workplace/resources/editors/codemirror/dist/mode/rust/test.js</destination>
-			<type>plain</type>
-			<uuidstructure>c7f5011f-b2e7-11e5-88dc-000c2943a707</uuidstructure>
-			<uuidresource>c7f50120-b2e7-11e5-88dc-000c2943a707</uuidresource>
-			<datelastmodified>Mon, 04 Jan 2016 13:33:46 GMT</datelastmodified>
-			<userlastmodified>Admin</userlastmodified>
-			<datecreated>Mon, 04 Jan 2016 13:33:46 GMT</datecreated>
-			<usercreated>Admin</usercreated>
-			<flags>0</flags>
-			<properties/>
-			<relations/>
-			<accesscontrol/>
-		</file>
-		<file>
-			<destination>system/workplace/resources/editors/codemirror/dist/mode/sass</destination>
-			<type>folder</type>
-			<uuidstructure>d6b69e97-b2e7-11e5-88dc-000c2943a707</uuidstructure>
-			<datelastmodified>Mon, 04 Jan 2016 13:34:11 GMT</datelastmodified>
-			<userlastmodified>Admin</userlastmodified>
-			<datecreated>Mon, 04 Jan 2016 13:34:11 GMT</datecreated>
-			<usercreated>Admin</usercreated>
-			<flags>0</flags>
-			<properties/>
-			<relations/>
-			<accesscontrol/>
-		</file>
-		<file>
-			<source>system/workplace/resources/editors/codemirror/dist/mode/sass/index.html</source>
-			<destination>system/workplace/resources/editors/codemirror/dist/mode/sass/index.html</destination>
-			<type>plain</type>
-			<uuidstructure>d6dcc43b-b2e7-11e5-88dc-000c2943a707</uuidstructure>
-			<uuidresource>d6dcc43c-b2e7-11e5-88dc-000c2943a707</uuidresource>
-			<datelastmodified>Mon, 04 Jan 2016 13:34:11 GMT</datelastmodified>
-			<userlastmodified>Admin</userlastmodified>
-			<datecreated>Mon, 04 Jan 2016 13:34:11 GMT</datecreated>
-			<usercreated>Admin</usercreated>
-			<flags>0</flags>
-			<properties/>
-			<relations/>
-			<accesscontrol/>
-		</file>
-		<file>
-			<source>system/workplace/resources/editors/codemirror/dist/mode/sass/sass.js</source>
-			<destination>system/workplace/resources/editors/codemirror/dist/mode/sass/sass.js</destination>
-			<type>plain</type>
-			<uuidstructure>d6c4f679-b2e7-11e5-88dc-000c2943a707</uuidstructure>
-			<uuidresource>d6c4f67a-b2e7-11e5-88dc-000c2943a707</uuidresource>
-			<datelastmodified>Mon, 04 Jan 2016 13:34:11 GMT</datelastmodified>
-			<userlastmodified>Admin</userlastmodified>
-			<datecreated>Mon, 04 Jan 2016 13:34:11 GMT</datecreated>
-			<usercreated>Admin</usercreated>
-			<flags>0</flags>
-			<properties/>
-			<relations/>
-			<accesscontrol/>
-		</file>
-		<file>
-			<destination>system/workplace/resources/editors/codemirror/dist/mode/scheme</destination>
-			<type>folder</type>
-			<uuidstructure>d66f3551-b2e7-11e5-88dc-000c2943a707</uuidstructure>
-			<datelastmodified>Mon, 04 Jan 2016 13:34:10 GMT</datelastmodified>
-			<userlastmodified>Admin</userlastmodified>
-			<datecreated>Mon, 04 Jan 2016 13:34:10 GMT</datecreated>
-			<usercreated>Admin</usercreated>
-			<flags>0</flags>
-			<properties/>
-			<relations/>
-			<accesscontrol/>
-		</file>
-		<file>
-			<source>system/workplace/resources/editors/codemirror/dist/mode/scheme/index.html</source>
-			<destination>system/workplace/resources/editors/codemirror/dist/mode/scheme/index.html</destination>
-			<type>plain</type>
-			<uuidstructure>d692e9f5-b2e7-11e5-88dc-000c2943a707</uuidstructure>
-			<uuidresource>d692e9f6-b2e7-11e5-88dc-000c2943a707</uuidresource>
-			<datelastmodified>Mon, 04 Jan 2016 13:34:11 GMT</datelastmodified>
-			<userlastmodified>Admin</userlastmodified>
-			<datecreated>Mon, 04 Jan 2016 13:34:11 GMT</datecreated>
-			<usercreated>Admin</usercreated>
-			<flags>0</flags>
-			<properties/>
-			<relations/>
-			<accesscontrol/>
-		</file>
-		<file>
-			<source>system/workplace/resources/editors/codemirror/dist/mode/scheme/scheme.js</source>
-			<destination>system/workplace/resources/editors/codemirror/dist/mode/scheme/scheme.js</destination>
-			<type>plain</type>
-			<uuidstructure>d67d8d33-b2e7-11e5-88dc-000c2943a707</uuidstructure>
-			<uuidresource>d67d8d34-b2e7-11e5-88dc-000c2943a707</uuidresource>
-			<datelastmodified>Mon, 04 Jan 2016 13:34:11 GMT</datelastmodified>
-			<userlastmodified>Admin</userlastmodified>
-			<datecreated>Mon, 04 Jan 2016 13:34:11 GMT</datecreated>
-			<usercreated>Admin</usercreated>
-			<flags>0</flags>
-			<properties/>
-			<relations/>
-			<accesscontrol/>
-		</file>
-		<file>
-			<destination>system/workplace/resources/editors/codemirror/dist/mode/shell</destination>
-			<type>folder</type>
-			<uuidstructure>cc18444f-b2e7-11e5-88dc-000c2943a707</uuidstructure>
-			<datelastmodified>Mon, 04 Jan 2016 13:33:53 GMT</datelastmodified>
-			<userlastmodified>Admin</userlastmodified>
-			<datecreated>Mon, 04 Jan 2016 13:33:53 GMT</datecreated>
-			<usercreated>Admin</usercreated>
-			<flags>0</flags>
-			<properties/>
-			<relations/>
-			<accesscontrol/>
-		</file>
-		<file>
-			<source>system/workplace/resources/editors/codemirror/dist/mode/shell/index.html</source>
-			<destination>system/workplace/resources/editors/codemirror/dist/mode/shell/index.html</destination>
-			<type>plain</type>
-			<uuidstructure>cc53c6b5-b2e7-11e5-88dc-000c2943a707</uuidstructure>
-			<uuidresource>cc53c6b6-b2e7-11e5-88dc-000c2943a707</uuidresource>
-			<datelastmodified>Mon, 04 Jan 2016 13:33:54 GMT</datelastmodified>
-			<userlastmodified>Admin</userlastmodified>
-			<datecreated>Mon, 04 Jan 2016 13:33:53 GMT</datecreated>
-			<usercreated>Admin</usercreated>
-			<flags>0</flags>
-			<properties/>
-			<relations/>
-			<accesscontrol/>
-		</file>
-		<file>
-			<source>system/workplace/resources/editors/codemirror/dist/mode/shell/shell.js</source>
-			<destination>system/workplace/resources/editors/codemirror/dist/mode/shell/shell.js</destination>
-			<type>plain</type>
-			<uuidstructure>cc3e42e3-b2e7-11e5-88dc-000c2943a707</uuidstructure>
-			<uuidresource>cc3e42e4-b2e7-11e5-88dc-000c2943a707</uuidresource>
-			<datelastmodified>Mon, 04 Jan 2016 13:33:53 GMT</datelastmodified>
-			<userlastmodified>Admin</userlastmodified>
-			<datecreated>Mon, 04 Jan 2016 13:33:53 GMT</datecreated>
-			<usercreated>Admin</usercreated>
-			<flags>0</flags>
-			<properties/>
-			<relations/>
-			<accesscontrol/>
-		</file>
-		<file>
-			<source>system/workplace/resources/editors/codemirror/dist/mode/shell/test.js</source>
-			<destination>system/workplace/resources/editors/codemirror/dist/mode/shell/test.js</destination>
-			<type>plain</type>
-			<uuidstructure>cc267521-b2e7-11e5-88dc-000c2943a707</uuidstructure>
-			<uuidresource>cc267522-b2e7-11e5-88dc-000c2943a707</uuidresource>
-			<datelastmodified>Mon, 04 Jan 2016 13:33:53 GMT</datelastmodified>
-			<userlastmodified>Admin</userlastmodified>
-			<datecreated>Mon, 04 Jan 2016 13:33:53 GMT</datecreated>
-			<usercreated>Admin</usercreated>
-			<flags>0</flags>
-			<properties/>
-			<relations/>
-			<accesscontrol/>
-		</file>
-		<file>
-			<destination>system/workplace/resources/editors/codemirror/dist/mode/sieve</destination>
-			<type>folder</type>
-			<uuidstructure>d4801059-b2e7-11e5-88dc-000c2943a707</uuidstructure>
-			<datelastmodified>Mon, 04 Jan 2016 13:34:07 GMT</datelastmodified>
-			<userlastmodified>Admin</userlastmodified>
-			<datecreated>Mon, 04 Jan 2016 13:34:07 GMT</datecreated>
-			<usercreated>Admin</usercreated>
-			<flags>0</flags>
-			<properties/>
-			<relations/>
-			<accesscontrol/>
-		</file>
-		<file>
-			<source>system/workplace/resources/editors/codemirror/dist/mode/sieve/index.html</source>
-			<destination>system/workplace/resources/editors/codemirror/dist/mode/sieve/index.html</destination>
-			<type>plain</type>
-			<uuidstructure>d48e683b-b2e7-11e5-88dc-000c2943a707</uuidstructure>
-			<uuidresource>d48e683c-b2e7-11e5-88dc-000c2943a707</uuidresource>
-			<datelastmodified>Mon, 04 Jan 2016 13:34:07 GMT</datelastmodified>
-			<userlastmodified>Admin</userlastmodified>
-			<datecreated>Mon, 04 Jan 2016 13:34:07 GMT</datecreated>
-			<usercreated>Admin</usercreated>
-			<flags>0</flags>
-			<properties/>
-			<relations/>
-			<accesscontrol/>
-		</file>
-		<file>
-			<source>system/workplace/resources/editors/codemirror/dist/mode/sieve/sieve.js</source>
-			<destination>system/workplace/resources/editors/codemirror/dist/mode/sieve/sieve.js</destination>
-			<type>plain</type>
-			<uuidstructure>d4a635fd-b2e7-11e5-88dc-000c2943a707</uuidstructure>
-			<uuidresource>d4a635fe-b2e7-11e5-88dc-000c2943a707</uuidresource>
-			<datelastmodified>Mon, 04 Jan 2016 13:34:07 GMT</datelastmodified>
-			<userlastmodified>Admin</userlastmodified>
-			<datecreated>Mon, 04 Jan 2016 13:34:07 GMT</datecreated>
-			<usercreated>Admin</usercreated>
-			<flags>0</flags>
-			<properties/>
-			<relations/>
-			<accesscontrol/>
-		</file>
-		<file>
-			<destination>system/workplace/resources/editors/codemirror/dist/mode/slim</destination>
-			<type>folder</type>
-			<uuidstructure>c4d5233f-b2e7-11e5-88dc-000c2943a707</uuidstructure>
-			<datelastmodified>Mon, 04 Jan 2016 13:33:41 GMT</datelastmodified>
-			<userlastmodified>Admin</userlastmodified>
-			<datecreated>Mon, 04 Jan 2016 13:33:41 GMT</datecreated>
-			<usercreated>Admin</usercreated>
-			<flags>0</flags>
-			<properties/>
-			<relations/>
-			<accesscontrol/>
-		</file>
-		<file>
-			<source>system/workplace/resources/editors/codemirror/dist/mode/slim/index.html</source>
-			<destination>system/workplace/resources/editors/codemirror/dist/mode/slim/index.html</destination>
-			<type>plain</type>
-			<uuidstructure>c4fb48e3-b2e7-11e5-88dc-000c2943a707</uuidstructure>
-			<uuidresource>c4fb48e4-b2e7-11e5-88dc-000c2943a707</uuidresource>
-			<datelastmodified>Mon, 04 Jan 2016 13:33:41 GMT</datelastmodified>
-			<userlastmodified>Admin</userlastmodified>
-			<datecreated>Mon, 04 Jan 2016 13:33:41 GMT</datecreated>
-			<usercreated>Admin</usercreated>
-			<flags>0</flags>
-			<properties/>
-			<relations/>
-			<accesscontrol/>
-		</file>
-		<file>
-			<source>system/workplace/resources/editors/codemirror/dist/mode/slim/slim.js</source>
-			<destination>system/workplace/resources/editors/codemirror/dist/mode/slim/slim.js</destination>
-			<type>plain</type>
-			<uuidstructure>c510a5a5-b2e7-11e5-88dc-000c2943a707</uuidstructure>
-			<uuidresource>c510a5a6-b2e7-11e5-88dc-000c2943a707</uuidresource>
-			<datelastmodified>Mon, 04 Jan 2016 13:33:41 GMT</datelastmodified>
-			<userlastmodified>Admin</userlastmodified>
-			<datecreated>Mon, 04 Jan 2016 13:33:41 GMT</datecreated>
-			<usercreated>Admin</usercreated>
-			<flags>0</flags>
-			<properties/>
-			<relations/>
-			<accesscontrol/>
-		</file>
-		<file>
-			<source>system/workplace/resources/editors/codemirror/dist/mode/slim/test.js</source>
-			<destination>system/workplace/resources/editors/codemirror/dist/mode/slim/test.js</destination>
-			<type>plain</type>
-			<uuidstructure>c4e37b21-b2e7-11e5-88dc-000c2943a707</uuidstructure>
-			<uuidresource>c4e37b22-b2e7-11e5-88dc-000c2943a707</uuidresource>
-			<datelastmodified>Mon, 04 Jan 2016 13:33:41 GMT</datelastmodified>
-			<userlastmodified>Admin</userlastmodified>
-			<datecreated>Mon, 04 Jan 2016 13:33:41 GMT</datecreated>
-			<usercreated>Admin</usercreated>
-			<flags>0</flags>
-			<properties/>
-			<relations/>
-			<accesscontrol/>
-		</file>
-		<file>
-			<destination>system/workplace/resources/editors/codemirror/dist/mode/smalltalk</destination>
-			<type>folder</type>
-			<uuidstructure>c323f0af-b2e7-11e5-88dc-000c2943a707</uuidstructure>
-			<datelastmodified>Mon, 04 Jan 2016 13:33:38 GMT</datelastmodified>
-			<userlastmodified>Admin</userlastmodified>
-			<datecreated>Mon, 04 Jan 2016 13:33:38 GMT</datecreated>
-			<usercreated>Admin</usercreated>
-			<flags>0</flags>
-			<properties/>
-			<relations/>
-			<accesscontrol/>
-		</file>
-		<file>
-			<source>system/workplace/resources/editors/codemirror/dist/mode/smalltalk/index.html</source>
-			<destination>system/workplace/resources/editors/codemirror/dist/mode/smalltalk/index.html</destination>
-			<type>plain</type>
-			<uuidstructure>c34a1653-b2e7-11e5-88dc-000c2943a707</uuidstructure>
-			<uuidresource>c34a1654-b2e7-11e5-88dc-000c2943a707</uuidresource>
-			<datelastmodified>Mon, 04 Jan 2016 13:33:38 GMT</datelastmodified>
-			<userlastmodified>Admin</userlastmodified>
-			<datecreated>Mon, 04 Jan 2016 13:33:38 GMT</datecreated>
-			<usercreated>Admin</usercreated>
-			<flags>0</flags>
-			<properties/>
-			<relations/>
-			<accesscontrol/>
-		</file>
-		<file>
-			<source>system/workplace/resources/editors/codemirror/dist/mode/smalltalk/smalltalk.js</source>
-			<destination>system/workplace/resources/editors/codemirror/dist/mode/smalltalk/smalltalk.js</destination>
-			<type>plain</type>
-			<uuidstructure>c3324891-b2e7-11e5-88dc-000c2943a707</uuidstructure>
-			<uuidresource>c3324892-b2e7-11e5-88dc-000c2943a707</uuidresource>
-			<datelastmodified>Mon, 04 Jan 2016 13:33:38 GMT</datelastmodified>
-			<userlastmodified>Admin</userlastmodified>
-			<datecreated>Mon, 04 Jan 2016 13:33:38 GMT</datecreated>
-			<usercreated>Admin</usercreated>
-			<flags>0</flags>
-			<properties/>
-			<relations/>
-			<accesscontrol/>
-		</file>
-		<file>
-			<destination>system/workplace/resources/editors/codemirror/dist/mode/smarty</destination>
-			<type>folder</type>
-			<uuidstructure>d2b25515-b2e7-11e5-88dc-000c2943a707</uuidstructure>
-			<datelastmodified>Mon, 04 Jan 2016 13:34:04 GMT</datelastmodified>
-			<userlastmodified>Admin</userlastmodified>
-			<datecreated>Mon, 04 Jan 2016 13:34:04 GMT</datecreated>
-			<usercreated>Admin</usercreated>
-			<flags>0</flags>
-			<properties/>
-			<relations/>
-			<accesscontrol/>
-		</file>
-		<file>
-			<source>system/workplace/resources/editors/codemirror/dist/mode/smarty/index.html</source>
-			<destination>system/workplace/resources/editors/codemirror/dist/mode/smarty/index.html</destination>
-			<type>plain</type>
-			<uuidstructure>d2d853a9-b2e7-11e5-88dc-000c2943a707</uuidstructure>
-			<uuidresource>d2d853aa-b2e7-11e5-88dc-000c2943a707</uuidresource>
-			<datelastmodified>Mon, 04 Jan 2016 13:34:04 GMT</datelastmodified>
-			<userlastmodified>Admin</userlastmodified>
-			<datecreated>Mon, 04 Jan 2016 13:34:04 GMT</datecreated>
-			<usercreated>Admin</usercreated>
-			<flags>0</flags>
-			<properties/>
-			<relations/>
-			<accesscontrol/>
-		</file>
-		<file>
-			<source>system/workplace/resources/editors/codemirror/dist/mode/smarty/smarty.js</source>
-			<destination>system/workplace/resources/editors/codemirror/dist/mode/smarty/smarty.js</destination>
-			<type>plain</type>
-			<uuidstructure>d2c085e7-b2e7-11e5-88dc-000c2943a707</uuidstructure>
-			<uuidresource>d2c085e8-b2e7-11e5-88dc-000c2943a707</uuidresource>
-			<datelastmodified>Mon, 04 Jan 2016 13:34:04 GMT</datelastmodified>
-			<userlastmodified>Admin</userlastmodified>
-			<datecreated>Mon, 04 Jan 2016 13:34:04 GMT</datecreated>
-			<usercreated>Admin</usercreated>
-			<flags>0</flags>
-			<properties/>
-			<relations/>
-			<accesscontrol/>
-		</file>
-		<file>
-			<destination>system/workplace/resources/editors/codemirror/dist/mode/solr</destination>
-			<type>folder</type>
-			<uuidstructure>cec36755-b2e7-11e5-88dc-000c2943a707</uuidstructure>
-			<datelastmodified>Mon, 04 Jan 2016 13:33:58 GMT</datelastmodified>
-			<userlastmodified>Admin</userlastmodified>
-			<datecreated>Mon, 04 Jan 2016 13:33:58 GMT</datecreated>
-			<usercreated>Admin</usercreated>
-			<flags>0</flags>
-			<properties/>
-			<relations/>
-			<accesscontrol/>
-		</file>
-		<file>
-			<source>system/workplace/resources/editors/codemirror/dist/mode/solr/index.html</source>
-			<destination>system/workplace/resources/editors/codemirror/dist/mode/solr/index.html</destination>
-			<type>plain</type>
-			<uuidstructure>ced1bf37-b2e7-11e5-88dc-000c2943a707</uuidstructure>
-			<uuidresource>ced1bf38-b2e7-11e5-88dc-000c2943a707</uuidresource>
-			<datelastmodified>Mon, 04 Jan 2016 13:33:58 GMT</datelastmodified>
-			<userlastmodified>Admin</userlastmodified>
-			<datecreated>Mon, 04 Jan 2016 13:33:58 GMT</datecreated>
-			<usercreated>Admin</usercreated>
-			<flags>0</flags>
-			<properties/>
-			<relations/>
-			<accesscontrol/>
-		</file>
-		<file>
-			<source>system/workplace/resources/editors/codemirror/dist/mode/solr/solr.js</source>
-			<destination>system/workplace/resources/editors/codemirror/dist/mode/solr/solr.js</destination>
-			<type>plain</type>
-			<uuidstructure>cee98cf9-b2e7-11e5-88dc-000c2943a707</uuidstructure>
-			<uuidresource>cee98cfa-b2e7-11e5-88dc-000c2943a707</uuidresource>
-			<datelastmodified>Mon, 04 Jan 2016 13:33:58 GMT</datelastmodified>
-			<userlastmodified>Admin</userlastmodified>
-			<datecreated>Mon, 04 Jan 2016 13:33:58 GMT</datecreated>
-			<usercreated>Admin</usercreated>
-			<flags>0</flags>
-			<properties/>
-			<relations/>
-			<accesscontrol/>
-		</file>
-		<file>
-			<destination>system/workplace/resources/editors/codemirror/dist/mode/soy</destination>
-			<type>folder</type>
-			<uuidstructure>c96f6b3b-b2e7-11e5-88dc-000c2943a707</uuidstructure>
-			<datelastmodified>Mon, 04 Jan 2016 13:33:49 GMT</datelastmodified>
-			<userlastmodified>Admin</userlastmodified>
-			<datecreated>Mon, 04 Jan 2016 13:33:49 GMT</datecreated>
-			<usercreated>Admin</usercreated>
-			<flags>0</flags>
-			<properties/>
-			<relations/>
-			<accesscontrol/>
-		</file>
-		<file>
-			<source>system/workplace/resources/editors/codemirror/dist/mode/soy/index.html</source>
-			<destination>system/workplace/resources/editors/codemirror/dist/mode/soy/index.html</destination>
-			<type>plain</type>
-			<uuidstructure>c97dc31d-b2e7-11e5-88dc-000c2943a707</uuidstructure>
-			<uuidresource>c97dc31e-b2e7-11e5-88dc-000c2943a707</uuidresource>
-			<datelastmodified>Mon, 04 Jan 2016 13:33:49 GMT</datelastmodified>
-			<userlastmodified>Admin</userlastmodified>
-			<datecreated>Mon, 04 Jan 2016 13:33:49 GMT</datecreated>
-			<usercreated>Admin</usercreated>
-			<flags>0</flags>
-			<properties/>
-			<relations/>
-			<accesscontrol/>
-		</file>
-		<file>
-			<source>system/workplace/resources/editors/codemirror/dist/mode/soy/soy.js</source>
-			<destination>system/workplace/resources/editors/codemirror/dist/mode/soy/soy.js</destination>
-			<type>plain</type>
-			<uuidstructure>c99590df-b2e7-11e5-88dc-000c2943a707</uuidstructure>
-			<uuidresource>c99590e0-b2e7-11e5-88dc-000c2943a707</uuidresource>
-			<datelastmodified>Mon, 04 Jan 2016 13:33:49 GMT</datelastmodified>
-			<userlastmodified>Admin</userlastmodified>
-			<datecreated>Mon, 04 Jan 2016 13:33:49 GMT</datecreated>
-			<usercreated>Admin</usercreated>
-			<flags>0</flags>
-			<properties/>
-			<relations/>
-			<accesscontrol/>
-		</file>
-		<file>
-			<destination>system/workplace/resources/editors/codemirror/dist/mode/sparql</destination>
-			<type>folder</type>
-			<uuidstructure>cacb03b5-b2e7-11e5-88dc-000c2943a707</uuidstructure>
-			<datelastmodified>Mon, 04 Jan 2016 13:33:51 GMT</datelastmodified>
-			<userlastmodified>Admin</userlastmodified>
-			<datecreated>Mon, 04 Jan 2016 13:33:51 GMT</datecreated>
-			<usercreated>Admin</usercreated>
-			<flags>0</flags>
-			<properties/>
-			<relations/>
-			<accesscontrol/>
-		</file>
-		<file>
-			<source>system/workplace/resources/editors/codemirror/dist/mode/sparql/index.html</source>
-			<destination>system/workplace/resources/editors/codemirror/dist/mode/sparql/index.html</destination>
-			<type>plain</type>
-			<uuidstructure>cadba587-b2e7-11e5-88dc-000c2943a707</uuidstructure>
-			<uuidresource>cadba588-b2e7-11e5-88dc-000c2943a707</uuidresource>
-			<datelastmodified>Mon, 04 Jan 2016 13:33:51 GMT</datelastmodified>
-			<userlastmodified>Admin</userlastmodified>
-			<datecreated>Mon, 04 Jan 2016 13:33:51 GMT</datecreated>
-			<usercreated>Admin</usercreated>
-			<flags>0</flags>
-			<properties/>
-			<relations/>
-			<accesscontrol/>
-		</file>
-		<file>
-			<source>system/workplace/resources/editors/codemirror/dist/mode/sparql/sparql.js</source>
-			<destination>system/workplace/resources/editors/codemirror/dist/mode/sparql/sparql.js</destination>
-			<type>plain</type>
-			<uuidstructure>caf37349-b2e7-11e5-88dc-000c2943a707</uuidstructure>
-			<uuidresource>caf3734a-b2e7-11e5-88dc-000c2943a707</uuidresource>
-			<datelastmodified>Mon, 04 Jan 2016 13:33:51 GMT</datelastmodified>
-			<userlastmodified>Admin</userlastmodified>
-			<datecreated>Mon, 04 Jan 2016 13:33:51 GMT</datecreated>
-			<usercreated>Admin</usercreated>
-			<flags>0</flags>
-			<properties/>
-			<relations/>
-			<accesscontrol/>
-		</file>
-		<file>
-			<destination>system/workplace/resources/editors/codemirror/dist/mode/spreadsheet</destination>
-			<type>folder</type>
-			<uuidstructure>bfd6e84b-b2e7-11e5-88dc-000c2943a707</uuidstructure>
-			<datelastmodified>Mon, 04 Jan 2016 13:33:33 GMT</datelastmodified>
-			<userlastmodified>Admin</userlastmodified>
-			<datecreated>Mon, 04 Jan 2016 13:33:33 GMT</datecreated>
-			<usercreated>Admin</usercreated>
-			<flags>0</flags>
-			<properties/>
-			<relations/>
-			<accesscontrol/>
-		</file>
-		<file>
-			<source>system/workplace/resources/editors/codemirror/dist/mode/spreadsheet/index.html</source>
-			<destination>system/workplace/resources/editors/codemirror/dist/mode/spreadsheet/index.html</destination>
-			<type>plain</type>
-			<uuidstructure>bffa9cef-b2e7-11e5-88dc-000c2943a707</uuidstructure>
-			<uuidresource>bffa9cf0-b2e7-11e5-88dc-000c2943a707</uuidresource>
-			<datelastmodified>Mon, 04 Jan 2016 13:33:33 GMT</datelastmodified>
-			<userlastmodified>Admin</userlastmodified>
-			<datecreated>Mon, 04 Jan 2016 13:33:33 GMT</datecreated>
-			<usercreated>Admin</usercreated>
-			<flags>0</flags>
-			<properties/>
-			<relations/>
-			<accesscontrol/>
-		</file>
-		<file>
-			<source>system/workplace/resources/editors/codemirror/dist/mode/spreadsheet/spreadsheet.js</source>
-			<destination>system/workplace/resources/editors/codemirror/dist/mode/spreadsheet/spreadsheet.js</destination>
-			<type>plain</type>
-			<uuidstructure>bfe2cf2d-b2e7-11e5-88dc-000c2943a707</uuidstructure>
-			<uuidresource>bfe2cf2e-b2e7-11e5-88dc-000c2943a707</uuidresource>
-			<datelastmodified>Mon, 04 Jan 2016 13:33:33 GMT</datelastmodified>
-			<userlastmodified>Admin</userlastmodified>
-			<datecreated>Mon, 04 Jan 2016 13:33:33 GMT</datecreated>
-			<usercreated>Admin</usercreated>
-			<flags>0</flags>
-			<properties/>
-			<relations/>
-			<accesscontrol/>
-		</file>
-		<file>
-			<destination>system/workplace/resources/editors/codemirror/dist/mode/sql</destination>
-			<type>folder</type>
-			<uuidstructure>be3d837b-b2e7-11e5-88dc-000c2943a707</uuidstructure>
-			<datelastmodified>Mon, 04 Jan 2016 13:33:30 GMT</datelastmodified>
-			<userlastmodified>Admin</userlastmodified>
-			<datecreated>Mon, 04 Jan 2016 13:33:30 GMT</datecreated>
-			<usercreated>Admin</usercreated>
-			<flags>0</flags>
-			<properties/>
-			<relations/>
-			<accesscontrol/>
-		</file>
-		<file>
-			<source>system/workplace/resources/editors/codemirror/dist/mode/sql/index.html</source>
-			<destination>system/workplace/resources/editors/codemirror/dist/mode/sql/index.html</destination>
-			<type>plain</type>
-			<uuidstructure>be4bb44d-b2e7-11e5-88dc-000c2943a707</uuidstructure>
-			<uuidresource>be4bb44e-b2e7-11e5-88dc-000c2943a707</uuidresource>
-			<datelastmodified>Mon, 04 Jan 2016 13:33:30 GMT</datelastmodified>
-			<userlastmodified>Admin</userlastmodified>
-			<datecreated>Mon, 04 Jan 2016 13:33:30 GMT</datecreated>
-			<usercreated>Admin</usercreated>
-			<flags>0</flags>
-			<properties/>
-			<relations/>
-			<accesscontrol/>
-		</file>
-		<file>
-			<source>system/workplace/resources/editors/codemirror/dist/mode/sql/sql.js</source>
-			<destination>system/workplace/resources/editors/codemirror/dist/mode/sql/sql.js</destination>
-			<type>plain</type>
-			<uuidstructure>be63820f-b2e7-11e5-88dc-000c2943a707</uuidstructure>
-			<uuidresource>be638210-b2e7-11e5-88dc-000c2943a707</uuidresource>
-			<datelastmodified>Mon, 04 Jan 2016 13:33:30 GMT</datelastmodified>
-			<userlastmodified>Admin</userlastmodified>
-			<datecreated>Mon, 04 Jan 2016 13:33:30 GMT</datecreated>
-			<usercreated>Admin</usercreated>
-			<flags>0</flags>
-			<properties/>
-			<relations/>
-			<accesscontrol/>
-		</file>
-		<file>
-			<destination>system/workplace/resources/editors/codemirror/dist/mode/stex</destination>
-			<type>folder</type>
-			<uuidstructure>c667832f-b2e7-11e5-88dc-000c2943a707</uuidstructure>
-			<datelastmodified>Mon, 04 Jan 2016 13:33:44 GMT</datelastmodified>
-			<userlastmodified>Admin</userlastmodified>
-			<datecreated>Mon, 04 Jan 2016 13:33:44 GMT</datecreated>
-			<usercreated>Admin</usercreated>
-			<flags>0</flags>
-			<properties/>
-			<relations/>
-			<accesscontrol/>
-		</file>
-		<file>
-			<source>system/workplace/resources/editors/codemirror/dist/mode/stex/index.html</source>
-			<destination>system/workplace/resources/editors/codemirror/dist/mode/stex/index.html</destination>
-			<type>plain</type>
-			<uuidstructure>c68b37d3-b2e7-11e5-88dc-000c2943a707</uuidstructure>
-			<uuidresource>c68b37d4-b2e7-11e5-88dc-000c2943a707</uuidresource>
-			<datelastmodified>Mon, 04 Jan 2016 13:33:44 GMT</datelastmodified>
-			<userlastmodified>Admin</userlastmodified>
-			<datecreated>Mon, 04 Jan 2016 13:33:44 GMT</datecreated>
-			<usercreated>Admin</usercreated>
-			<flags>0</flags>
-			<properties/>
-			<relations/>
-			<accesscontrol/>
-		</file>
-		<file>
-			<source>system/workplace/resources/editors/codemirror/dist/mode/stex/stex.js</source>
-			<destination>system/workplace/resources/editors/codemirror/dist/mode/stex/stex.js</destination>
-			<type>plain</type>
-			<uuidstructure>c6a30595-b2e7-11e5-88dc-000c2943a707</uuidstructure>
-			<uuidresource>c6a30596-b2e7-11e5-88dc-000c2943a707</uuidresource>
-			<datelastmodified>Mon, 04 Jan 2016 13:33:44 GMT</datelastmodified>
-			<userlastmodified>Admin</userlastmodified>
-			<datecreated>Mon, 04 Jan 2016 13:33:44 GMT</datecreated>
-			<usercreated>Admin</usercreated>
-			<flags>0</flags>
-			<properties/>
-			<relations/>
-			<accesscontrol/>
-		</file>
-		<file>
-			<source>system/workplace/resources/editors/codemirror/dist/mode/stex/test.js</source>
-			<destination>system/workplace/resources/editors/codemirror/dist/mode/stex/test.js</destination>
-			<type>plain</type>
-			<uuidstructure>c675b401-b2e7-11e5-88dc-000c2943a707</uuidstructure>
-			<uuidresource>c675b402-b2e7-11e5-88dc-000c2943a707</uuidresource>
-			<datelastmodified>Mon, 04 Jan 2016 13:33:44 GMT</datelastmodified>
-			<userlastmodified>Admin</userlastmodified>
-			<datecreated>Mon, 04 Jan 2016 13:33:44 GMT</datecreated>
-			<usercreated>Admin</usercreated>
-			<flags>0</flags>
-			<properties/>
-			<relations/>
-			<accesscontrol/>
-		</file>
-		<file>
-			<destination>system/workplace/resources/editors/codemirror/dist/mode/stylus</destination>
-			<type>folder</type>
-			<uuidstructure>dfa8823b-b2e7-11e5-88dc-000c2943a707</uuidstructure>
-			<datelastmodified>Mon, 04 Jan 2016 13:34:26 GMT</datelastmodified>
-			<userlastmodified>Admin</userlastmodified>
-			<datecreated>Mon, 04 Jan 2016 13:34:26 GMT</datecreated>
-			<usercreated>Admin</usercreated>
-			<flags>0</flags>
-			<properties/>
-			<relations/>
-			<accesscontrol/>
-		</file>
-		<file>
-			<source>system/workplace/resources/editors/codemirror/dist/mode/stylus/index.html</source>
-			<destination>system/workplace/resources/editors/codemirror/dist/mode/stylus/index.html</destination>
-			<type>plain</type>
-			<uuidstructure>dfd0f1cf-b2e7-11e5-88dc-000c2943a707</uuidstructure>
-			<uuidresource>dfd0f1d0-b2e7-11e5-88dc-000c2943a707</uuidresource>
-			<datelastmodified>Mon, 04 Jan 2016 13:34:26 GMT</datelastmodified>
-			<userlastmodified>Admin</userlastmodified>
-			<datecreated>Mon, 04 Jan 2016 13:34:26 GMT</datecreated>
-			<usercreated>Admin</usercreated>
-			<flags>0</flags>
-			<properties/>
-			<relations/>
-			<accesscontrol/>
-		</file>
-		<file>
-			<source>system/workplace/resources/editors/codemirror/dist/mode/stylus/stylus.js</source>
-			<destination>system/workplace/resources/editors/codemirror/dist/mode/stylus/stylus.js</destination>
-			<type>plain</type>
-			<uuidstructure>dfb6da1d-b2e7-11e5-88dc-000c2943a707</uuidstructure>
-			<uuidresource>dfb6da1e-b2e7-11e5-88dc-000c2943a707</uuidresource>
-			<datelastmodified>Mon, 04 Jan 2016 13:34:26 GMT</datelastmodified>
-			<userlastmodified>Admin</userlastmodified>
-			<datecreated>Mon, 04 Jan 2016 13:34:26 GMT</datecreated>
-			<usercreated>Admin</usercreated>
-			<flags>0</flags>
-			<properties/>
-			<relations/>
-			<accesscontrol/>
-		</file>
-		<file>
-			<destination>system/workplace/resources/editors/codemirror/dist/mode/swift</destination>
-			<type>folder</type>
-			<uuidstructure>c3e719ad-b2e7-11e5-88dc-000c2943a707</uuidstructure>
-			<datelastmodified>Mon, 04 Jan 2016 13:33:39 GMT</datelastmodified>
-			<userlastmodified>Admin</userlastmodified>
-			<datecreated>Mon, 04 Jan 2016 13:33:39 GMT</datecreated>
-			<usercreated>Admin</usercreated>
-			<flags>0</flags>
-			<properties/>
-			<relations/>
-			<accesscontrol/>
-		</file>
-		<file>
-			<source>system/workplace/resources/editors/codemirror/dist/mode/swift/index.html</source>
-			<destination>system/workplace/resources/editors/codemirror/dist/mode/swift/index.html</destination>
-			<type>plain</type>
-			<uuidstructure>c411fa41-b2e7-11e5-88dc-000c2943a707</uuidstructure>
-			<uuidresource>c411fa42-b2e7-11e5-88dc-000c2943a707</uuidresource>
-			<datelastmodified>Mon, 04 Jan 2016 13:33:40 GMT</datelastmodified>
-			<userlastmodified>Admin</userlastmodified>
-			<datecreated>Mon, 04 Jan 2016 13:33:40 GMT</datecreated>
-			<usercreated>Admin</usercreated>
-			<flags>0</flags>
-			<properties/>
-			<relations/>
-			<accesscontrol/>
-		</file>
-		<file>
-			<source>system/workplace/resources/editors/codemirror/dist/mode/swift/swift.js</source>
-			<destination>system/workplace/resources/editors/codemirror/dist/mode/swift/swift.js</destination>
-			<type>plain</type>
-			<uuidstructure>c3f5718f-b2e7-11e5-88dc-000c2943a707</uuidstructure>
-			<uuidresource>c3f57190-b2e7-11e5-88dc-000c2943a707</uuidresource>
-			<datelastmodified>Mon, 04 Jan 2016 13:33:40 GMT</datelastmodified>
-			<userlastmodified>Admin</userlastmodified>
-			<datecreated>Mon, 04 Jan 2016 13:33:39 GMT</datecreated>
-			<usercreated>Admin</usercreated>
-			<flags>0</flags>
-			<properties/>
-			<relations/>
-			<accesscontrol/>
-		</file>
-		<file>
-			<destination>system/workplace/resources/editors/codemirror/dist/mode/tcl</destination>
-			<type>folder</type>
-			<uuidstructure>df57a315-b2e7-11e5-88dc-000c2943a707</uuidstructure>
-			<datelastmodified>Mon, 04 Jan 2016 13:34:25 GMT</datelastmodified>
-			<userlastmodified>Admin</userlastmodified>
-			<datecreated>Mon, 04 Jan 2016 13:34:25 GMT</datecreated>
-			<usercreated>Admin</usercreated>
-			<flags>0</flags>
-			<properties/>
-			<relations/>
-			<accesscontrol/>
-		</file>
-		<file>
-			<source>system/workplace/resources/editors/codemirror/dist/mode/tcl/index.html</source>
-			<destination>system/workplace/resources/editors/codemirror/dist/mode/tcl/index.html</destination>
-			<type>plain</type>
-			<uuidstructure>df8283a9-b2e7-11e5-88dc-000c2943a707</uuidstructure>
-			<uuidresource>df8283aa-b2e7-11e5-88dc-000c2943a707</uuidresource>
-			<datelastmodified>Mon, 04 Jan 2016 13:34:26 GMT</datelastmodified>
-			<userlastmodified>Admin</userlastmodified>
-			<datecreated>Mon, 04 Jan 2016 13:34:26 GMT</datecreated>
-			<usercreated>Admin</usercreated>
-			<flags>0</flags>
-			<properties/>
-			<relations/>
-			<accesscontrol/>
-		</file>
-		<file>
-			<source>system/workplace/resources/editors/codemirror/dist/mode/tcl/tcl.js</source>
-			<destination>system/workplace/resources/editors/codemirror/dist/mode/tcl/tcl.js</destination>
-			<type>plain</type>
-			<uuidstructure>df6ab5e7-b2e7-11e5-88dc-000c2943a707</uuidstructure>
-			<uuidresource>df6ab5e8-b2e7-11e5-88dc-000c2943a707</uuidresource>
-			<datelastmodified>Mon, 04 Jan 2016 13:34:26 GMT</datelastmodified>
-			<userlastmodified>Admin</userlastmodified>
-			<datecreated>Mon, 04 Jan 2016 13:34:26 GMT</datecreated>
-			<usercreated>Admin</usercreated>
-			<flags>0</flags>
-			<properties/>
-			<relations/>
-			<accesscontrol/>
-		</file>
-		<file>
-			<destination>system/workplace/resources/editors/codemirror/dist/mode/textile</destination>
-			<type>folder</type>
-			<uuidstructure>db95dfdd-b2e7-11e5-88dc-000c2943a707</uuidstructure>
-			<datelastmodified>Mon, 04 Jan 2016 13:34:19 GMT</datelastmodified>
-			<userlastmodified>Admin</userlastmodified>
-			<datecreated>Mon, 04 Jan 2016 13:34:19 GMT</datecreated>
-			<usercreated>Admin</usercreated>
-			<flags>0</flags>
-			<properties/>
-			<relations/>
-			<accesscontrol/>
-		</file>
-		<file>
-			<source>system/workplace/resources/editors/codemirror/dist/mode/textile/index.html</source>
-			<destination>system/workplace/resources/editors/codemirror/dist/mode/textile/index.html</destination>
-			<type>plain</type>
-			<uuidstructure>dbd16243-b2e7-11e5-88dc-000c2943a707</uuidstructure>
-			<uuidresource>dbd16244-b2e7-11e5-88dc-000c2943a707</uuidresource>
-			<datelastmodified>Mon, 04 Jan 2016 13:34:20 GMT</datelastmodified>
-			<userlastmodified>Admin</userlastmodified>
-			<datecreated>Mon, 04 Jan 2016 13:34:19 GMT</datecreated>
-			<usercreated>Admin</usercreated>
-			<flags>0</flags>
-			<properties/>
-			<relations/>
-			<accesscontrol/>
-		</file>
-		<file>
-			<source>system/workplace/resources/editors/codemirror/dist/mode/textile/test.js</source>
-			<destination>system/workplace/resources/editors/codemirror/dist/mode/textile/test.js</destination>
-			<type>plain</type>
-			<uuidstructure>dba437bf-b2e7-11e5-88dc-000c2943a707</uuidstructure>
-			<uuidresource>dba437c0-b2e7-11e5-88dc-000c2943a707</uuidresource>
-			<datelastmodified>Mon, 04 Jan 2016 13:34:19 GMT</datelastmodified>
-			<userlastmodified>Admin</userlastmodified>
-			<datecreated>Mon, 04 Jan 2016 13:34:19 GMT</datecreated>
-			<usercreated>Admin</usercreated>
-			<flags>0</flags>
-			<properties/>
-			<relations/>
-			<accesscontrol/>
-		</file>
-		<file>
-			<source>system/workplace/resources/editors/codemirror/dist/mode/textile/textile.js</source>
-			<destination>system/workplace/resources/editors/codemirror/dist/mode/textile/textile.js</destination>
-			<type>plain</type>
-			<uuidstructure>dbb99481-b2e7-11e5-88dc-000c2943a707</uuidstructure>
-			<uuidresource>dbb99482-b2e7-11e5-88dc-000c2943a707</uuidresource>
-			<datelastmodified>Mon, 04 Jan 2016 13:34:19 GMT</datelastmodified>
-			<userlastmodified>Admin</userlastmodified>
-			<datecreated>Mon, 04 Jan 2016 13:34:19 GMT</datecreated>
-			<usercreated>Admin</usercreated>
-			<flags>0</flags>
-			<properties/>
-			<relations/>
-			<accesscontrol/>
-		</file>
-		<file>
-			<destination>system/workplace/resources/editors/codemirror/dist/mode/tiddlywiki</destination>
-			<type>folder</type>
-			<uuidstructure>daa31b59-b2e7-11e5-88dc-000c2943a707</uuidstructure>
-			<datelastmodified>Mon, 04 Jan 2016 13:34:17 GMT</datelastmodified>
-			<userlastmodified>Admin</userlastmodified>
-			<datecreated>Mon, 04 Jan 2016 13:34:17 GMT</datecreated>
-			<usercreated>Admin</usercreated>
-			<flags>0</flags>
-			<properties/>
-			<relations/>
-			<accesscontrol/>
-		</file>
-		<file>
-			<source>system/workplace/resources/editors/codemirror/dist/mode/tiddlywiki/index.html</source>
-			<destination>system/workplace/resources/editors/codemirror/dist/mode/tiddlywiki/index.html</destination>
-			<type>plain</type>
-			<uuidstructure>dadc53cf-b2e7-11e5-88dc-000c2943a707</uuidstructure>
-			<uuidresource>dadc53d0-b2e7-11e5-88dc-000c2943a707</uuidresource>
-			<datelastmodified>Mon, 04 Jan 2016 13:34:18 GMT</datelastmodified>
-			<userlastmodified>Admin</userlastmodified>
-			<datecreated>Mon, 04 Jan 2016 13:34:18 GMT</datecreated>
-			<usercreated>Admin</usercreated>
-			<flags>0</flags>
-			<properties/>
-			<relations/>
-			<accesscontrol/>
-		</file>
-		<file>
-			<source>system/workplace/resources/editors/codemirror/dist/mode/tiddlywiki/tiddlywiki.css</source>
-			<destination>system/workplace/resources/editors/codemirror/dist/mode/tiddlywiki/tiddlywiki.css</destination>
-			<type>plain</type>
-			<uuidstructure>dac6cffd-b2e7-11e5-88dc-000c2943a707</uuidstructure>
-			<uuidresource>dac6cffe-b2e7-11e5-88dc-000c2943a707</uuidresource>
-			<datelastmodified>Mon, 04 Jan 2016 13:34:18 GMT</datelastmodified>
-			<userlastmodified>Admin</userlastmodified>
-			<datecreated>Mon, 04 Jan 2016 13:34:18 GMT</datecreated>
-			<usercreated>Admin</usercreated>
-			<flags>0</flags>
-			<properties/>
-			<relations/>
-			<accesscontrol/>
-		</file>
-		<file>
-			<source>system/workplace/resources/editors/codemirror/dist/mode/tiddlywiki/tiddlywiki.js</source>
-			<destination>system/workplace/resources/editors/codemirror/dist/mode/tiddlywiki/tiddlywiki.js</destination>
-			<type>plain</type>
-			<uuidstructure>daaf023b-b2e7-11e5-88dc-000c2943a707</uuidstructure>
-			<uuidresource>daaf023c-b2e7-11e5-88dc-000c2943a707</uuidresource>
-			<datelastmodified>Mon, 04 Jan 2016 13:34:18 GMT</datelastmodified>
-			<userlastmodified>Admin</userlastmodified>
-			<datecreated>Mon, 04 Jan 2016 13:34:18 GMT</datecreated>
-			<usercreated>Admin</usercreated>
-			<flags>0</flags>
-			<properties/>
-			<relations/>
-			<accesscontrol/>
-		</file>
-		<file>
-			<destination>system/workplace/resources/editors/codemirror/dist/mode/tiki</destination>
-			<type>folder</type>
-			<uuidstructure>c717995d-b2e7-11e5-88dc-000c2943a707</uuidstructure>
-			<datelastmodified>Mon, 04 Jan 2016 13:33:45 GMT</datelastmodified>
-			<userlastmodified>Admin</userlastmodified>
-			<datecreated>Mon, 04 Jan 2016 13:33:45 GMT</datecreated>
-			<usercreated>Admin</usercreated>
-			<flags>0</flags>
-			<properties/>
-			<relations/>
-			<accesscontrol/>
-		</file>
-		<file>
-			<source>system/workplace/resources/editors/codemirror/dist/mode/tiki/index.html</source>
-			<destination>system/workplace/resources/editors/codemirror/dist/mode/tiki/index.html</destination>
-			<type>plain</type>
-			<uuidstructure>c73b4e01-b2e7-11e5-88dc-000c2943a707</uuidstructure>
-			<uuidresource>c73b4e02-b2e7-11e5-88dc-000c2943a707</uuidresource>
-			<datelastmodified>Mon, 04 Jan 2016 13:33:45 GMT</datelastmodified>
-			<userlastmodified>Admin</userlastmodified>
-			<datecreated>Mon, 04 Jan 2016 13:33:45 GMT</datecreated>
-			<usercreated>Admin</usercreated>
-			<flags>0</flags>
-			<properties/>
-			<relations/>
-			<accesscontrol/>
-		</file>
-		<file>
-			<source>system/workplace/resources/editors/codemirror/dist/mode/tiki/tiki.css</source>
-			<destination>system/workplace/resources/editors/codemirror/dist/mode/tiki/tiki.css</destination>
-			<type>plain</type>
-			<uuidstructure>c725f13f-b2e7-11e5-88dc-000c2943a707</uuidstructure>
-			<uuidresource>c725f140-b2e7-11e5-88dc-000c2943a707</uuidresource>
-			<datelastmodified>Mon, 04 Jan 2016 13:33:45 GMT</datelastmodified>
-			<userlastmodified>Admin</userlastmodified>
-			<datecreated>Mon, 04 Jan 2016 13:33:45 GMT</datecreated>
-			<usercreated>Admin</usercreated>
-			<flags>0</flags>
-			<properties/>
-			<relations/>
-			<accesscontrol/>
-		</file>
-		<file>
-			<source>system/workplace/resources/editors/codemirror/dist/mode/tiki/tiki.js</source>
-			<destination>system/workplace/resources/editors/codemirror/dist/mode/tiki/tiki.js</destination>
-			<type>plain</type>
-			<uuidstructure>c7531bc3-b2e7-11e5-88dc-000c2943a707</uuidstructure>
-			<uuidresource>c7531bc4-b2e7-11e5-88dc-000c2943a707</uuidresource>
-			<datelastmodified>Mon, 04 Jan 2016 13:33:45 GMT</datelastmodified>
-			<userlastmodified>Admin</userlastmodified>
-			<datecreated>Mon, 04 Jan 2016 13:33:45 GMT</datecreated>
-			<usercreated>Admin</usercreated>
-			<flags>0</flags>
-			<properties/>
-			<relations/>
-			<accesscontrol/>
-		</file>
-		<file>
-			<destination>system/workplace/resources/editors/codemirror/dist/mode/toml</destination>
-			<type>folder</type>
-			<uuidstructure>c102e543-b2e7-11e5-88dc-000c2943a707</uuidstructure>
-			<datelastmodified>Mon, 04 Jan 2016 13:33:35 GMT</datelastmodified>
-			<userlastmodified>Admin</userlastmodified>
-			<datecreated>Mon, 04 Jan 2016 13:33:35 GMT</datecreated>
-			<usercreated>Admin</usercreated>
-			<flags>0</flags>
-			<properties/>
-			<relations/>
-			<accesscontrol/>
-		</file>
-		<file>
-			<source>system/workplace/resources/editors/codemirror/dist/mode/toml/index.html</source>
-			<destination>system/workplace/resources/editors/codemirror/dist/mode/toml/index.html</destination>
-			<type>plain</type>
-			<uuidstructure>c1111615-b2e7-11e5-88dc-000c2943a707</uuidstructure>
-			<uuidresource>c1111616-b2e7-11e5-88dc-000c2943a707</uuidresource>
-			<datelastmodified>Mon, 04 Jan 2016 13:33:35 GMT</datelastmodified>
-			<userlastmodified>Admin</userlastmodified>
-			<datecreated>Mon, 04 Jan 2016 13:33:35 GMT</datecreated>
-			<usercreated>Admin</usercreated>
-			<flags>0</flags>
-			<properties/>
-			<relations/>
-			<accesscontrol/>
-		</file>
-		<file>
-			<source>system/workplace/resources/editors/codemirror/dist/mode/toml/toml.js</source>
-			<destination>system/workplace/resources/editors/codemirror/dist/mode/toml/toml.js</destination>
-			<type>plain</type>
-			<uuidstructure>c12699e7-b2e7-11e5-88dc-000c2943a707</uuidstructure>
-			<uuidresource>c12699e8-b2e7-11e5-88dc-000c2943a707</uuidresource>
-			<datelastmodified>Mon, 04 Jan 2016 13:33:35 GMT</datelastmodified>
-			<userlastmodified>Admin</userlastmodified>
-			<datecreated>Mon, 04 Jan 2016 13:33:35 GMT</datecreated>
-			<usercreated>Admin</usercreated>
-			<flags>0</flags>
-			<properties/>
-			<relations/>
-			<accesscontrol/>
-		</file>
-		<file>
-			<destination>system/workplace/resources/editors/codemirror/dist/mode/tornado</destination>
-			<type>folder</type>
-			<uuidstructure>d7965049-b2e7-11e5-88dc-000c2943a707</uuidstructure>
-			<datelastmodified>Mon, 04 Jan 2016 13:34:12 GMT</datelastmodified>
-			<userlastmodified>Admin</userlastmodified>
-			<datecreated>Mon, 04 Jan 2016 13:34:12 GMT</datecreated>
-			<usercreated>Admin</usercreated>
-			<flags>0</flags>
-			<properties/>
-			<relations/>
-			<accesscontrol/>
-		</file>
-		<file>
-			<source>system/workplace/resources/editors/codemirror/dist/mode/tornado/index.html</source>
-			<destination>system/workplace/resources/editors/codemirror/dist/mode/tornado/index.html</destination>
-			<type>plain</type>
-			<uuidstructure>d7a4a82b-b2e7-11e5-88dc-000c2943a707</uuidstructure>
-			<uuidresource>d7a4a82c-b2e7-11e5-88dc-000c2943a707</uuidresource>
-			<datelastmodified>Mon, 04 Jan 2016 13:34:13 GMT</datelastmodified>
-			<userlastmodified>Admin</userlastmodified>
-			<datecreated>Mon, 04 Jan 2016 13:34:12 GMT</datecreated>
-			<usercreated>Admin</usercreated>
-			<flags>0</flags>
-			<properties/>
-			<relations/>
-			<accesscontrol/>
-		</file>
-		<file>
-			<source>system/workplace/resources/editors/codemirror/dist/mode/tornado/tornado.js</source>
-			<destination>system/workplace/resources/editors/codemirror/dist/mode/tornado/tornado.js</destination>
-			<type>plain</type>
-			<uuidstructure>d7bc75ed-b2e7-11e5-88dc-000c2943a707</uuidstructure>
-			<uuidresource>d7bc75ee-b2e7-11e5-88dc-000c2943a707</uuidresource>
-			<datelastmodified>Mon, 04 Jan 2016 13:34:13 GMT</datelastmodified>
-			<userlastmodified>Admin</userlastmodified>
-			<datecreated>Mon, 04 Jan 2016 13:34:13 GMT</datecreated>
-			<usercreated>Admin</usercreated>
-			<flags>0</flags>
-			<properties/>
-			<relations/>
-			<accesscontrol/>
-		</file>
-		<file>
-			<destination>system/workplace/resources/editors/codemirror/dist/mode/troff</destination>
-			<type>folder</type>
-			<uuidstructure>c06a75c7-b2e7-11e5-88dc-000c2943a707</uuidstructure>
-			<datelastmodified>Mon, 04 Jan 2016 13:33:34 GMT</datelastmodified>
-			<userlastmodified>Admin</userlastmodified>
-			<datecreated>Mon, 04 Jan 2016 13:33:34 GMT</datecreated>
-			<usercreated>Admin</usercreated>
-			<flags>0</flags>
-			<properties/>
-			<relations/>
-			<accesscontrol/>
-		</file>
-		<file>
-			<source>system/workplace/resources/editors/codemirror/dist/mode/troff/index.html</source>
-			<destination>system/workplace/resources/editors/codemirror/dist/mode/troff/index.html</destination>
-			<type>plain</type>
-			<uuidstructure>c0909b6b-b2e7-11e5-88dc-000c2943a707</uuidstructure>
-			<uuidresource>c0909b6c-b2e7-11e5-88dc-000c2943a707</uuidresource>
-			<datelastmodified>Mon, 04 Jan 2016 13:33:34 GMT</datelastmodified>
-			<userlastmodified>Admin</userlastmodified>
-			<datecreated>Mon, 04 Jan 2016 13:33:34 GMT</datecreated>
-			<usercreated>Admin</usercreated>
-			<flags>0</flags>
-			<properties/>
-			<relations/>
-			<accesscontrol/>
-		</file>
-		<file>
-			<source>system/workplace/resources/editors/codemirror/dist/mode/troff/troff.js</source>
-			<destination>system/workplace/resources/editors/codemirror/dist/mode/troff/troff.js</destination>
-			<type>plain</type>
-			<uuidstructure>c078cda9-b2e7-11e5-88dc-000c2943a707</uuidstructure>
-			<uuidresource>c078cdaa-b2e7-11e5-88dc-000c2943a707</uuidresource>
-			<datelastmodified>Mon, 04 Jan 2016 13:33:34 GMT</datelastmodified>
-			<userlastmodified>Admin</userlastmodified>
-			<datecreated>Mon, 04 Jan 2016 13:33:34 GMT</datecreated>
-			<usercreated>Admin</usercreated>
-			<flags>0</flags>
-			<properties/>
-			<relations/>
-			<accesscontrol/>
-		</file>
-		<file>
-			<destination>system/workplace/resources/editors/codemirror/dist/mode/ttcn-cfg</destination>
-			<type>folder</type>
-			<uuidstructure>e0e52103-b2e7-11e5-88dc-000c2943a707</uuidstructure>
-			<datelastmodified>Mon, 04 Jan 2016 13:34:28 GMT</datelastmodified>
-			<userlastmodified>Admin</userlastmodified>
-			<datecreated>Mon, 04 Jan 2016 13:34:28 GMT</datecreated>
-			<usercreated>Admin</usercreated>
-			<flags>0</flags>
-			<properties/>
-			<relations/>
-			<accesscontrol/>
-		</file>
-		<file>
-			<source>system/workplace/resources/editors/codemirror/dist/mode/ttcn-cfg/index.html</source>
-			<destination>system/workplace/resources/editors/codemirror/dist/mode/ttcn-cfg/index.html</destination>
-			<type>plain</type>
-			<uuidstructure>e0f378e5-b2e7-11e5-88dc-000c2943a707</uuidstructure>
-			<uuidresource>e0f378e6-b2e7-11e5-88dc-000c2943a707</uuidresource>
-			<datelastmodified>Mon, 04 Jan 2016 13:34:28 GMT</datelastmodified>
-			<userlastmodified>Admin</userlastmodified>
-			<datecreated>Mon, 04 Jan 2016 13:34:28 GMT</datecreated>
-			<usercreated>Admin</usercreated>
-			<flags>0</flags>
-			<properties/>
-			<relations/>
-			<accesscontrol/>
-		</file>
-		<file>
-			<source>system/workplace/resources/editors/codemirror/dist/mode/ttcn-cfg/ttcn-cfg.js</source>
-			<destination>system/workplace/resources/editors/codemirror/dist/mode/ttcn-cfg/ttcn-cfg.js</destination>
-			<type>plain</type>
-			<uuidstructure>e10b46a7-b2e7-11e5-88dc-000c2943a707</uuidstructure>
-			<uuidresource>e10b46a8-b2e7-11e5-88dc-000c2943a707</uuidresource>
-			<datelastmodified>Mon, 04 Jan 2016 13:34:28 GMT</datelastmodified>
-			<userlastmodified>Admin</userlastmodified>
-			<datecreated>Mon, 04 Jan 2016 13:34:28 GMT</datecreated>
-			<usercreated>Admin</usercreated>
-			<flags>0</flags>
-			<properties/>
-			<relations/>
-			<accesscontrol/>
-		</file>
-		<file>
-			<destination>system/workplace/resources/editors/codemirror/dist/mode/ttcn</destination>
-			<type>folder</type>
-			<uuidstructure>da56f723-b2e7-11e5-88dc-000c2943a707</uuidstructure>
-			<datelastmodified>Mon, 04 Jan 2016 13:34:17 GMT</datelastmodified>
-			<userlastmodified>Admin</userlastmodified>
-			<datecreated>Mon, 04 Jan 2016 13:34:17 GMT</datecreated>
-			<usercreated>Admin</usercreated>
-			<flags>0</flags>
-			<properties/>
-			<relations/>
-			<accesscontrol/>
-		</file>
-		<file>
-			<source>system/workplace/resources/editors/codemirror/dist/mode/ttcn/index.html</source>
-			<destination>system/workplace/resources/editors/codemirror/dist/mode/ttcn/index.html</destination>
-			<type>plain</type>
-			<uuidstructure>da7d1cc7-b2e7-11e5-88dc-000c2943a707</uuidstructure>
-			<uuidresource>da7d1cc8-b2e7-11e5-88dc-000c2943a707</uuidresource>
-			<datelastmodified>Mon, 04 Jan 2016 13:34:17 GMT</datelastmodified>
-			<userlastmodified>Admin</userlastmodified>
-			<datecreated>Mon, 04 Jan 2016 13:34:17 GMT</datecreated>
-			<usercreated>Admin</usercreated>
-			<flags>0</flags>
-			<properties/>
-			<relations/>
-			<accesscontrol/>
-		</file>
-		<file>
-			<source>system/workplace/resources/editors/codemirror/dist/mode/ttcn/ttcn.js</source>
-			<destination>system/workplace/resources/editors/codemirror/dist/mode/ttcn/ttcn.js</destination>
-			<type>plain</type>
-			<uuidstructure>da654f05-b2e7-11e5-88dc-000c2943a707</uuidstructure>
-			<uuidresource>da654f06-b2e7-11e5-88dc-000c2943a707</uuidresource>
-			<datelastmodified>Mon, 04 Jan 2016 13:34:17 GMT</datelastmodified>
-			<userlastmodified>Admin</userlastmodified>
-			<datecreated>Mon, 04 Jan 2016 13:34:17 GMT</datecreated>
-			<usercreated>Admin</usercreated>
-			<flags>0</flags>
-			<properties/>
-			<relations/>
-			<accesscontrol/>
-		</file>
-		<file>
-			<destination>system/workplace/resources/editors/codemirror/dist/mode/turtle</destination>
-			<type>folder</type>
-			<uuidstructure>d5b0c741-b2e7-11e5-88dc-000c2943a707</uuidstructure>
-			<datelastmodified>Mon, 04 Jan 2016 13:34:09 GMT</datelastmodified>
-			<userlastmodified>Admin</userlastmodified>
-			<datecreated>Mon, 04 Jan 2016 13:34:09 GMT</datecreated>
-			<usercreated>Admin</usercreated>
-			<flags>0</flags>
-			<properties/>
-			<relations/>
-			<accesscontrol/>
-		</file>
-		<file>
-			<source>system/workplace/resources/editors/codemirror/dist/mode/turtle/index.html</source>
-			<destination>system/workplace/resources/editors/codemirror/dist/mode/turtle/index.html</destination>
-			<type>plain</type>
-			<uuidstructure>d5d6ece5-b2e7-11e5-88dc-000c2943a707</uuidstructure>
-			<uuidresource>d5d6ece6-b2e7-11e5-88dc-000c2943a707</uuidresource>
-			<datelastmodified>Mon, 04 Jan 2016 13:34:09 GMT</datelastmodified>
-			<userlastmodified>Admin</userlastmodified>
-			<datecreated>Mon, 04 Jan 2016 13:34:09 GMT</datecreated>
-			<usercreated>Admin</usercreated>
-			<flags>0</flags>
-			<properties/>
-			<relations/>
-			<accesscontrol/>
-		</file>
-		<file>
-			<source>system/workplace/resources/editors/codemirror/dist/mode/turtle/turtle.js</source>
-			<destination>system/workplace/resources/editors/codemirror/dist/mode/turtle/turtle.js</destination>
-			<type>plain</type>
-			<uuidstructure>d5bf1f23-b2e7-11e5-88dc-000c2943a707</uuidstructure>
-			<uuidresource>d5bf1f24-b2e7-11e5-88dc-000c2943a707</uuidresource>
-			<datelastmodified>Mon, 04 Jan 2016 13:34:09 GMT</datelastmodified>
-			<userlastmodified>Admin</userlastmodified>
-			<datecreated>Mon, 04 Jan 2016 13:34:09 GMT</datecreated>
-			<usercreated>Admin</usercreated>
-			<flags>0</flags>
-			<properties/>
-			<relations/>
-			<accesscontrol/>
-		</file>
-		<file>
-			<destination>system/workplace/resources/editors/codemirror/dist/mode/twig</destination>
-			<type>folder</type>
-			<uuidstructure>c6c90427-b2e7-11e5-88dc-000c2943a707</uuidstructure>
-			<datelastmodified>Mon, 04 Jan 2016 13:33:44 GMT</datelastmodified>
-			<userlastmodified>Admin</userlastmodified>
-			<datecreated>Mon, 04 Jan 2016 13:33:44 GMT</datecreated>
-			<usercreated>Admin</usercreated>
-			<flags>0</flags>
-			<properties/>
-			<relations/>
-			<accesscontrol/>
-		</file>
-		<file>
-			<source>system/workplace/resources/editors/codemirror/dist/mode/twig/index.html</source>
-			<destination>system/workplace/resources/editors/codemirror/dist/mode/twig/index.html</destination>
-			<type>plain</type>
-			<uuidstructure>c6ef29cb-b2e7-11e5-88dc-000c2943a707</uuidstructure>
-			<uuidresource>c6ef29cc-b2e7-11e5-88dc-000c2943a707</uuidresource>
-			<datelastmodified>Mon, 04 Jan 2016 13:33:44 GMT</datelastmodified>
-			<userlastmodified>Admin</userlastmodified>
-			<datecreated>Mon, 04 Jan 2016 13:33:44 GMT</datecreated>
-			<usercreated>Admin</usercreated>
-			<flags>0</flags>
-			<properties/>
-			<relations/>
-			<accesscontrol/>
-		</file>
-		<file>
-			<source>system/workplace/resources/editors/codemirror/dist/mode/twig/twig.js</source>
-			<destination>system/workplace/resources/editors/codemirror/dist/mode/twig/twig.js</destination>
-			<type>plain</type>
-			<uuidstructure>c6d75c09-b2e7-11e5-88dc-000c2943a707</uuidstructure>
-			<uuidresource>c6d75c0a-b2e7-11e5-88dc-000c2943a707</uuidresource>
-			<datelastmodified>Mon, 04 Jan 2016 13:33:44 GMT</datelastmodified>
-			<userlastmodified>Admin</userlastmodified>
-			<datecreated>Mon, 04 Jan 2016 13:33:44 GMT</datecreated>
-			<usercreated>Admin</usercreated>
-			<flags>0</flags>
-			<properties/>
-			<relations/>
-			<accesscontrol/>
-		</file>
-		<file>
-			<destination>system/workplace/resources/editors/codemirror/dist/mode/vb</destination>
-			<type>folder</type>
-			<uuidstructure>c14c9879-b2e7-11e5-88dc-000c2943a707</uuidstructure>
-			<datelastmodified>Mon, 04 Jan 2016 13:33:35 GMT</datelastmodified>
-			<userlastmodified>Admin</userlastmodified>
-			<datecreated>Mon, 04 Jan 2016 13:33:35 GMT</datecreated>
-			<usercreated>Admin</usercreated>
-			<flags>0</flags>
-			<properties/>
-			<relations/>
-			<accesscontrol/>
-		</file>
-		<file>
-			<source>system/workplace/resources/editors/codemirror/dist/mode/vb/index.html</source>
-			<destination>system/workplace/resources/editors/codemirror/dist/mode/vb/index.html</destination>
-			<type>plain</type>
-			<uuidstructure>c1704d1d-b2e7-11e5-88dc-000c2943a707</uuidstructure>
-			<uuidresource>c1704d1e-b2e7-11e5-88dc-000c2943a707</uuidresource>
-			<datelastmodified>Mon, 04 Jan 2016 13:33:35 GMT</datelastmodified>
-			<userlastmodified>Admin</userlastmodified>
-			<datecreated>Mon, 04 Jan 2016 13:33:35 GMT</datecreated>
-			<usercreated>Admin</usercreated>
-			<flags>0</flags>
-			<properties/>
-			<relations/>
-			<accesscontrol/>
-		</file>
-		<file>
-			<source>system/workplace/resources/editors/codemirror/dist/mode/vb/vb.js</source>
-			<destination>system/workplace/resources/editors/codemirror/dist/mode/vb/vb.js</destination>
-			<type>plain</type>
-			<uuidstructure>c15af05b-b2e7-11e5-88dc-000c2943a707</uuidstructure>
-			<uuidresource>c15af05c-b2e7-11e5-88dc-000c2943a707</uuidresource>
-			<datelastmodified>Mon, 04 Jan 2016 13:33:35 GMT</datelastmodified>
-			<userlastmodified>Admin</userlastmodified>
-			<datecreated>Mon, 04 Jan 2016 13:33:35 GMT</datecreated>
-			<usercreated>Admin</usercreated>
-			<flags>0</flags>
-			<properties/>
-			<relations/>
-			<accesscontrol/>
-		</file>
-		<file>
-			<destination>system/workplace/resources/editors/codemirror/dist/mode/vbscript</destination>
-			<type>folder</type>
-			<uuidstructure>cd0d79d3-b2e7-11e5-88dc-000c2943a707</uuidstructure>
-			<datelastmodified>Mon, 04 Jan 2016 13:33:55 GMT</datelastmodified>
-			<userlastmodified>Admin</userlastmodified>
-			<datecreated>Mon, 04 Jan 2016 13:33:55 GMT</datecreated>
-			<usercreated>Admin</usercreated>
-			<flags>0</flags>
-			<properties/>
-			<relations/>
-			<accesscontrol/>
-		</file>
-		<file>
-			<source>system/workplace/resources/editors/codemirror/dist/mode/vbscript/index.html</source>
-			<destination>system/workplace/resources/editors/codemirror/dist/mode/vbscript/index.html</destination>
-			<type>plain</type>
-			<uuidstructure>cd312e77-b2e7-11e5-88dc-000c2943a707</uuidstructure>
-			<uuidresource>cd312e78-b2e7-11e5-88dc-000c2943a707</uuidresource>
-			<datelastmodified>Mon, 04 Jan 2016 13:33:55 GMT</datelastmodified>
-			<userlastmodified>Admin</userlastmodified>
-			<datecreated>Mon, 04 Jan 2016 13:33:55 GMT</datecreated>
-			<usercreated>Admin</usercreated>
-			<flags>0</flags>
-			<properties/>
-			<relations/>
-			<accesscontrol/>
-		</file>
-		<file>
-			<source>system/workplace/resources/editors/codemirror/dist/mode/vbscript/vbscript.js</source>
-			<destination>system/workplace/resources/editors/codemirror/dist/mode/vbscript/vbscript.js</destination>
-			<type>plain</type>
-			<uuidstructure>cd1baaa5-b2e7-11e5-88dc-000c2943a707</uuidstructure>
-			<uuidresource>cd1baaa6-b2e7-11e5-88dc-000c2943a707</uuidresource>
-			<datelastmodified>Mon, 04 Jan 2016 13:33:55 GMT</datelastmodified>
-			<userlastmodified>Admin</userlastmodified>
-			<datecreated>Mon, 04 Jan 2016 13:33:55 GMT</datecreated>
-			<usercreated>Admin</usercreated>
-			<flags>0</flags>
-			<properties/>
-			<relations/>
-			<accesscontrol/>
-		</file>
-		<file>
-			<destination>system/workplace/resources/editors/codemirror/dist/mode/velocity</destination>
-			<type>folder</type>
-			<uuidstructure>c4381fe3-b2e7-11e5-88dc-000c2943a707</uuidstructure>
-			<datelastmodified>Mon, 04 Jan 2016 13:33:40 GMT</datelastmodified>
-			<userlastmodified>Admin</userlastmodified>
-			<datecreated>Mon, 04 Jan 2016 13:33:40 GMT</datecreated>
-			<usercreated>Admin</usercreated>
-			<flags>0</flags>
-			<properties/>
-			<relations/>
-			<accesscontrol/>
-		</file>
-		<file>
-			<source>system/workplace/resources/editors/codemirror/dist/mode/velocity/index.html</source>
-			<destination>system/workplace/resources/editors/codemirror/dist/mode/velocity/index.html</destination>
-			<type>plain</type>
-			<uuidstructure>c45bd487-b2e7-11e5-88dc-000c2943a707</uuidstructure>
-			<uuidresource>c45bd488-b2e7-11e5-88dc-000c2943a707</uuidresource>
-			<datelastmodified>Mon, 04 Jan 2016 13:33:40 GMT</datelastmodified>
-			<userlastmodified>Admin</userlastmodified>
-			<datecreated>Mon, 04 Jan 2016 13:33:40 GMT</datecreated>
-			<usercreated>Admin</usercreated>
-			<flags>0</flags>
-			<properties/>
-			<relations/>
-			<accesscontrol/>
-		</file>
-		<file>
-			<source>system/workplace/resources/editors/codemirror/dist/mode/velocity/velocity.js</source>
-			<destination>system/workplace/resources/editors/codemirror/dist/mode/velocity/velocity.js</destination>
-			<type>plain</type>
-			<uuidstructure>c44650b5-b2e7-11e5-88dc-000c2943a707</uuidstructure>
-			<uuidresource>c44650b6-b2e7-11e5-88dc-000c2943a707</uuidresource>
-			<datelastmodified>Mon, 04 Jan 2016 13:33:40 GMT</datelastmodified>
-			<userlastmodified>Admin</userlastmodified>
-			<datecreated>Mon, 04 Jan 2016 13:33:40 GMT</datecreated>
-			<usercreated>Admin</usercreated>
-			<flags>0</flags>
-			<properties/>
-			<relations/>
-			<accesscontrol/>
-		</file>
-		<file>
-			<destination>system/workplace/resources/editors/codemirror/dist/mode/verilog</destination>
-			<type>folder</type>
-			<uuidstructure>d9180e69-b2e7-11e5-88dc-000c2943a707</uuidstructure>
-			<datelastmodified>Mon, 04 Jan 2016 13:34:15 GMT</datelastmodified>
-			<userlastmodified>Admin</userlastmodified>
-			<datecreated>Mon, 04 Jan 2016 13:34:15 GMT</datecreated>
-			<usercreated>Admin</usercreated>
-			<flags>0</flags>
-			<properties/>
-			<relations/>
-			<accesscontrol/>
-		</file>
-		<file>
-			<source>system/workplace/resources/editors/codemirror/dist/mode/verilog/index.html</source>
-			<destination>system/workplace/resources/editors/codemirror/dist/mode/verilog/index.html</destination>
-			<type>plain</type>
-			<uuidstructure>d9511fcf-b2e7-11e5-88dc-000c2943a707</uuidstructure>
-			<uuidresource>d9511fd0-b2e7-11e5-88dc-000c2943a707</uuidresource>
-			<datelastmodified>Mon, 04 Jan 2016 13:34:15 GMT</datelastmodified>
-			<userlastmodified>Admin</userlastmodified>
-			<datecreated>Mon, 04 Jan 2016 13:34:15 GMT</datecreated>
-			<usercreated>Admin</usercreated>
-			<flags>0</flags>
-			<properties/>
-			<relations/>
-			<accesscontrol/>
-		</file>
-		<file>
-			<source>system/workplace/resources/editors/codemirror/dist/mode/verilog/test.js</source>
-			<destination>system/workplace/resources/editors/codemirror/dist/mode/verilog/test.js</destination>
-			<type>plain</type>
-			<uuidstructure>d923f54b-b2e7-11e5-88dc-000c2943a707</uuidstructure>
-			<uuidresource>d923f54c-b2e7-11e5-88dc-000c2943a707</uuidresource>
-			<datelastmodified>Mon, 04 Jan 2016 13:34:15 GMT</datelastmodified>
-			<userlastmodified>Admin</userlastmodified>
-			<datecreated>Mon, 04 Jan 2016 13:34:15 GMT</datecreated>
-			<usercreated>Admin</usercreated>
-			<flags>0</flags>
-			<properties/>
-			<relations/>
-			<accesscontrol/>
-		</file>
-		<file>
-			<source>system/workplace/resources/editors/codemirror/dist/mode/verilog/verilog.js</source>
-			<destination>system/workplace/resources/editors/codemirror/dist/mode/verilog/verilog.js</destination>
-			<type>plain</type>
-			<uuidstructure>d93bc30d-b2e7-11e5-88dc-000c2943a707</uuidstructure>
-			<uuidresource>d93bc30e-b2e7-11e5-88dc-000c2943a707</uuidresource>
-			<datelastmodified>Mon, 04 Jan 2016 13:34:15 GMT</datelastmodified>
-			<userlastmodified>Admin</userlastmodified>
-			<datecreated>Mon, 04 Jan 2016 13:34:15 GMT</datecreated>
-			<usercreated>Admin</usercreated>
-			<flags>0</flags>
-			<properties/>
-			<relations/>
-			<accesscontrol/>
-		</file>
-		<file>
-			<destination>system/workplace/resources/editors/codemirror/dist/mode/vhdl</destination>
-			<type>folder</type>
-			<uuidstructure>d39ba3b7-b2e7-11e5-88dc-000c2943a707</uuidstructure>
-			<datelastmodified>Mon, 04 Jan 2016 13:34:06 GMT</datelastmodified>
-			<userlastmodified>Admin</userlastmodified>
-			<datecreated>Mon, 04 Jan 2016 13:34:06 GMT</datecreated>
-			<usercreated>Admin</usercreated>
-			<flags>0</flags>
-			<properties/>
-			<relations/>
-			<accesscontrol/>
-		</file>
-		<file>
-			<source>system/workplace/resources/editors/codemirror/dist/mode/vhdl/index.html</source>
-			<destination>system/workplace/resources/editors/codemirror/dist/mode/vhdl/index.html</destination>
-			<type>plain</type>
-			<uuidstructure>d3bf585b-b2e7-11e5-88dc-000c2943a707</uuidstructure>
-			<uuidresource>d3bf585c-b2e7-11e5-88dc-000c2943a707</uuidresource>
-			<datelastmodified>Mon, 04 Jan 2016 13:34:06 GMT</datelastmodified>
-			<userlastmodified>Admin</userlastmodified>
-			<datecreated>Mon, 04 Jan 2016 13:34:06 GMT</datecreated>
-			<usercreated>Admin</usercreated>
-			<flags>0</flags>
-			<properties/>
-			<relations/>
-			<accesscontrol/>
-		</file>
-		<file>
-			<source>system/workplace/resources/editors/codemirror/dist/mode/vhdl/vhdl.js</source>
-			<destination>system/workplace/resources/editors/codemirror/dist/mode/vhdl/vhdl.js</destination>
-			<type>plain</type>
-			<uuidstructure>d3a9d489-b2e7-11e5-88dc-000c2943a707</uuidstructure>
-			<uuidresource>d3a9d48a-b2e7-11e5-88dc-000c2943a707</uuidresource>
-			<datelastmodified>Mon, 04 Jan 2016 13:34:06 GMT</datelastmodified>
-			<userlastmodified>Admin</userlastmodified>
-			<datecreated>Mon, 04 Jan 2016 13:34:06 GMT</datecreated>
-			<usercreated>Admin</usercreated>
-			<flags>0</flags>
-			<properties/>
-			<relations/>
-			<accesscontrol/>
-		</file>
-		<file>
-			<destination>system/workplace/resources/editors/codemirror/dist/mode/vue</destination>
-			<type>folder</type>
-			<uuidstructure>bdf15f45-b2e7-11e5-88dc-000c2943a707</uuidstructure>
-			<datelastmodified>Mon, 04 Jan 2016 13:33:29 GMT</datelastmodified>
-			<userlastmodified>Admin</userlastmodified>
-			<datecreated>Mon, 04 Jan 2016 13:33:29 GMT</datecreated>
-			<usercreated>Admin</usercreated>
-			<flags>0</flags>
-			<properties/>
-			<relations/>
-			<accesscontrol/>
-		</file>
-		<file>
-			<source>system/workplace/resources/editors/codemirror/dist/mode/vue/index.html</source>
-			<destination>system/workplace/resources/editors/codemirror/dist/mode/vue/index.html</destination>
-			<type>plain</type>
-			<uuidstructure>be175dd9-b2e7-11e5-88dc-000c2943a707</uuidstructure>
-			<uuidresource>be175dda-b2e7-11e5-88dc-000c2943a707</uuidresource>
-			<datelastmodified>Mon, 04 Jan 2016 13:33:30 GMT</datelastmodified>
-			<userlastmodified>Admin</userlastmodified>
-			<datecreated>Mon, 04 Jan 2016 13:33:30 GMT</datecreated>
-			<usercreated>Admin</usercreated>
-			<flags>0</flags>
-			<properties/>
-			<relations/>
-			<accesscontrol/>
-		</file>
-		<file>
-			<source>system/workplace/resources/editors/codemirror/dist/mode/vue/vue.js</source>
-			<destination>system/workplace/resources/editors/codemirror/dist/mode/vue/vue.js</destination>
-			<type>plain</type>
-			<uuidstructure>bdff9017-b2e7-11e5-88dc-000c2943a707</uuidstructure>
-			<uuidresource>bdff9018-b2e7-11e5-88dc-000c2943a707</uuidresource>
-			<datelastmodified>Mon, 04 Jan 2016 13:33:29 GMT</datelastmodified>
-			<userlastmodified>Admin</userlastmodified>
-			<datecreated>Mon, 04 Jan 2016 13:33:29 GMT</datecreated>
-			<usercreated>Admin</usercreated>
-			<flags>0</flags>
-			<properties/>
-			<relations/>
-			<accesscontrol/>
-		</file>
-		<file>
-			<destination>system/workplace/resources/editors/codemirror/dist/mode/xml</destination>
-			<type>folder</type>
-			<uuidstructure>bd8fb73d-b2e7-11e5-88dc-000c2943a707</uuidstructure>
-			<datelastmodified>Mon, 04 Jan 2016 13:33:29 GMT</datelastmodified>
-			<userlastmodified>Admin</userlastmodified>
-			<datecreated>Mon, 04 Jan 2016 13:33:29 GMT</datecreated>
-			<usercreated>Admin</usercreated>
-			<flags>0</flags>
-			<properties/>
-			<relations/>
-			<accesscontrol/>
-		</file>
-		<file>
-			<source>system/workplace/resources/editors/codemirror/dist/mode/xml/index.html</source>
-			<destination>system/workplace/resources/editors/codemirror/dist/mode/xml/index.html</destination>
-			<type>plain</type>
-			<uuidstructure>bdcb39a3-b2e7-11e5-88dc-000c2943a707</uuidstructure>
-			<uuidresource>bdcb39a4-b2e7-11e5-88dc-000c2943a707</uuidresource>
-			<datelastmodified>Mon, 04 Jan 2016 13:33:29 GMT</datelastmodified>
-			<userlastmodified>Admin</userlastmodified>
-			<datecreated>Mon, 04 Jan 2016 13:33:29 GMT</datecreated>
-			<usercreated>Admin</usercreated>
-			<flags>0</flags>
-			<properties/>
-			<relations/>
-			<accesscontrol/>
-		</file>
-		<file>
-			<source>system/workplace/resources/editors/codemirror/dist/mode/xml/test.js</source>
-			<destination>system/workplace/resources/editors/codemirror/dist/mode/xml/test.js</destination>
-			<type>plain</type>
-			<uuidstructure>bd9e0f1f-b2e7-11e5-88dc-000c2943a707</uuidstructure>
-			<uuidresource>bd9e0f20-b2e7-11e5-88dc-000c2943a707</uuidresource>
-			<datelastmodified>Mon, 04 Jan 2016 13:33:29 GMT</datelastmodified>
-			<userlastmodified>Admin</userlastmodified>
-			<datecreated>Mon, 04 Jan 2016 13:33:29 GMT</datecreated>
-			<usercreated>Admin</usercreated>
-			<flags>0</flags>
-			<properties/>
-			<relations/>
-			<accesscontrol/>
-		</file>
-		<file>
-			<source>system/workplace/resources/editors/codemirror/dist/mode/xml/xml.js</source>
-			<destination>system/workplace/resources/editors/codemirror/dist/mode/xml/xml.js</destination>
-			<type>plain</type>
-			<uuidstructure>bdb36be1-b2e7-11e5-88dc-000c2943a707</uuidstructure>
-			<uuidresource>bdb36be2-b2e7-11e5-88dc-000c2943a707</uuidresource>
-			<datelastmodified>Mon, 04 Jan 2016 13:33:29 GMT</datelastmodified>
-			<userlastmodified>Admin</userlastmodified>
-			<datecreated>Mon, 04 Jan 2016 13:33:29 GMT</datecreated>
-			<usercreated>Admin</usercreated>
-			<flags>0</flags>
-			<properties/>
-			<relations/>
-			<accesscontrol/>
-		</file>
-		<file>
-			<destination>system/workplace/resources/editors/codemirror/dist/mode/xquery</destination>
-			<type>folder</type>
-			<uuidstructure>bed83ce7-b2e7-11e5-88dc-000c2943a707</uuidstructure>
-			<datelastmodified>Mon, 04 Jan 2016 13:33:31 GMT</datelastmodified>
-			<userlastmodified>Admin</userlastmodified>
-			<datecreated>Mon, 04 Jan 2016 13:33:31 GMT</datecreated>
-			<usercreated>Admin</usercreated>
-			<flags>0</flags>
-			<properties/>
-			<relations/>
-			<accesscontrol/>
-		</file>
-		<file>
-			<source>system/workplace/resources/editors/codemirror/dist/mode/xquery/index.html</source>
-			<destination>system/workplace/resources/editors/codemirror/dist/mode/xquery/index.html</destination>
-			<type>plain</type>
-			<uuidstructure>bf16093d-b2e7-11e5-88dc-000c2943a707</uuidstructure>
-			<uuidresource>bf16093e-b2e7-11e5-88dc-000c2943a707</uuidresource>
-			<datelastmodified>Mon, 04 Jan 2016 13:33:31 GMT</datelastmodified>
-			<userlastmodified>Admin</userlastmodified>
-			<datecreated>Mon, 04 Jan 2016 13:33:31 GMT</datecreated>
-			<usercreated>Admin</usercreated>
-			<flags>0</flags>
-			<properties/>
-			<relations/>
-			<accesscontrol/>
-		</file>
-		<file>
-			<source>system/workplace/resources/editors/codemirror/dist/mode/xquery/test.js</source>
-			<destination>system/workplace/resources/editors/codemirror/dist/mode/xquery/test.js</destination>
-			<type>plain</type>
-			<uuidstructure>bf00ac7b-b2e7-11e5-88dc-000c2943a707</uuidstructure>
-			<uuidresource>bf00ac7c-b2e7-11e5-88dc-000c2943a707</uuidresource>
-			<datelastmodified>Mon, 04 Jan 2016 13:33:31 GMT</datelastmodified>
-			<userlastmodified>Admin</userlastmodified>
-			<datecreated>Mon, 04 Jan 2016 13:33:31 GMT</datecreated>
-			<usercreated>Admin</usercreated>
-			<flags>0</flags>
-			<properties/>
-			<relations/>
-			<accesscontrol/>
-		</file>
-		<file>
-			<source>system/workplace/resources/editors/codemirror/dist/mode/xquery/xquery.js</source>
-			<destination>system/workplace/resources/editors/codemirror/dist/mode/xquery/xquery.js</destination>
-			<type>plain</type>
-			<uuidstructure>bee66db9-b2e7-11e5-88dc-000c2943a707</uuidstructure>
-			<uuidresource>bee66dba-b2e7-11e5-88dc-000c2943a707</uuidresource>
-			<datelastmodified>Mon, 04 Jan 2016 13:33:31 GMT</datelastmodified>
-			<userlastmodified>Admin</userlastmodified>
-			<datecreated>Mon, 04 Jan 2016 13:33:31 GMT</datecreated>
-			<usercreated>Admin</usercreated>
-			<flags>0</flags>
-			<properties/>
-			<relations/>
-			<accesscontrol/>
-		</file>
-		<file>
-			<destination>system/workplace/resources/editors/codemirror/dist/mode/yaml-frontmatter</destination>
-			<type>folder</type>
-			<uuidstructure>d9c369a7-b2e7-11e5-88dc-000c2943a707</uuidstructure>
-			<datelastmodified>Mon, 04 Jan 2016 13:34:16 GMT</datelastmodified>
-			<userlastmodified>Admin</userlastmodified>
-			<datecreated>Mon, 04 Jan 2016 13:34:16 GMT</datecreated>
-			<usercreated>Admin</usercreated>
-			<flags>0</flags>
-			<properties/>
-			<relations/>
-			<accesscontrol/>
-		</file>
-		<file>
-			<source>system/workplace/resources/editors/codemirror/dist/mode/yaml-frontmatter/index.html</source>
-			<destination>system/workplace/resources/editors/codemirror/dist/mode/yaml-frontmatter/index.html</destination>
-			<type>plain</type>
-			<uuidstructure>d9e71e4b-b2e7-11e5-88dc-000c2943a707</uuidstructure>
-			<uuidresource>d9e71e4c-b2e7-11e5-88dc-000c2943a707</uuidresource>
-			<datelastmodified>Mon, 04 Jan 2016 13:34:16 GMT</datelastmodified>
-			<userlastmodified>Admin</userlastmodified>
-			<datecreated>Mon, 04 Jan 2016 13:34:16 GMT</datecreated>
-			<usercreated>Admin</usercreated>
-			<flags>0</flags>
-			<properties/>
-			<relations/>
-			<accesscontrol/>
-		</file>
-		<file>
-			<source>system/workplace/resources/editors/codemirror/dist/mode/yaml-frontmatter/yaml-frontmatter.js</source>
-			<destination>system/workplace/resources/editors/codemirror/dist/mode/yaml-frontmatter/yaml-frontmatter.js</destination>
-			<type>plain</type>
-			<uuidstructure>d9d19a79-b2e7-11e5-88dc-000c2943a707</uuidstructure>
-			<uuidresource>d9d19a7a-b2e7-11e5-88dc-000c2943a707</uuidresource>
-			<datelastmodified>Mon, 04 Jan 2016 13:34:16 GMT</datelastmodified>
-			<userlastmodified>Admin</userlastmodified>
-			<datecreated>Mon, 04 Jan 2016 13:34:16 GMT</datecreated>
-			<usercreated>Admin</usercreated>
-			<flags>0</flags>
-			<properties/>
-			<relations/>
-			<accesscontrol/>
-		</file>
-		<file>
-			<destination>system/workplace/resources/editors/codemirror/dist/mode/yaml</destination>
-			<type>folder</type>
-			<uuidstructure>de35430f-b2e7-11e5-88dc-000c2943a707</uuidstructure>
-			<datelastmodified>Mon, 04 Jan 2016 13:34:24 GMT</datelastmodified>
-			<userlastmodified>Admin</userlastmodified>
-			<datecreated>Mon, 04 Jan 2016 13:34:24 GMT</datecreated>
-			<usercreated>Admin</usercreated>
-			<flags>0</flags>
-			<properties/>
-			<relations/>
-			<accesscontrol/>
-		</file>
-		<file>
-			<source>system/workplace/resources/editors/codemirror/dist/mode/yaml/index.html</source>
-			<destination>system/workplace/resources/editors/codemirror/dist/mode/yaml/index.html</destination>
-			<type>plain</type>
-			<uuidstructure>de5db2a3-b2e7-11e5-88dc-000c2943a707</uuidstructure>
-			<uuidresource>de5db2a4-b2e7-11e5-88dc-000c2943a707</uuidresource>
-			<datelastmodified>Mon, 04 Jan 2016 13:34:24 GMT</datelastmodified>
-			<userlastmodified>Admin</userlastmodified>
-			<datecreated>Mon, 04 Jan 2016 13:34:24 GMT</datecreated>
-			<usercreated>Admin</usercreated>
-			<flags>0</flags>
-			<properties/>
-			<relations/>
-			<accesscontrol/>
-		</file>
-		<file>
-			<source>system/workplace/resources/editors/codemirror/dist/mode/yaml/yaml.js</source>
-			<destination>system/workplace/resources/editors/codemirror/dist/mode/yaml/yaml.js</destination>
-			<type>plain</type>
-			<uuidstructure>de45e4e1-b2e7-11e5-88dc-000c2943a707</uuidstructure>
-			<uuidresource>de45e4e2-b2e7-11e5-88dc-000c2943a707</uuidresource>
-			<datelastmodified>Mon, 04 Jan 2016 13:34:24 GMT</datelastmodified>
-			<userlastmodified>Admin</userlastmodified>
-			<datecreated>Mon, 04 Jan 2016 13:34:24 GMT</datecreated>
-			<usercreated>Admin</usercreated>
-			<flags>0</flags>
-			<properties/>
-			<relations/>
-			<accesscontrol/>
-		</file>
-		<file>
-			<destination>system/workplace/resources/editors/codemirror/dist/mode/z80</destination>
-			<type>folder</type>
-			<uuidstructure>c8353d73-b2e7-11e5-88dc-000c2943a707</uuidstructure>
-			<datelastmodified>Mon, 04 Jan 2016 13:33:47 GMT</datelastmodified>
-			<userlastmodified>Admin</userlastmodified>
-			<datecreated>Mon, 04 Jan 2016 13:33:47 GMT</datecreated>
-			<usercreated>Admin</usercreated>
-			<flags>0</flags>
-			<properties/>
-			<relations/>
-			<accesscontrol/>
-		</file>
-		<file>
-			<source>system/workplace/resources/editors/codemirror/dist/mode/z80/index.html</source>
-			<destination>system/workplace/resources/editors/codemirror/dist/mode/z80/index.html</destination>
-			<type>plain</type>
-			<uuidstructure>c8439555-b2e7-11e5-88dc-000c2943a707</uuidstructure>
-			<uuidresource>c8439556-b2e7-11e5-88dc-000c2943a707</uuidresource>
-			<datelastmodified>Mon, 04 Jan 2016 13:33:47 GMT</datelastmodified>
-			<userlastmodified>Admin</userlastmodified>
-			<datecreated>Mon, 04 Jan 2016 13:33:47 GMT</datecreated>
-			<usercreated>Admin</usercreated>
-			<flags>0</flags>
-			<properties/>
-			<relations/>
-			<accesscontrol/>
-		</file>
-		<file>
-			<source>system/workplace/resources/editors/codemirror/dist/mode/z80/z80.js</source>
-			<destination>system/workplace/resources/editors/codemirror/dist/mode/z80/z80.js</destination>
-			<type>plain</type>
-			<uuidstructure>c85b6317-b2e7-11e5-88dc-000c2943a707</uuidstructure>
-			<uuidresource>c85b6318-b2e7-11e5-88dc-000c2943a707</uuidresource>
-			<datelastmodified>Mon, 04 Jan 2016 13:33:47 GMT</datelastmodified>
-			<userlastmodified>Admin</userlastmodified>
-			<datecreated>Mon, 04 Jan 2016 13:33:47 GMT</datecreated>
-			<usercreated>Admin</usercreated>
-			<flags>0</flags>
-			<properties/>
-			<relations/>
-			<accesscontrol/>
-		</file>
-		<file>
-			<destination>system/workplace/resources/editors/codemirror/dist/test</destination>
-			<type>folder</type>
-			<uuidstructure>b312a09d-b2e7-11e5-88dc-000c2943a707</uuidstructure>
-			<datelastmodified>Mon, 04 Jan 2016 13:33:11 GMT</datelastmodified>
-			<userlastmodified>Admin</userlastmodified>
-			<datecreated>Mon, 04 Jan 2016 13:33:11 GMT</datecreated>
-			<usercreated>Admin</usercreated>
-			<flags>0</flags>
-			<properties/>
-			<relations/>
-			<accesscontrol/>
-		</file>
-		<file>
-			<source>system/workplace/resources/editors/codemirror/dist/test/comment_test.js</source>
-			<destination>system/workplace/resources/editors/codemirror/dist/test/comment_test.js</destination>
-			<type>plain</type>
-			<uuidstructure>b3cc53bd-b2e7-11e5-88dc-000c2943a707</uuidstructure>
-			<uuidresource>b3cc53be-b2e7-11e5-88dc-000c2943a707</uuidresource>
-			<datelastmodified>Mon, 04 Jan 2016 13:33:12 GMT</datelastmodified>
-			<userlastmodified>Admin</userlastmodified>
-			<datecreated>Mon, 04 Jan 2016 13:33:12 GMT</datecreated>
-			<usercreated>Admin</usercreated>
-			<flags>0</flags>
-			<properties/>
-			<relations/>
-			<accesscontrol/>
-		</file>
-		<file>
-			<source>system/workplace/resources/editors/codemirror/dist/test/doc_test.js</source>
-			<destination>system/workplace/resources/editors/codemirror/dist/test/doc_test.js</destination>
-			<type>plain</type>
-			<uuidstructure>b4162e03-b2e7-11e5-88dc-000c2943a707</uuidstructure>
-			<uuidresource>b4162e04-b2e7-11e5-88dc-000c2943a707</uuidresource>
-			<datelastmodified>Mon, 04 Jan 2016 13:33:13 GMT</datelastmodified>
-			<userlastmodified>Admin</userlastmodified>
-			<datecreated>Mon, 04 Jan 2016 13:33:13 GMT</datecreated>
-			<usercreated>Admin</usercreated>
-			<flags>0</flags>
-			<properties/>
-			<relations/>
-			<accesscontrol/>
-		</file>
-		<file>
-			<source>system/workplace/resources/editors/codemirror/dist/test/driver.js</source>
-			<destination>system/workplace/resources/editors/codemirror/dist/test/driver.js</destination>
-			<type>plain</type>
-			<uuidstructure>b3fe6041-b2e7-11e5-88dc-000c2943a707</uuidstructure>
-			<uuidresource>b3fe6042-b2e7-11e5-88dc-000c2943a707</uuidresource>
-			<datelastmodified>Mon, 04 Jan 2016 13:33:13 GMT</datelastmodified>
-			<userlastmodified>Admin</userlastmodified>
-			<datecreated>Mon, 04 Jan 2016 13:33:13 GMT</datecreated>
-			<usercreated>Admin</usercreated>
-			<flags>0</flags>
-			<properties/>
-			<relations/>
-			<accesscontrol/>
-		</file>
-		<file>
-			<source>system/workplace/resources/editors/codemirror/dist/test/emacs_test.js</source>
-			<destination>system/workplace/resources/editors/codemirror/dist/test/emacs_test.js</destination>
-			<type>plain</type>
-			<uuidstructure>b4ae766f-b2e7-11e5-88dc-000c2943a707</uuidstructure>
-			<uuidresource>b4ae7670-b2e7-11e5-88dc-000c2943a707</uuidresource>
-			<datelastmodified>Mon, 04 Jan 2016 13:33:14 GMT</datelastmodified>
-			<userlastmodified>Admin</userlastmodified>
-			<datecreated>Mon, 04 Jan 2016 13:33:14 GMT</datecreated>
-			<usercreated>Admin</usercreated>
-			<flags>0</flags>
-			<properties/>
-			<relations/>
-			<accesscontrol/>
-		</file>
-		<file>
-			<source>system/workplace/resources/editors/codemirror/dist/test/index.html</source>
-			<destination>system/workplace/resources/editors/codemirror/dist/test/index.html</destination>
-			<type>plain</type>
-			<uuidstructure>b43045b5-b2e7-11e5-88dc-000c2943a707</uuidstructure>
-			<uuidresource>b43045b6-b2e7-11e5-88dc-000c2943a707</uuidresource>
-			<datelastmodified>Mon, 04 Jan 2016 13:33:13 GMT</datelastmodified>
-			<userlastmodified>Admin</userlastmodified>
-			<datecreated>Mon, 04 Jan 2016 13:33:13 GMT</datecreated>
-			<usercreated>Admin</usercreated>
-			<flags>0</flags>
-			<properties/>
-			<relations/>
-			<accesscontrol/>
-		</file>
-		<file>
-			<source>system/workplace/resources/editors/codemirror/dist/test/lint.js</source>
-			<destination>system/workplace/resources/editors/codemirror/dist/test/lint.js</destination>
-			<type>plain</type>
-			<uuidstructure>b384ea77-b2e7-11e5-88dc-000c2943a707</uuidstructure>
-			<uuidresource>b384ea78-b2e7-11e5-88dc-000c2943a707</uuidresource>
-			<datelastmodified>Mon, 04 Jan 2016 13:33:12 GMT</datelastmodified>
-			<userlastmodified>Admin</userlastmodified>
-			<datecreated>Mon, 04 Jan 2016 13:33:12 GMT</datecreated>
-			<usercreated>Admin</usercreated>
-			<flags>0</flags>
-			<properties/>
-			<relations/>
-			<accesscontrol/>
-		</file>
-		<file>
-			<source>system/workplace/resources/editors/codemirror/dist/test/mode_test.css</source>
-			<destination>system/workplace/resources/editors/codemirror/dist/test/mode_test.css</destination>
-			<type>plain</type>
-			<uuidstructure>b3e4217f-b2e7-11e5-88dc-000c2943a707</uuidstructure>
-			<uuidresource>b3e42180-b2e7-11e5-88dc-000c2943a707</uuidresource>
-			<datelastmodified>Mon, 04 Jan 2016 13:33:13 GMT</datelastmodified>
-			<userlastmodified>Admin</userlastmodified>
-			<datecreated>Mon, 04 Jan 2016 13:33:12 GMT</datecreated>
-			<usercreated>Admin</usercreated>
-			<flags>0</flags>
-			<properties/>
-			<relations/>
-			<accesscontrol/>
-		</file>
-		<file>
-			<source>system/workplace/resources/editors/codemirror/dist/test/mode_test.js</source>
-			<destination>system/workplace/resources/editors/codemirror/dist/test/mode_test.js</destination>
-			<type>plain</type>
-			<uuidstructure>b48f7cbd-b2e7-11e5-88dc-000c2943a707</uuidstructure>
-			<uuidresource>b48f7cbe-b2e7-11e5-88dc-000c2943a707</uuidresource>
-			<datelastmodified>Mon, 04 Jan 2016 13:33:14 GMT</datelastmodified>
-			<userlastmodified>Admin</userlastmodified>
-			<datecreated>Mon, 04 Jan 2016 13:33:14 GMT</datecreated>
-			<usercreated>Admin</usercreated>
-			<flags>0</flags>
-			<properties/>
-			<relations/>
-			<accesscontrol/>
-		</file>
-		<file>
-			<source>system/workplace/resources/editors/codemirror/dist/test/multi_test.js</source>
-			<destination>system/workplace/resources/editors/codemirror/dist/test/multi_test.js</destination>
-			<type>plain</type>
-			<uuidstructure>b45fe139-b2e7-11e5-88dc-000c2943a707</uuidstructure>
-			<uuidresource>b45fe13a-b2e7-11e5-88dc-000c2943a707</uuidresource>
-			<datelastmodified>Mon, 04 Jan 2016 13:33:13 GMT</datelastmodified>
-			<userlastmodified>Admin</userlastmodified>
-			<datecreated>Mon, 04 Jan 2016 13:33:13 GMT</datecreated>
-			<usercreated>Admin</usercreated>
-			<flags>0</flags>
-			<properties/>
-			<relations/>
-			<accesscontrol/>
-		</file>
-		<file>
-			<source>system/workplace/resources/editors/codemirror/dist/test/phantom_driver.js</source>
-			<destination>system/workplace/resources/editors/codemirror/dist/test/phantom_driver.js</destination>
-			<type>plain</type>
-			<uuidstructure>b36f8db5-b2e7-11e5-88dc-000c2943a707</uuidstructure>
-			<uuidresource>b36f8db6-b2e7-11e5-88dc-000c2943a707</uuidresource>
-			<datelastmodified>Mon, 04 Jan 2016 13:33:12 GMT</datelastmodified>
-			<userlastmodified>Admin</userlastmodified>
-			<datecreated>Mon, 04 Jan 2016 13:33:12 GMT</datecreated>
-			<usercreated>Admin</usercreated>
-			<flags>0</flags>
-			<properties/>
-			<relations/>
-			<accesscontrol/>
-		</file>
-		<file>
-			<source>system/workplace/resources/editors/codemirror/dist/test/run.js</source>
-			<destination>system/workplace/resources/editors/codemirror/dist/test/run.js</destination>
-			<type>plain</type>
-			<uuidstructure>b3b214fb-b2e7-11e5-88dc-000c2943a707</uuidstructure>
-			<uuidresource>b3b214fc-b2e7-11e5-88dc-000c2943a707</uuidresource>
-			<datelastmodified>Mon, 04 Jan 2016 13:33:12 GMT</datelastmodified>
-			<userlastmodified>Admin</userlastmodified>
-			<datecreated>Mon, 04 Jan 2016 13:33:12 GMT</datecreated>
-			<usercreated>Admin</usercreated>
-			<flags>0</flags>
-			<properties/>
-			<relations/>
-			<accesscontrol/>
-		</file>
-		<file>
-			<source>system/workplace/resources/editors/codemirror/dist/test/scroll_test.js</source>
-			<destination>system/workplace/resources/editors/codemirror/dist/test/scroll_test.js</destination>
-			<type>plain</type>
-			<uuidstructure>b39cb839-b2e7-11e5-88dc-000c2943a707</uuidstructure>
-			<uuidresource>b39cb83a-b2e7-11e5-88dc-000c2943a707</uuidresource>
-			<datelastmodified>Mon, 04 Jan 2016 13:33:12 GMT</datelastmodified>
-			<userlastmodified>Admin</userlastmodified>
-			<datecreated>Mon, 04 Jan 2016 13:33:12 GMT</datecreated>
-			<usercreated>Admin</usercreated>
-			<flags>0</flags>
-			<properties/>
-			<relations/>
-			<accesscontrol/>
-		</file>
-		<file>
-			<source>system/workplace/resources/editors/codemirror/dist/test/search_test.js</source>
-			<destination>system/workplace/resources/editors/codemirror/dist/test/search_test.js</destination>
-			<type>plain</type>
-			<uuidstructure>b44a8477-b2e7-11e5-88dc-000c2943a707</uuidstructure>
-			<uuidresource>b44a8478-b2e7-11e5-88dc-000c2943a707</uuidresource>
-			<datelastmodified>Mon, 04 Jan 2016 13:33:13 GMT</datelastmodified>
-			<userlastmodified>Admin</userlastmodified>
-			<datecreated>Mon, 04 Jan 2016 13:33:13 GMT</datecreated>
-			<usercreated>Admin</usercreated>
-			<flags>0</flags>
-			<properties/>
-			<relations/>
-			<accesscontrol/>
-		</file>
-		<file>
-			<source>system/workplace/resources/editors/codemirror/dist/test/sql-hint-test.js</source>
-			<destination>system/workplace/resources/editors/codemirror/dist/test/sql-hint-test.js</destination>
-			<type>plain</type>
-			<uuidstructure>b357bff3-b2e7-11e5-88dc-000c2943a707</uuidstructure>
-			<uuidresource>b357bff4-b2e7-11e5-88dc-000c2943a707</uuidresource>
-			<datelastmodified>Mon, 04 Jan 2016 13:33:12 GMT</datelastmodified>
-			<userlastmodified>Admin</userlastmodified>
-			<datecreated>Mon, 04 Jan 2016 13:33:12 GMT</datecreated>
-			<usercreated>Admin</usercreated>
-			<flags>0</flags>
-			<properties/>
-			<relations/>
-			<accesscontrol/>
-		</file>
-		<file>
-			<source>system/workplace/resources/editors/codemirror/dist/test/sublime_test.js</source>
-			<destination>system/workplace/resources/editors/codemirror/dist/test/sublime_test.js</destination>
-			<type>plain</type>
-			<uuidstructure>b477aefb-b2e7-11e5-88dc-000c2943a707</uuidstructure>
-			<uuidresource>b477aefc-b2e7-11e5-88dc-000c2943a707</uuidresource>
-			<datelastmodified>Mon, 04 Jan 2016 13:33:14 GMT</datelastmodified>
-			<userlastmodified>Admin</userlastmodified>
-			<datecreated>Mon, 04 Jan 2016 13:33:13 GMT</datecreated>
-			<usercreated>Admin</usercreated>
-			<flags>0</flags>
-			<properties/>
-			<relations/>
-			<accesscontrol/>
-		</file>
-		<file>
-			<source>system/workplace/resources/editors/codemirror/dist/test/test.js</source>
-			<destination>system/workplace/resources/editors/codemirror/dist/test/test.js</destination>
-			<type>plain</type>
-			<uuidstructure>b33b1031-b2e7-11e5-88dc-000c2943a707</uuidstructure>
-			<uuidresource>b33b1032-b2e7-11e5-88dc-000c2943a707</uuidresource>
-			<datelastmodified>Mon, 04 Jan 2016 13:33:11 GMT</datelastmodified>
-			<userlastmodified>Admin</userlastmodified>
-			<datecreated>Mon, 04 Jan 2016 13:33:11 GMT</datecreated>
-			<usercreated>Admin</usercreated>
-			<flags>0</flags>
-			<properties/>
-			<relations/>
-			<accesscontrol/>
-		</file>
-		<file>
-			<source>system/workplace/resources/editors/codemirror/dist/test/vim_test.js</source>
-			<destination>system/workplace/resources/editors/codemirror/dist/test/vim_test.js</destination>
-			<type>plain</type>
-			<uuidstructure>b320f87f-b2e7-11e5-88dc-000c2943a707</uuidstructure>
-			<uuidresource>b320f880-b2e7-11e5-88dc-000c2943a707</uuidresource>
-			<datelastmodified>Mon, 04 Jan 2016 13:33:11 GMT</datelastmodified>
-			<userlastmodified>Admin</userlastmodified>
-			<datecreated>Mon, 04 Jan 2016 13:33:11 GMT</datecreated>
-			<usercreated>Admin</usercreated>
-			<flags>0</flags>
-			<properties/>
-			<relations/>
-			<accesscontrol/>
-		</file>
-		<file>
-			<destination>system/workplace/resources/editors/codemirror/dist/theme</destination>
-			<type>folder</type>
-			<uuidstructure>e20c3afb-b2e7-11e5-88dc-000c2943a707</uuidstructure>
-			<datelastmodified>Mon, 04 Jan 2016 13:34:30 GMT</datelastmodified>
-			<userlastmodified>Admin</userlastmodified>
-			<datecreated>Mon, 04 Jan 2016 13:34:30 GMT</datecreated>
-			<usercreated>Admin</usercreated>
-			<flags>0</flags>
-			<properties/>
-			<relations/>
-			<accesscontrol/>
-		</file>
-		<file>
-			<source>system/workplace/resources/editors/codemirror/dist/theme/3024-day.css</source>
-			<destination>system/workplace/resources/editors/codemirror/dist/theme/3024-day.css</destination>
-			<type>plain</type>
-			<uuidstructure>e3089c75-b2e7-11e5-88dc-000c2943a707</uuidstructure>
-			<uuidresource>e3089c76-b2e7-11e5-88dc-000c2943a707</uuidresource>
-			<datelastmodified>Mon, 04 Jan 2016 13:34:32 GMT</datelastmodified>
-			<userlastmodified>Admin</userlastmodified>
-			<datecreated>Mon, 04 Jan 2016 13:34:32 GMT</datecreated>
-			<usercreated>Admin</usercreated>
-			<flags>0</flags>
-			<properties/>
-			<relations/>
-			<accesscontrol/>
-		</file>
-		<file>
-			<source>system/workplace/resources/editors/codemirror/dist/theme/3024-night.css</source>
-			<destination>system/workplace/resources/editors/codemirror/dist/theme/3024-night.css</destination>
-			<type>plain</type>
-			<uuidstructure>e2ba073d-b2e7-11e5-88dc-000c2943a707</uuidstructure>
-			<uuidresource>e2ba073e-b2e7-11e5-88dc-000c2943a707</uuidresource>
-			<datelastmodified>Mon, 04 Jan 2016 13:34:31 GMT</datelastmodified>
-			<userlastmodified>Admin</userlastmodified>
-			<datecreated>Mon, 04 Jan 2016 13:34:31 GMT</datecreated>
-			<usercreated>Admin</usercreated>
-			<flags>0</flags>
-			<properties/>
-			<relations/>
-			<accesscontrol/>
-		</file>
-		<file>
-			<source>system/workplace/resources/editors/codemirror/dist/theme/abcdef.css</source>
-			<destination>system/workplace/resources/editors/codemirror/dist/theme/abcdef.css</destination>
-			<type>plain</type>
-			<uuidstructure>e3d2f169-b2e7-11e5-88dc-000c2943a707</uuidstructure>
-			<uuidresource>e3d2f16a-b2e7-11e5-88dc-000c2943a707</uuidresource>
-			<datelastmodified>Mon, 04 Jan 2016 13:34:33 GMT</datelastmodified>
-			<userlastmodified>Admin</userlastmodified>
-			<datecreated>Mon, 04 Jan 2016 13:34:33 GMT</datecreated>
-			<usercreated>Admin</usercreated>
-			<flags>0</flags>
-			<properties/>
-			<relations/>
-			<accesscontrol/>
-		</file>
-		<file>
-			<source>system/workplace/resources/editors/codemirror/dist/theme/ambiance-mobile.css</source>
-			<destination>system/workplace/resources/editors/codemirror/dist/theme/ambiance-mobile.css</destination>
-			<type>plain</type>
-			<uuidstructure>e3441edb-b2e7-11e5-88dc-000c2943a707</uuidstructure>
-			<uuidresource>e3441edc-b2e7-11e5-88dc-000c2943a707</uuidresource>
-			<datelastmodified>Mon, 04 Jan 2016 13:34:32 GMT</datelastmodified>
-			<userlastmodified>Admin</userlastmodified>
-			<datecreated>Mon, 04 Jan 2016 13:34:32 GMT</datecreated>
-			<usercreated>Admin</usercreated>
-			<flags>0</flags>
-			<properties/>
-			<relations/>
-			<accesscontrol/>
-		</file>
-		<file>
-			<source>system/workplace/resources/editors/codemirror/dist/theme/ambiance.css</source>
-			<destination>system/workplace/resources/editors/codemirror/dist/theme/ambiance.css</destination>
-			<type>plain</type>
-			<uuidstructure>e21821dd-b2e7-11e5-88dc-000c2943a707</uuidstructure>
-			<uuidresource>e21821de-b2e7-11e5-88dc-000c2943a707</uuidresource>
-			<datelastmodified>Mon, 04 Jan 2016 13:34:30 GMT</datelastmodified>
-			<userlastmodified>Admin</userlastmodified>
-			<datecreated>Mon, 04 Jan 2016 13:34:30 GMT</datecreated>
-			<usercreated>Admin</usercreated>
-			<flags>0</flags>
-			<properties/>
-			<relations/>
-			<accesscontrol/>
-		</file>
-		<file>
-			<source>system/workplace/resources/editors/codemirror/dist/theme/base16-dark.css</source>
-			<destination>system/workplace/resources/editors/codemirror/dist/theme/base16-dark.css</destination>
-			<type>plain</type>
-			<uuidstructure>e2692815-b2e7-11e5-88dc-000c2943a707</uuidstructure>
-			<uuidresource>e2692816-b2e7-11e5-88dc-000c2943a707</uuidresource>
-			<datelastmodified>Mon, 04 Jan 2016 13:34:31 GMT</datelastmodified>
-			<userlastmodified>Admin</userlastmodified>
-			<datecreated>Mon, 04 Jan 2016 13:34:31 GMT</datecreated>
-			<usercreated>Admin</usercreated>
-			<flags>0</flags>
-			<properties/>
-			<relations/>
-			<accesscontrol/>
-		</file>
-		<file>
-			<source>system/workplace/resources/editors/codemirror/dist/theme/base16-light.css</source>
-			<destination>system/workplace/resources/editors/codemirror/dist/theme/base16-light.css</destination>
-			<type>plain</type>
-			<uuidstructure>e40e73cf-b2e7-11e5-88dc-000c2943a707</uuidstructure>
-			<uuidresource>e40e73d0-b2e7-11e5-88dc-000c2943a707</uuidresource>
-			<datelastmodified>Mon, 04 Jan 2016 13:34:33 GMT</datelastmodified>
-			<userlastmodified>Admin</userlastmodified>
-			<datecreated>Mon, 04 Jan 2016 13:34:33 GMT</datecreated>
-			<usercreated>Admin</usercreated>
-			<flags>0</flags>
-			<properties/>
-			<relations/>
-			<accesscontrol/>
-		</file>
-		<file>
-			<source>system/workplace/resources/editors/codemirror/dist/theme/bespin.css</source>
-			<destination>system/workplace/resources/editors/codemirror/dist/theme/bespin.css</destination>
-			<type>plain</type>
-			<uuidstructure>e3e84e2b-b2e7-11e5-88dc-000c2943a707</uuidstructure>
-			<uuidresource>e3e84e2c-b2e7-11e5-88dc-000c2943a707</uuidresource>
-			<datelastmodified>Mon, 04 Jan 2016 13:34:33 GMT</datelastmodified>
-			<userlastmodified>Admin</userlastmodified>
-			<datecreated>Mon, 04 Jan 2016 13:34:33 GMT</datecreated>
-			<usercreated>Admin</usercreated>
-			<flags>0</flags>
-			<properties/>
-			<relations/>
-			<accesscontrol/>
-		</file>
-		<file>
-			<source>system/workplace/resources/editors/codemirror/dist/theme/blackboard.css</source>
-			<destination>system/workplace/resources/editors/codemirror/dist/theme/blackboard.css</destination>
-			<type>plain</type>
-			<uuidstructure>e2cd1a0f-b2e7-11e5-88dc-000c2943a707</uuidstructure>
-			<uuidresource>e2cd1a10-b2e7-11e5-88dc-000c2943a707</uuidresource>
-			<datelastmodified>Mon, 04 Jan 2016 13:34:31 GMT</datelastmodified>
-			<userlastmodified>Admin</userlastmodified>
-			<datecreated>Mon, 04 Jan 2016 13:34:31 GMT</datecreated>
-			<usercreated>Admin</usercreated>
-			<flags>0</flags>
-			<properties/>
-			<relations/>
-			<accesscontrol/>
-		</file>
-		<file>
-			<source>system/workplace/resources/editors/codemirror/dist/theme/cobalt.css</source>
-			<destination>system/workplace/resources/editors/codemirror/dist/theme/cobalt.css</destination>
-			<type>plain</type>
-			<uuidstructure>e36c8e6f-b2e7-11e5-88dc-000c2943a707</uuidstructure>
-			<uuidresource>e36c8e70-b2e7-11e5-88dc-000c2943a707</uuidresource>
-			<datelastmodified>Mon, 04 Jan 2016 13:34:32 GMT</datelastmodified>
-			<userlastmodified>Admin</userlastmodified>
-			<datecreated>Mon, 04 Jan 2016 13:34:32 GMT</datecreated>
-			<usercreated>Admin</usercreated>
-			<flags>0</flags>
-			<properties/>
-			<relations/>
-			<accesscontrol/>
-		</file>
-		<file>
-			<source>system/workplace/resources/editors/codemirror/dist/theme/colorforth.css</source>
-			<destination>system/workplace/resources/editors/codemirror/dist/theme/colorforth.css</destination>
-			<type>plain</type>
-			<uuidstructure>e588def5-b2e7-11e5-88dc-000c2943a707</uuidstructure>
-			<uuidresource>e588def6-b2e7-11e5-88dc-000c2943a707</uuidresource>
-			<datelastmodified>Mon, 04 Jan 2016 13:34:36 GMT</datelastmodified>
-			<userlastmodified>Admin</userlastmodified>
-			<datecreated>Mon, 04 Jan 2016 13:34:36 GMT</datecreated>
-			<usercreated>Admin</usercreated>
-			<flags>0</flags>
-			<properties/>
-			<relations/>
-			<accesscontrol/>
-		</file>
-		<file>
-			<source>system/workplace/resources/editors/codemirror/dist/theme/dracula.css</source>
-			<destination>system/workplace/resources/editors/codemirror/dist/theme/dracula.css</destination>
-			<type>plain</type>
-			<uuidstructure>e3310c09-b2e7-11e5-88dc-000c2943a707</uuidstructure>
-			<uuidresource>e3310c0a-b2e7-11e5-88dc-000c2943a707</uuidresource>
-			<datelastmodified>Mon, 04 Jan 2016 13:34:32 GMT</datelastmodified>
-			<userlastmodified>Admin</userlastmodified>
-			<datecreated>Mon, 04 Jan 2016 13:34:32 GMT</datecreated>
-			<usercreated>Admin</usercreated>
-			<flags>0</flags>
-			<properties/>
-			<relations/>
-			<accesscontrol/>
-		</file>
-		<file>
-			<source>system/workplace/resources/editors/codemirror/dist/theme/eclipse.css</source>
-			<destination>system/workplace/resources/editors/codemirror/dist/theme/eclipse.css</destination>
-			<type>plain</type>
-			<uuidstructure>e4feee67-b2e7-11e5-88dc-000c2943a707</uuidstructure>
-			<uuidresource>e4feee68-b2e7-11e5-88dc-000c2943a707</uuidresource>
-			<datelastmodified>Mon, 04 Jan 2016 13:34:35 GMT</datelastmodified>
-			<userlastmodified>Admin</userlastmodified>
-			<datecreated>Mon, 04 Jan 2016 13:34:35 GMT</datecreated>
-			<usercreated>Admin</usercreated>
-			<flags>0</flags>
-			<properties/>
-			<relations/>
-			<accesscontrol/>
-		</file>
-		<file>
-			<source>system/workplace/resources/editors/codemirror/dist/theme/elegant.css</source>
-			<destination>system/workplace/resources/editors/codemirror/dist/theme/elegant.css</destination>
-			<type>plain</type>
-			<uuidstructure>e53a70cd-b2e7-11e5-88dc-000c2943a707</uuidstructure>
-			<uuidresource>e53a70ce-b2e7-11e5-88dc-000c2943a707</uuidresource>
-			<datelastmodified>Mon, 04 Jan 2016 13:34:35 GMT</datelastmodified>
-			<userlastmodified>Admin</userlastmodified>
-			<datecreated>Mon, 04 Jan 2016 13:34:35 GMT</datecreated>
-			<usercreated>Admin</usercreated>
-			<flags>0</flags>
-			<properties/>
-			<relations/>
-			<accesscontrol/>
-		</file>
-		<file>
-			<source>system/workplace/resources/editors/codemirror/dist/theme/erlang-dark.css</source>
-			<destination>system/workplace/resources/editors/codemirror/dist/theme/erlang-dark.css</destination>
-			<type>plain</type>
-			<uuidstructure>e485789b-b2e7-11e5-88dc-000c2943a707</uuidstructure>
-			<uuidresource>e485789c-b2e7-11e5-88dc-000c2943a707</uuidresource>
-			<datelastmodified>Mon, 04 Jan 2016 13:34:34 GMT</datelastmodified>
-			<userlastmodified>Admin</userlastmodified>
-			<datecreated>Mon, 04 Jan 2016 13:34:34 GMT</datecreated>
-			<usercreated>Admin</usercreated>
-			<flags>0</flags>
-			<properties/>
-			<relations/>
-			<accesscontrol/>
-		</file>
-		<file>
-			<source>system/workplace/resources/editors/codemirror/dist/theme/hopscotch.css</source>
-			<destination>system/workplace/resources/editors/codemirror/dist/theme/hopscotch.css</destination>
-			<type>plain</type>
-			<uuidstructure>e4c36c01-b2e7-11e5-88dc-000c2943a707</uuidstructure>
-			<uuidresource>e4c36c02-b2e7-11e5-88dc-000c2943a707</uuidresource>
-			<datelastmodified>Mon, 04 Jan 2016 13:34:35 GMT</datelastmodified>
-			<userlastmodified>Admin</userlastmodified>
-			<datecreated>Mon, 04 Jan 2016 13:34:34 GMT</datecreated>
-			<usercreated>Admin</usercreated>
-			<flags>0</flags>
-			<properties/>
-			<relations/>
-			<accesscontrol/>
-		</file>
-		<file>
-			<source>system/workplace/resources/editors/codemirror/dist/theme/icecoder.css</source>
-			<destination>system/workplace/resources/editors/codemirror/dist/theme/icecoder.css</destination>
-			<type>plain</type>
-			<uuidstructure>e524ecfb-b2e7-11e5-88dc-000c2943a707</uuidstructure>
-			<uuidresource>e524ecfc-b2e7-11e5-88dc-000c2943a707</uuidresource>
-			<datelastmodified>Mon, 04 Jan 2016 13:34:35 GMT</datelastmodified>
-			<userlastmodified>Admin</userlastmodified>
-			<datecreated>Mon, 04 Jan 2016 13:34:35 GMT</datecreated>
-			<usercreated>Admin</usercreated>
-			<flags>0</flags>
-			<properties/>
-			<relations/>
-			<accesscontrol/>
-		</file>
-		<file>
-			<source>system/workplace/resources/editors/codemirror/dist/theme/isotope.css</source>
-			<destination>system/workplace/resources/editors/codemirror/dist/theme/isotope.css</destination>
-			<type>plain</type>
-			<uuidstructure>e2f589a3-b2e7-11e5-88dc-000c2943a707</uuidstructure>
-			<uuidresource>e2f589a4-b2e7-11e5-88dc-000c2943a707</uuidresource>
-			<datelastmodified>Mon, 04 Jan 2016 13:34:32 GMT</datelastmodified>
-			<userlastmodified>Admin</userlastmodified>
-			<datecreated>Mon, 04 Jan 2016 13:34:31 GMT</datecreated>
-			<usercreated>Admin</usercreated>
-			<flags>0</flags>
-			<properties/>
-			<relations/>
-			<accesscontrol/>
-		</file>
-		<file>
-			<source>system/workplace/resources/editors/codemirror/dist/theme/lesser-dark.css</source>
-			<destination>system/workplace/resources/editors/codemirror/dist/theme/lesser-dark.css</destination>
-			<type>plain</type>
-			<uuidstructure>e47265c9-b2e7-11e5-88dc-000c2943a707</uuidstructure>
-			<uuidresource>e47265ca-b2e7-11e5-88dc-000c2943a707</uuidresource>
-			<datelastmodified>Mon, 04 Jan 2016 13:34:34 GMT</datelastmodified>
-			<userlastmodified>Admin</userlastmodified>
-			<datecreated>Mon, 04 Jan 2016 13:34:34 GMT</datecreated>
-			<usercreated>Admin</usercreated>
-			<flags>0</flags>
-			<properties/>
-			<relations/>
-			<accesscontrol/>
-		</file>
-		<file>
-			<source>system/workplace/resources/editors/codemirror/dist/theme/liquibyte.css</source>
-			<destination>system/workplace/resources/editors/codemirror/dist/theme/liquibyte.css</destination>
-			<type>plain</type>
-			<uuidstructure>e22da5af-b2e7-11e5-88dc-000c2943a707</uuidstructure>
-			<uuidresource>e22da5b0-b2e7-11e5-88dc-000c2943a707</uuidresource>
-			<datelastmodified>Mon, 04 Jan 2016 13:34:30 GMT</datelastmodified>
-			<userlastmodified>Admin</userlastmodified>
-			<datecreated>Mon, 04 Jan 2016 13:34:30 GMT</datecreated>
-			<usercreated>Admin</usercreated>
-			<flags>0</flags>
-			<properties/>
-			<relations/>
-			<accesscontrol/>
-		</file>
-		<file>
-			<source>system/workplace/resources/editors/codemirror/dist/theme/material.css</source>
-			<destination>system/workplace/resources/editors/codemirror/dist/theme/material.css</destination>
-			<type>plain</type>
-			<uuidstructure>e436e363-b2e7-11e5-88dc-000c2943a707</uuidstructure>
-			<uuidresource>e436e364-b2e7-11e5-88dc-000c2943a707</uuidresource>
-			<datelastmodified>Mon, 04 Jan 2016 13:34:34 GMT</datelastmodified>
-			<userlastmodified>Admin</userlastmodified>
-			<datecreated>Mon, 04 Jan 2016 13:34:34 GMT</datecreated>
-			<usercreated>Admin</usercreated>
-			<flags>0</flags>
-			<properties/>
-			<relations/>
-			<accesscontrol/>
-		</file>
-		<file>
-			<source>system/workplace/resources/editors/codemirror/dist/theme/mbo.css</source>
-			<destination>system/workplace/resources/editors/codemirror/dist/theme/mbo.css</destination>
-			<type>plain</type>
-			<uuidstructure>e31df937-b2e7-11e5-88dc-000c2943a707</uuidstructure>
-			<uuidresource>e31df938-b2e7-11e5-88dc-000c2943a707</uuidresource>
-			<datelastmodified>Mon, 04 Jan 2016 13:34:32 GMT</datelastmodified>
-			<userlastmodified>Admin</userlastmodified>
-			<datecreated>Mon, 04 Jan 2016 13:34:32 GMT</datecreated>
-			<usercreated>Admin</usercreated>
-			<flags>0</flags>
-			<properties/>
-			<relations/>
-			<accesscontrol/>
-		</file>
-		<file>
-			<source>system/workplace/resources/editors/codemirror/dist/theme/mdn-like.css</source>
-			<destination>system/workplace/resources/editors/codemirror/dist/theme/mdn-like.css</destination>
-			<type>plain</type>
-			<uuidstructure>e394fe03-b2e7-11e5-88dc-000c2943a707</uuidstructure>
-			<uuidresource>e394fe04-b2e7-11e5-88dc-000c2943a707</uuidresource>
-			<datelastmodified>Mon, 04 Jan 2016 13:34:33 GMT</datelastmodified>
-			<userlastmodified>Admin</userlastmodified>
-			<datecreated>Mon, 04 Jan 2016 13:34:33 GMT</datecreated>
-			<usercreated>Admin</usercreated>
-			<flags>0</flags>
-			<properties/>
-			<relations/>
-			<accesscontrol/>
-		</file>
-		<file>
-			<source>system/workplace/resources/editors/codemirror/dist/theme/midnight.css</source>
-			<destination>system/workplace/resources/editors/codemirror/dist/theme/midnight.css</destination>
-			<type>plain</type>
-			<uuidstructure>e29197a9-b2e7-11e5-88dc-000c2943a707</uuidstructure>
-			<uuidresource>e29197aa-b2e7-11e5-88dc-000c2943a707</uuidresource>
-			<datelastmodified>Mon, 04 Jan 2016 13:34:31 GMT</datelastmodified>
-			<userlastmodified>Admin</userlastmodified>
-			<datecreated>Mon, 04 Jan 2016 13:34:31 GMT</datecreated>
-			<usercreated>Admin</usercreated>
-			<flags>0</flags>
-			<properties/>
-			<relations/>
-			<accesscontrol/>
-		</file>
-		<file>
-			<source>system/workplace/resources/editors/codemirror/dist/theme/monokai.css</source>
-			<destination>system/workplace/resources/editors/codemirror/dist/theme/monokai.css</destination>
-			<type>plain</type>
-			<uuidstructure>e3a810d5-b2e7-11e5-88dc-000c2943a707</uuidstructure>
-			<uuidresource>e3a810d6-b2e7-11e5-88dc-000c2943a707</uuidresource>
-			<datelastmodified>Mon, 04 Jan 2016 13:34:33 GMT</datelastmodified>
-			<userlastmodified>Admin</userlastmodified>
-			<datecreated>Mon, 04 Jan 2016 13:34:33 GMT</datecreated>
-			<usercreated>Admin</usercreated>
-			<flags>0</flags>
-			<properties/>
-			<relations/>
-			<accesscontrol/>
-		</file>
-		<file>
-			<source>system/workplace/resources/editors/codemirror/dist/theme/neat.css</source>
-			<destination>system/workplace/resources/editors/codemirror/dist/theme/neat.css</destination>
-			<type>plain</type>
-			<uuidstructure>e54d5c8f-b2e7-11e5-88dc-000c2943a707</uuidstructure>
-			<uuidresource>e54d5c90-b2e7-11e5-88dc-000c2943a707</uuidresource>
-			<datelastmodified>Mon, 04 Jan 2016 13:34:35 GMT</datelastmodified>
-			<userlastmodified>Admin</userlastmodified>
-			<datecreated>Mon, 04 Jan 2016 13:34:35 GMT</datecreated>
-			<usercreated>Admin</usercreated>
-			<flags>0</flags>
-			<properties/>
-			<relations/>
-			<accesscontrol/>
-		</file>
-		<file>
-			<source>system/workplace/resources/editors/codemirror/dist/theme/neo.css</source>
-			<destination>system/workplace/resources/editors/codemirror/dist/theme/neo.css</destination>
-			<type>plain</type>
-			<uuidstructure>e2a4aa7b-b2e7-11e5-88dc-000c2943a707</uuidstructure>
-			<uuidresource>e2a4aa7c-b2e7-11e5-88dc-000c2943a707</uuidresource>
-			<datelastmodified>Mon, 04 Jan 2016 13:34:31 GMT</datelastmodified>
-			<userlastmodified>Admin</userlastmodified>
-			<datecreated>Mon, 04 Jan 2016 13:34:31 GMT</datecreated>
-			<usercreated>Admin</usercreated>
-			<flags>0</flags>
-			<properties/>
-			<relations/>
-			<accesscontrol/>
-		</file>
-		<file>
-			<source>system/workplace/resources/editors/codemirror/dist/theme/night.css</source>
-			<destination>system/workplace/resources/editors/codemirror/dist/theme/night.css</destination>
-			<type>plain</type>
-			<uuidstructure>e240b881-b2e7-11e5-88dc-000c2943a707</uuidstructure>
-			<uuidresource>e240b882-b2e7-11e5-88dc-000c2943a707</uuidresource>
-			<datelastmodified>Mon, 04 Jan 2016 13:34:30 GMT</datelastmodified>
-			<userlastmodified>Admin</userlastmodified>
-			<datecreated>Mon, 04 Jan 2016 13:34:30 GMT</datecreated>
-			<usercreated>Admin</usercreated>
-			<flags>0</flags>
-			<properties/>
-			<relations/>
-			<accesscontrol/>
-		</file>
-		<file>
-			<source>system/workplace/resources/editors/codemirror/dist/theme/paraiso-dark.css</source>
-			<destination>system/workplace/resources/editors/codemirror/dist/theme/paraiso-dark.css</destination>
-			<type>plain</type>
-			<uuidstructure>e3fb60fd-b2e7-11e5-88dc-000c2943a707</uuidstructure>
-			<uuidresource>e3fb60fe-b2e7-11e5-88dc-000c2943a707</uuidresource>
-			<datelastmodified>Mon, 04 Jan 2016 13:34:33 GMT</datelastmodified>
-			<userlastmodified>Admin</userlastmodified>
-			<datecreated>Mon, 04 Jan 2016 13:34:33 GMT</datecreated>
-			<usercreated>Admin</usercreated>
-			<flags>0</flags>
-			<properties/>
-			<relations/>
-			<accesscontrol/>
-		</file>
-		<file>
-			<source>system/workplace/resources/editors/codemirror/dist/theme/paraiso-light.css</source>
-			<destination>system/workplace/resources/editors/codemirror/dist/theme/paraiso-light.css</destination>
-			<type>plain</type>
-			<uuidstructure>e423d091-b2e7-11e5-88dc-000c2943a707</uuidstructure>
-			<uuidresource>e423d092-b2e7-11e5-88dc-000c2943a707</uuidresource>
-			<datelastmodified>Mon, 04 Jan 2016 13:34:33 GMT</datelastmodified>
-			<userlastmodified>Admin</userlastmodified>
-			<datecreated>Mon, 04 Jan 2016 13:34:33 GMT</datecreated>
-			<usercreated>Admin</usercreated>
-			<flags>0</flags>
-			<properties/>
-			<relations/>
-			<accesscontrol/>
-		</file>
-		<file>
-			<source>system/workplace/resources/editors/codemirror/dist/theme/pastel-on-dark.css</source>
-			<destination>system/workplace/resources/editors/codemirror/dist/theme/pastel-on-dark.css</destination>
-			<type>plain</type>
-			<uuidstructure>e37fa141-b2e7-11e5-88dc-000c2943a707</uuidstructure>
-			<uuidresource>e37fa142-b2e7-11e5-88dc-000c2943a707</uuidresource>
-			<datelastmodified>Mon, 04 Jan 2016 13:34:32 GMT</datelastmodified>
-			<userlastmodified>Admin</userlastmodified>
-			<datecreated>Mon, 04 Jan 2016 13:34:32 GMT</datecreated>
-			<usercreated>Admin</usercreated>
-			<flags>0</flags>
-			<properties/>
-			<relations/>
-			<accesscontrol/>
-		</file>
-		<file>
-			<source>system/workplace/resources/editors/codemirror/dist/theme/railscasts.css</source>
-			<destination>system/workplace/resources/editors/codemirror/dist/theme/railscasts.css</destination>
-			<type>plain</type>
-			<uuidstructure>e3597b9d-b2e7-11e5-88dc-000c2943a707</uuidstructure>
-			<uuidresource>e3597b9e-b2e7-11e5-88dc-000c2943a707</uuidresource>
-			<datelastmodified>Mon, 04 Jan 2016 13:34:32 GMT</datelastmodified>
-			<userlastmodified>Admin</userlastmodified>
-			<datecreated>Mon, 04 Jan 2016 13:34:32 GMT</datecreated>
-			<usercreated>Admin</usercreated>
-			<flags>0</flags>
-			<properties/>
-			<relations/>
-			<accesscontrol/>
-		</file>
-		<file>
-			<source>system/workplace/resources/editors/codemirror/dist/theme/rubyblue.css</source>
-			<destination>system/workplace/resources/editors/codemirror/dist/theme/rubyblue.css</destination>
-			<type>plain</type>
-			<uuidstructure>e511da29-b2e7-11e5-88dc-000c2943a707</uuidstructure>
-			<uuidresource>e511da2a-b2e7-11e5-88dc-000c2943a707</uuidresource>
-			<datelastmodified>Mon, 04 Jan 2016 13:34:35 GMT</datelastmodified>
-			<userlastmodified>Admin</userlastmodified>
-			<datecreated>Mon, 04 Jan 2016 13:34:35 GMT</datecreated>
-			<usercreated>Admin</usercreated>
-			<flags>0</flags>
-			<properties/>
-			<relations/>
-			<accesscontrol/>
-		</file>
-		<file>
-			<source>system/workplace/resources/editors/codemirror/dist/theme/seti.css</source>
-			<destination>system/workplace/resources/editors/codemirror/dist/theme/seti.css</destination>
-			<type>plain</type>
-			<uuidstructure>e2561543-b2e7-11e5-88dc-000c2943a707</uuidstructure>
-			<uuidresource>e2561544-b2e7-11e5-88dc-000c2943a707</uuidresource>
-			<datelastmodified>Mon, 04 Jan 2016 13:34:30 GMT</datelastmodified>
-			<userlastmodified>Admin</userlastmodified>
-			<datecreated>Mon, 04 Jan 2016 13:34:30 GMT</datecreated>
-			<usercreated>Admin</usercreated>
-			<flags>0</flags>
-			<properties/>
-			<relations/>
-			<accesscontrol/>
-		</file>
-		<file>
-			<source>system/workplace/resources/editors/codemirror/dist/theme/solarized.css</source>
-			<destination>system/workplace/resources/editors/codemirror/dist/theme/solarized.css</destination>
-			<type>plain</type>
-			<uuidstructure>e27e84d7-b2e7-11e5-88dc-000c2943a707</uuidstructure>
-			<uuidresource>e27e84d8-b2e7-11e5-88dc-000c2943a707</uuidresource>
-			<datelastmodified>Mon, 04 Jan 2016 13:34:31 GMT</datelastmodified>
-			<userlastmodified>Admin</userlastmodified>
-			<datecreated>Mon, 04 Jan 2016 13:34:31 GMT</datecreated>
-			<usercreated>Admin</usercreated>
-			<flags>0</flags>
-			<properties/>
-			<relations/>
-			<accesscontrol/>
-		</file>
-		<file>
-			<source>system/workplace/resources/editors/codemirror/dist/theme/the-matrix.css</source>
-			<destination>system/workplace/resources/editors/codemirror/dist/theme/the-matrix.css</destination>
-			<type>plain</type>
-			<uuidstructure>e5606f61-b2e7-11e5-88dc-000c2943a707</uuidstructure>
-			<uuidresource>e5606f62-b2e7-11e5-88dc-000c2943a707</uuidresource>
-			<datelastmodified>Mon, 04 Jan 2016 13:34:36 GMT</datelastmodified>
-			<userlastmodified>Admin</userlastmodified>
-			<datecreated>Mon, 04 Jan 2016 13:34:36 GMT</datecreated>
-			<usercreated>Admin</usercreated>
-			<flags>0</flags>
-			<properties/>
-			<relations/>
-			<accesscontrol/>
-		</file>
-		<file>
-			<source>system/workplace/resources/editors/codemirror/dist/theme/tomorrow-night-bright.css</source>
-			<destination>system/workplace/resources/editors/codemirror/dist/theme/tomorrow-night-bright.css</destination>
-			<type>plain</type>
-			<uuidstructure>e49ad55d-b2e7-11e5-88dc-000c2943a707</uuidstructure>
-			<uuidresource>e49ad55e-b2e7-11e5-88dc-000c2943a707</uuidresource>
-			<datelastmodified>Mon, 04 Jan 2016 13:34:34 GMT</datelastmodified>
-			<userlastmodified>Admin</userlastmodified>
-			<datecreated>Mon, 04 Jan 2016 13:34:34 GMT</datecreated>
-			<usercreated>Admin</usercreated>
-			<flags>0</flags>
-			<properties/>
-			<relations/>
-			<accesscontrol/>
-		</file>
-		<file>
-			<source>system/workplace/resources/editors/codemirror/dist/theme/tomorrow-night-eighties.css</source>
-			<destination>system/workplace/resources/editors/codemirror/dist/theme/tomorrow-night-eighties.css</destination>
-			<type>plain</type>
-			<uuidstructure>e4d657c3-b2e7-11e5-88dc-000c2943a707</uuidstructure>
-			<uuidresource>e4d657c4-b2e7-11e5-88dc-000c2943a707</uuidresource>
-			<datelastmodified>Mon, 04 Jan 2016 13:34:35 GMT</datelastmodified>
-			<userlastmodified>Admin</userlastmodified>
-			<datecreated>Mon, 04 Jan 2016 13:34:35 GMT</datecreated>
-			<usercreated>Admin</usercreated>
-			<flags>0</flags>
-			<properties/>
-			<relations/>
-			<accesscontrol/>
-		</file>
-		<file>
-			<source>system/workplace/resources/editors/codemirror/dist/theme/ttcn.css</source>
-			<destination>system/workplace/resources/editors/codemirror/dist/theme/ttcn.css</destination>
-			<type>plain</type>
-			<uuidstructure>e4e96a95-b2e7-11e5-88dc-000c2943a707</uuidstructure>
-			<uuidresource>e4e96a96-b2e7-11e5-88dc-000c2943a707</uuidresource>
-			<datelastmodified>Mon, 04 Jan 2016 13:34:35 GMT</datelastmodified>
-			<userlastmodified>Admin</userlastmodified>
-			<datecreated>Mon, 04 Jan 2016 13:34:35 GMT</datecreated>
-			<usercreated>Admin</usercreated>
-			<flags>0</flags>
-			<properties/>
-			<relations/>
-			<accesscontrol/>
-		</file>
-		<file>
-			<source>system/workplace/resources/editors/codemirror/dist/theme/twilight.css</source>
-			<destination>system/workplace/resources/editors/codemirror/dist/theme/twilight.css</destination>
-			<type>plain</type>
-			<uuidstructure>e45f52f7-b2e7-11e5-88dc-000c2943a707</uuidstructure>
-			<uuidresource>e45f52f8-b2e7-11e5-88dc-000c2943a707</uuidresource>
-			<datelastmodified>Mon, 04 Jan 2016 13:34:34 GMT</datelastmodified>
-			<userlastmodified>Admin</userlastmodified>
-			<datecreated>Mon, 04 Jan 2016 13:34:34 GMT</datecreated>
-			<usercreated>Admin</usercreated>
-			<flags>0</flags>
-			<properties/>
-			<relations/>
-			<accesscontrol/>
-		</file>
-		<file>
-			<source>system/workplace/resources/editors/codemirror/dist/theme/vibrant-ink.css</source>
-			<destination>system/workplace/resources/editors/codemirror/dist/theme/vibrant-ink.css</destination>
-			<type>plain</type>
-			<uuidstructure>e2e276d1-b2e7-11e5-88dc-000c2943a707</uuidstructure>
-			<uuidresource>e2e276d2-b2e7-11e5-88dc-000c2943a707</uuidresource>
-			<datelastmodified>Mon, 04 Jan 2016 13:34:31 GMT</datelastmodified>
-			<userlastmodified>Admin</userlastmodified>
-			<datecreated>Mon, 04 Jan 2016 13:34:31 GMT</datecreated>
-			<usercreated>Admin</usercreated>
-			<flags>0</flags>
-			<properties/>
-			<relations/>
-			<accesscontrol/>
-		</file>
-		<file>
-			<source>system/workplace/resources/editors/codemirror/dist/theme/xq-dark.css</source>
-			<destination>system/workplace/resources/editors/codemirror/dist/theme/xq-dark.css</destination>
-			<type>plain</type>
-			<uuidstructure>e4ade82f-b2e7-11e5-88dc-000c2943a707</uuidstructure>
-			<uuidresource>e4ade830-b2e7-11e5-88dc-000c2943a707</uuidresource>
-			<datelastmodified>Mon, 04 Jan 2016 13:34:34 GMT</datelastmodified>
-			<userlastmodified>Admin</userlastmodified>
-			<datecreated>Mon, 04 Jan 2016 13:34:34 GMT</datecreated>
-			<usercreated>Admin</usercreated>
-			<flags>0</flags>
-			<properties/>
-			<relations/>
-			<accesscontrol/>
-		</file>
-		<file>
-			<source>system/workplace/resources/editors/codemirror/dist/theme/xq-light.css</source>
-			<destination>system/workplace/resources/editors/codemirror/dist/theme/xq-light.css</destination>
-			<type>plain</type>
-			<uuidstructure>e3bfde97-b2e7-11e5-88dc-000c2943a707</uuidstructure>
-			<uuidresource>e3bfde98-b2e7-11e5-88dc-000c2943a707</uuidresource>
-			<datelastmodified>Mon, 04 Jan 2016 13:34:33 GMT</datelastmodified>
-			<userlastmodified>Admin</userlastmodified>
-			<datecreated>Mon, 04 Jan 2016 13:34:33 GMT</datecreated>
-			<usercreated>Admin</usercreated>
-			<flags>0</flags>
-			<properties/>
-			<relations/>
-			<accesscontrol/>
-		</file>
-		<file>
-			<source>system/workplace/resources/editors/codemirror/dist/theme/yeti.css</source>
-			<destination>system/workplace/resources/editors/codemirror/dist/theme/yeti.css</destination>
-			<type>plain</type>
-			<uuidstructure>e575f333-b2e7-11e5-88dc-000c2943a707</uuidstructure>
-			<uuidresource>e575f334-b2e7-11e5-88dc-000c2943a707</uuidresource>
-			<datelastmodified>Mon, 04 Jan 2016 13:34:36 GMT</datelastmodified>
-			<userlastmodified>Admin</userlastmodified>
-			<datecreated>Mon, 04 Jan 2016 13:34:36 GMT</datecreated>
-			<usercreated>Admin</usercreated>
-			<flags>0</flags>
-			<properties/>
-			<relations/>
-			<accesscontrol/>
-		</file>
-		<file>
-			<source>system/workplace/resources/editors/codemirror/dist/theme/zenburn.css</source>
-			<destination>system/workplace/resources/editors/codemirror/dist/theme/zenburn.css</destination>
-			<type>plain</type>
-			<uuidstructure>e44c6735-b2e7-11e5-88dc-000c2943a707</uuidstructure>
-			<uuidresource>e44c6736-b2e7-11e5-88dc-000c2943a707</uuidresource>
-			<datelastmodified>Mon, 04 Jan 2016 13:34:34 GMT</datelastmodified>
-			<userlastmodified>Admin</userlastmodified>
-			<datecreated>Mon, 04 Jan 2016 13:34:34 GMT</datecreated>
-			<usercreated>Admin</usercreated>
-			<flags>0</flags>
-			<properties/>
-			<relations/>
-			<accesscontrol/>
-		</file>
-		<file>
-			<destination>system/workplace/resources/editors/codemirror/images</destination>
-			<type>folder</type>
-			<uuidstructure>4becf6f8-5bb3-11e1-b4cd-49528da9658f</uuidstructure>
-			<datelastmodified>Mon, 20 Feb 2012 11:09:02 GMT</datelastmodified>
-			<userlastmodified>Admin</userlastmodified>
-			<datecreated>Mon, 20 Feb 2012 11:09:02 GMT</datecreated>
-			<usercreated>Admin</usercreated>
-			<flags>0</flags>
-			<properties/>
-			<relations/>
-			<accesscontrol/>
-		</file>
-		<file>
-			<source>system/workplace/resources/editors/codemirror/images/autoclose.png</source>
-			<destination>system/workplace/resources/editors/codemirror/images/autoclose.png</destination>
-			<type>image</type>
-			<uuidstructure>02669ef5-cf4c-11e2-b25a-170bfb738a71</uuidstructure>
-			<uuidresource>02669ef6-cf4c-11e2-b25a-170bfb738a71</uuidresource>
-			<datelastmodified>Fri, 07 Jun 2013 08:27:04 GMT</datelastmodified>
-			<userlastmodified>Admin</userlastmodified>
-			<datecreated>Fri, 07 Jun 2013 08:26:53 GMT</datecreated>
-			<usercreated>Admin</usercreated>
-			<flags>0</flags>
-			<properties>
-				<property type="shared">
-					<name>image.size</name>
-					<value><![CDATA[w:20,h:20]]></value>
-				</property>
-			</properties>
-			<relations/>
-			<accesscontrol/>
-		</file>
-		<file>
-			<source>system/workplace/resources/editors/codemirror/images/autoformat.png</source>
-			<destination>system/workplace/resources/editors/codemirror/images/autoformat.png</destination>
-			<type>image</type>
-			<uuidstructure>7f918bf3-bab4-11e1-a92e-49528da9658f</uuidstructure>
-			<uuidresource>7f918bf4-bab4-11e1-a92e-49528da9658f</uuidresource>
-			<datelastmodified>Wed, 20 Jun 2012 08:47:08 GMT</datelastmodified>
-			<userlastmodified>Admin</userlastmodified>
-			<datecreated>Wed, 20 Jun 2012 08:46:59 GMT</datecreated>
-			<usercreated>Admin</usercreated>
-			<flags>0</flags>
-			<properties>
-				<property type="shared">
-					<name>image.size</name>
-					<value><![CDATA[w:20,h:20]]></value>
-				</property>
-			</properties>
-			<relations/>
-			<accesscontrol/>
-		</file>
-		<file>
-			<source>system/workplace/resources/editors/codemirror/images/highlight.gif</source>
-			<destination>system/workplace/resources/editors/codemirror/images/highlight.gif</destination>
-			<type>image</type>
-			<uuidstructure>52a111f5-b9f1-11e1-abaa-c9a60a7588dd</uuidstructure>
-			<uuidresource>52a111f6-b9f1-11e1-abaa-c9a60a7588dd</uuidresource>
-			<datelastmodified>Thu, 14 Jan 2010 14:13:16 GMT</datelastmodified>
-			<userlastmodified>Admin</userlastmodified>
-			<datecreated>Tue, 19 Jun 2012 09:29:52 GMT</datecreated>
-			<usercreated>Admin</usercreated>
-			<flags>0</flags>
-			<properties>
-				<property type="shared">
-					<name>image.size</name>
-					<value><![CDATA[w:20,h:20]]></value>
-				</property>
-			</properties>
-			<relations/>
-			<accesscontrol/>
-		</file>
-		<file>
-			<source>system/workplace/resources/editors/codemirror/images/visibletabs.png</source>
-			<destination>system/workplace/resources/editors/codemirror/images/visibletabs.png</destination>
-			<type>image</type>
-			<uuidstructure>6925054b-ba1c-11e1-ac42-49528da9658f</uuidstructure>
-			<uuidresource>6925054c-ba1c-11e1-ac42-49528da9658f</uuidresource>
-			<datelastmodified>Tue, 19 Jun 2012 14:48:42 GMT</datelastmodified>
-			<userlastmodified>Admin</userlastmodified>
-			<datecreated>Tue, 19 Jun 2012 14:38:18 GMT</datecreated>
-			<usercreated>Admin</usercreated>
-			<flags>0</flags>
-			<properties>
-				<property type="shared">
-					<name>image.size</name>
-					<value><![CDATA[w:20,h:20]]></value>
-				</property>
-			</properties>
-			<relations/>
-			<accesscontrol/>
-		</file>
-		<file>
-			<source>system/workplace/resources/editors/codemirror/images/word_wrap.gif</source>
-			<destination>system/workplace/resources/editors/codemirror/images/word_wrap.gif</destination>
-			<type>image</type>
-			<uuidstructure>3be0fe54-5bb3-11e1-b4cd-49528da9658f</uuidstructure>
-			<uuidresource>3be0fe55-5bb3-11e1-b4cd-49528da9658f</uuidresource>
-			<datelastmodified>Mon, 20 Feb 2012 11:08:43 GMT</datelastmodified>
-			<userlastmodified>Admin</userlastmodified>
-			<datecreated>Mon, 20 Feb 2012 11:08:35 GMT</datecreated>
-			<usercreated>Admin</usercreated>
-			<flags>0</flags>
-			<properties>
-				<property type="shared">
-					<name>image.size</name>
-					<value><![CDATA[w:20,h:20]]></value>
-				</property>
-			</properties>
-			<relations/>
-			<accesscontrol/>
-		</file>
-		<file>
-			<destination>system/workplace/resources/editors/codemirror/js</destination>
-			<type>folder</type>
-			<uuidstructure>cd28c36f-b6d7-11e1-b5f2-49528da9658f</uuidstructure>
-			<datelastmodified>Fri, 15 Jun 2012 10:49:37 GMT</datelastmodified>
-			<userlastmodified>Admin</userlastmodified>
-			<datecreated>Fri, 15 Jun 2012 10:49:37 GMT</datecreated>
-			<usercreated>Admin</usercreated>
-			<flags>0</flags>
-			<properties/>
-			<relations/>
-			<accesscontrol/>
-		</file>
-		<file>
-			<source>system/workplace/resources/editors/codemirror/js/htmlembedded_modified.js</source>
-			<destination>system/workplace/resources/editors/codemirror/js/htmlembedded_modified.js</destination>
-			<type>plain</type>
-			<uuidstructure>5a158def-7e8c-11e3-8750-4d825589d8fe</uuidstructure>
-			<uuidresource>5a158df0-7e8c-11e3-8750-4d825589d8fe</uuidresource>
-			<datelastmodified>Thu, 16 Jan 2014 09:17:18 GMT</datelastmodified>
-			<userlastmodified>Admin</userlastmodified>
-			<datecreated>Thu, 16 Jan 2014 08:58:22 GMT</datecreated>
-			<usercreated>Admin</usercreated>
-			<flags>0</flags>
-			<properties>
-				<property>
-					<name>Title</name>
-					<value><![CDATA[Htmlembedded mode extended to handle JSP comments]]></value>
-				</property>
-			</properties>
-			<relations/>
-			<accesscontrol/>
-		</file>
-		<file>
-			<source>system/workplace/resources/editors/codemirror/js/lang-de.js</source>
-			<destination>system/workplace/resources/editors/codemirror/js/lang-de.js</destination>
-			<type>plain</type>
-			<uuidstructure>e01ee3b1-b6d7-11e1-b5f2-49528da9658f</uuidstructure>
-			<uuidresource>e01ee3b2-b6d7-11e1-b5f2-49528da9658f</uuidresource>
-			<datelastmodified>Thu, 21 Jun 2012 08:53:51 GMT</datelastmodified>
-			<userlastmodified>Admin</userlastmodified>
-			<datecreated>Fri, 15 Jun 2012 10:50:09 GMT</datecreated>
-			<usercreated>Admin</usercreated>
-			<flags>0</flags>
-			<properties>
-				<property>
-					<name>Title</name>
-					<value><![CDATA[German localization for dialogs]]></value>
-				</property>
-			</properties>
-			<relations/>
-			<accesscontrol/>
-		</file>
-		<file>
-			<source>system/workplace/resources/editors/codemirror/js/lang-en.js</source>
-			<destination>system/workplace/resources/editors/codemirror/js/lang-en.js</destination>
-			<type>plain</type>
-			<uuidstructure>f0bc46e3-b6d7-11e1-b5f2-49528da9658f</uuidstructure>
-			<uuidresource>f0bc46e4-b6d7-11e1-b5f2-49528da9658f</uuidresource>
-			<datelastmodified>Thu, 21 Jun 2012 08:54:01 GMT</datelastmodified>
-			<userlastmodified>Admin</userlastmodified>
-			<datecreated>Fri, 15 Jun 2012 10:50:37 GMT</datecreated>
-			<usercreated>Admin</usercreated>
-			<flags>0</flags>
-			<properties>
-				<property>
-					<name>Title</name>
-					<value><![CDATA[English localization for dialogs]]></value>
-				</property>
-			</properties>
-			<relations/>
-			<accesscontrol/>
-		</file>
-		<file>
-			<source>system/workplace/resources/editors/codemirror/js/search.js</source>
-			<destination>system/workplace/resources/editors/codemirror/js/search.js</destination>
-			<type>plain</type>
-			<uuidstructure>32747b00-b91d-11e1-aa3e-49528da9658f</uuidstructure>
-			<uuidresource>32747b01-b91d-11e1-aa3e-49528da9658f</uuidresource>
-			<datelastmodified>Fri, 28 Jun 2013 08:14:36 GMT</datelastmodified>
-			<userlastmodified>Admin</userlastmodified>
-			<datecreated>Mon, 18 Jun 2012 08:11:24 GMT</datecreated>
-			<usercreated>Admin</usercreated>
-			<flags>0</flags>
-			<properties>
-				<property>
-					<name>Title</name>
-					<value><![CDATA[Modified search]]></value>
-				</property>
-			</properties>
-			<relations/>
-			<accesscontrol/>
-		</file>
->>>>>>> 602ea4d9
-	</files>
-</export>
+<?xml version="1.0" encoding="UTF-8"?>
+
+<export>
+	<info>
+		<creator>Admin</creator>
+		<opencms_version>10.0.0</opencms_version>
+		<createdate>Fri, 28 Jun 2013 08:58:29 GMT</createdate>
+		<infoproject>Offline</infoproject>
+		<export_version>7</export_version>
+	</info>
+	<module>
+		<name>org.opencms.editors.codemirror</name>
+		<nicename><![CDATA[OpenCms CodeMirror editor]]></nicename>
+		<group>OpenCms Editors</group>
+		<class/>
+		<description><![CDATA[<p>This module adds the Open Source text editor CodeMirror to the OpenCms Workplace.</p>
+<p>Install this module if you want a source code editor with syntax highlighting. The version of CodeMirror is 5.10.</p>
+<p><i>&copy; 2016 by Alkacon Software GmbH (http://www.alkacon.com).</i></p>]]></description>
+		<version>10.0.0</version>
+		<authorname><![CDATA[Alkacon Software GmbH]]></authorname>
+		<authoremail><![CDATA[info@alkacon.com]]></authoremail>
+		<datecreated/>
+		<userinstalled/>
+		<dateinstalled/>
+		<dependencies/>
+		<exportpoints>
+			<exportpoint uri="/system/modules/org.opencms.editors.codemirror/classes/" destination="WEB-INF/classes/"/>
+		</exportpoints>
+		<resources>
+			<resource uri="/system/modules/org.opencms.editors.codemirror/"/>
+			<resource uri="/system/workplace/editors/codemirror/"/>
+		</resources>
+		<parameters/>
+	</module>
+	<files>
+		<file>
+			<destination>system</destination>
+			<type>folder</type>
+			<uuidstructure>bdbc3c0f-79ce-11e2-bd62-170bfb738a71</uuidstructure>
+			<datelastmodified>Mon, 18 Feb 2013 13:26:02 GMT</datelastmodified>
+			<userlastmodified>Admin</userlastmodified>
+			<datecreated>Mon, 18 Feb 2013 13:26:02 GMT</datecreated>
+			<usercreated>Admin</usercreated>
+			<flags>0</flags>
+			<properties/>
+			<relations/>
+			<accesscontrol>
+				<accessentry>
+					<uuidprincipal>ROLE.WORKPLACE_USER</uuidprincipal>
+					<flags>514</flags>
+					<permissionset>
+						<allowed>1</allowed>
+						<denied>0</denied>
+					</permissionset>
+				</accessentry>
+			</accesscontrol>
+		</file>
+		<file>
+			<destination>system/modules</destination>
+			<type>folder</type>
+			<uuidstructure>c165471b-79ce-11e2-bd62-170bfb738a71</uuidstructure>
+			<datelastmodified>Mon, 18 Feb 2013 13:26:08 GMT</datelastmodified>
+			<userlastmodified>Admin</userlastmodified>
+			<datecreated>Mon, 18 Feb 2013 13:26:08 GMT</datecreated>
+			<usercreated>Admin</usercreated>
+			<flags>0</flags>
+			<properties/>
+			<relations/>
+			<accesscontrol>
+				<accessentry>
+					<uuidprincipal>ROLE.WORKPLACE_USER</uuidprincipal>
+					<flags>514</flags>
+					<permissionset>
+						<allowed>5</allowed>
+						<denied>0</denied>
+					</permissionset>
+				</accessentry>
+			</accesscontrol>
+		</file>
+		<file>
+			<destination>system/modules/org.opencms.editors.codemirror</destination>
+			<type>folder</type>
+			<uuidstructure>5e05bc1b-ba11-11e1-8da3-49528da9658f</uuidstructure>
+			<datelastmodified>Tue, 19 Jun 2012 13:19:15 GMT</datelastmodified>
+			<userlastmodified>Admin</userlastmodified>
+			<datecreated>Tue, 19 Jun 2012 13:19:15 GMT</datecreated>
+			<usercreated>Admin</usercreated>
+			<flags>0</flags>
+			<properties/>
+			<relations/>
+			<accesscontrol/>
+		</file>
+		<file>
+			<destination>system/modules/org.opencms.editors.codemirror/classes</destination>
+			<type>folder</type>
+			<uuidstructure>655ed69d-ba11-11e1-8da3-49528da9658f</uuidstructure>
+			<datelastmodified>Tue, 19 Jun 2012 13:19:27 GMT</datelastmodified>
+			<userlastmodified>Admin</userlastmodified>
+			<datecreated>Tue, 19 Jun 2012 13:19:27 GMT</datecreated>
+			<usercreated>Admin</usercreated>
+			<flags>0</flags>
+			<properties/>
+			<relations/>
+			<accesscontrol/>
+		</file>
+		<file>
+			<destination>system/modules/org.opencms.editors.codemirror/classes/org</destination>
+			<type>folder</type>
+			<uuidstructure>721080b1-ba11-11e1-8da3-49528da9658f</uuidstructure>
+			<datelastmodified>Tue, 19 Jun 2012 13:19:48 GMT</datelastmodified>
+			<userlastmodified>Admin</userlastmodified>
+			<datecreated>Tue, 19 Jun 2012 13:19:48 GMT</datecreated>
+			<usercreated>Admin</usercreated>
+			<flags>0</flags>
+			<properties/>
+			<relations/>
+			<accesscontrol/>
+		</file>
+		<file>
+			<destination>system/modules/org.opencms.editors.codemirror/classes/org/opencms</destination>
+			<type>folder</type>
+			<uuidstructure>78503bf3-ba11-11e1-8da3-49528da9658f</uuidstructure>
+			<datelastmodified>Tue, 19 Jun 2012 13:19:59 GMT</datelastmodified>
+			<userlastmodified>Admin</userlastmodified>
+			<datecreated>Tue, 19 Jun 2012 13:19:59 GMT</datecreated>
+			<usercreated>Admin</usercreated>
+			<flags>0</flags>
+			<properties/>
+			<relations/>
+			<accesscontrol/>
+		</file>
+		<file>
+			<destination>system/modules/org.opencms.editors.codemirror/classes/org/opencms/editors</destination>
+			<type>folder</type>
+			<uuidstructure>7f66a825-ba11-11e1-8da3-49528da9658f</uuidstructure>
+			<datelastmodified>Tue, 19 Jun 2012 13:20:11 GMT</datelastmodified>
+			<userlastmodified>Admin</userlastmodified>
+			<datecreated>Tue, 19 Jun 2012 13:20:11 GMT</datecreated>
+			<usercreated>Admin</usercreated>
+			<flags>0</flags>
+			<properties/>
+			<relations/>
+			<accesscontrol/>
+		</file>
+		<file>
+			<destination>system/modules/org.opencms.editors.codemirror/classes/org/opencms/editors/codemirror</destination>
+			<type>folder</type>
+			<uuidstructure>85851fc7-ba11-11e1-8da3-49528da9658f</uuidstructure>
+			<datelastmodified>Tue, 19 Jun 2012 13:20:21 GMT</datelastmodified>
+			<userlastmodified>Admin</userlastmodified>
+			<datecreated>Tue, 19 Jun 2012 13:20:21 GMT</datecreated>
+			<usercreated>Admin</usercreated>
+			<flags>0</flags>
+			<properties/>
+			<relations/>
+			<accesscontrol/>
+		</file>
+		<file>
+			<source>system/modules/org.opencms.editors.codemirror/classes/org/opencms/editors/codemirror/messages_de.properties</source>
+			<destination>system/modules/org.opencms.editors.codemirror/classes/org/opencms/editors/codemirror/messages_de.properties</destination>
+			<type>plain</type>
+			<uuidstructure>8e0aac59-ba11-11e1-8da3-49528da9658f</uuidstructure>
+			<uuidresource>8e0aac5a-ba11-11e1-8da3-49528da9658f</uuidresource>
+			<datelastmodified>Fri, 07 Jun 2013 09:16:09 GMT</datelastmodified>
+			<userlastmodified>Admin</userlastmodified>
+			<datecreated>Tue, 19 Jun 2012 13:20:35 GMT</datecreated>
+			<usercreated>Admin</usercreated>
+			<flags>0</flags>
+			<properties>
+				<property>
+					<name>content-encoding</name>
+					<value><![CDATA[ISO-8859-1]]></value>
+				</property>
+			</properties>
+			<relations/>
+			<accesscontrol/>
+		</file>
+		<file>
+			<destination>system/workplace</destination>
+			<type>folder</type>
+			<uuidstructure>825afce2-11b7-11db-91cd-fdbae480bac9</uuidstructure>
+			<datelastmodified>Mon, 27 Mar 2006 12:00:00 GMT</datelastmodified>
+			<userlastmodified>Admin</userlastmodified>
+			<datecreated>Mon, 27 Jun 2005 08:00:00 GMT</datecreated>
+			<usercreated>Admin</usercreated>
+			<flags>0</flags>
+			<properties>
+				<property>
+					<name>content-encoding</name>
+					<value><![CDATA[UTF-8]]></value>
+				</property>
+				<property>
+					<name>export</name>
+					<value><![CDATA[false]]></value>
+				</property>
+				<property>
+					<name>login-form</name>
+					<value><![CDATA[/system/login/index.html]]></value>
+				</property>
+			</properties>
+			<relations/>
+			<accesscontrol>
+				<accessentry>
+					<uuidprincipal>ALL_OTHERS</uuidprincipal>
+					<flags>134</flags>
+					<permissionset>
+						<allowed>0</allowed>
+						<denied>0</denied>
+					</permissionset>
+				</accessentry>
+				<accessentry>
+					<uuidprincipal>ROLE.WORKPLACE_USER</uuidprincipal>
+					<flags>518</flags>
+					<permissionset>
+						<allowed>5</allowed>
+						<denied>0</denied>
+					</permissionset>
+				</accessentry>
+			</accesscontrol>
+		</file>
+		<file>
+			<destination>system/workplace/editors</destination>
+			<type>folder</type>
+			<uuidstructure>896ef88a-11b7-11db-91cd-fdbae480bac9</uuidstructure>
+			<datelastmodified>Mon, 27 Mar 2006 12:00:00 GMT</datelastmodified>
+			<userlastmodified>Admin</userlastmodified>
+			<datecreated>Mon, 27 Jun 2005 08:00:00 GMT</datecreated>
+			<usercreated>Admin</usercreated>
+			<flags>0</flags>
+			<properties>
+				<property>
+					<name>cache</name>
+					<value><![CDATA[false]]></value>
+				</property>
+			</properties>
+			<relations/>
+			<accesscontrol>
+				<accessentry>
+					<uuidprincipal>ALL_OTHERS</uuidprincipal>
+					<flags>134</flags>
+					<permissionset>
+						<allowed>0</allowed>
+						<denied>0</denied>
+					</permissionset>
+				</accessentry>
+				<accessentry>
+					<uuidprincipal>ROLE.ELEMENT_AUTHOR</uuidprincipal>
+					<flags>518</flags>
+					<permissionset>
+						<allowed>5</allowed>
+						<denied>0</denied>
+					</permissionset>
+				</accessentry>
+			</accesscontrol>
+		</file>
+		<file>
+			<destination>system/workplace/editors/codemirror</destination>
+			<type>folder</type>
+			<uuidstructure>1ea80741-50b0-11e1-b660-49528da9658f</uuidstructure>
+			<datelastmodified>Mon, 06 Feb 2012 10:48:53 GMT</datelastmodified>
+			<userlastmodified>Admin</userlastmodified>
+			<datecreated>Mon, 06 Feb 2012 10:48:35 GMT</datecreated>
+			<usercreated>Admin</usercreated>
+			<flags>0</flags>
+			<properties>
+				<property>
+					<name>Title</name>
+					<value><![CDATA[CodeMirror]]></value>
+				</property>
+			</properties>
+			<relations/>
+			<accesscontrol/>
+		</file>
+		<file>
+			<source>system/workplace/editors/codemirror/editor.jsp</source>
+			<destination>system/workplace/editors/codemirror/editor.jsp</destination>
+			<type>jsp</type>
+			<uuidstructure>35f091b4-50b0-11e1-b660-49528da9658f</uuidstructure>
+			<uuidresource>35f091b5-50b0-11e1-b660-49528da9658f</uuidresource>
+			<datelastmodified>Fri, 28 Jun 2013 08:56:12 GMT</datelastmodified>
+			<userlastmodified>Admin</userlastmodified>
+			<datecreated>Mon, 06 Feb 2012 10:49:14 GMT</datecreated>
+			<usercreated>Admin</usercreated>
+			<flags>0</flags>
+			<properties>
+				<property>
+					<name>Title</name>
+					<value><![CDATA[CodeMirror editor]]></value>
+				</property>
+				<property>
+					<name>export</name>
+					<value><![CDATA[false]]></value>
+				</property>
+			</properties>
+			<relations/>
+			<accesscontrol/>
+		</file>
+		<file>
+			<source>system/workplace/editors/codemirror/editor_configuration.xml</source>
+			<destination>system/workplace/editors/codemirror/editor_configuration.xml</destination>
+			<type>plain</type>
+			<uuidstructure>35f79698-50b0-11e1-b660-49528da9658f</uuidstructure>
+			<uuidresource>35f79699-50b0-11e1-b660-49528da9658f</uuidresource>
+			<datelastmodified>Thu, 21 Jun 2012 09:16:23 GMT</datelastmodified>
+			<userlastmodified>Admin</userlastmodified>
+			<datecreated>Mon, 06 Feb 2012 10:49:14 GMT</datecreated>
+			<usercreated>Admin</usercreated>
+			<flags>0</flags>
+			<properties>
+				<property>
+					<name>Title</name>
+					<value><![CDATA[Editor configuration file]]></value>
+				</property>
+			</properties>
+			<relations/>
+			<accesscontrol/>
+		</file>
+	</files>
+</export>