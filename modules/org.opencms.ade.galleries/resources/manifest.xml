--- conflicted
+++ resolved
@@ -1,230 +1,225 @@
-<?xml version="1.0" encoding="UTF-8"?>
-
-<export>
-  <info>
-    <creator>Admin</creator>
-    <opencms_version>9.0.0</opencms_version>
-    <createdate>Thu, 11 Mar 2010 15:38:07 GMT</createdate>
-    <infoproject>Offline</infoproject>
-    <export_version>7</export_version>
-  </info>
-  <module>
-    <name>org.opencms.ade.galleries</name>
-    <nicename><![CDATA[OpenCms 8 ADE Galleries]]></nicename>
-    <group>OpenCms ADE</group>
-    <class/>
-    <description><![CDATA[<p>Gwt based gallery dialog for OpenCms 8<p>
-<<<<<<< HEAD
-<p><i>(c) 2013 by Alkacon Software GmbH (http://www.alkacon.com).</i></p>]]></description>
-    <version>9.4.0</version>
-=======
-<p><i>&copy; 2014 by Alkacon Software GmbH (http://www.alkacon.com).</i></p>]]></description>
-    <version>9.0.1</version>
->>>>>>> c4e95c33
-    <authorname><![CDATA[Alkacon Software GmbH]]></authorname>
-    <authoremail><![CDATA[info@alkacon.com]]></authoremail>
-    <datecreated/>
-    <userinstalled/>
-    <dateinstalled/>
-    <dependencies>
-      <dependency name="org.opencms.ade.config" version="9.0.0"/>
-    </dependencies>
-    <exportpoints>
-      <exportpoint uri="/system/modules/org.opencms.ade.galleries/resources/" destination="resources/ade/"/>
-    </exportpoints>
-    <resources>
-      <resource uri="/system/modules/org.opencms.ade.galleries/"/>
-      <resource uri="/system/workplace/commons/open_ade_gallery.jsp"/>
-    </resources>
-  </module>
-  <files>
-    <file>
-      <destination>system</destination>
-      <type>folder</type>
-      <uuidstructure>36de529b-2d1f-11df-a454-43be96c33985</uuidstructure>
-      <datelastmodified>Thu, 11 Mar 2010 15:03:13 GMT</datelastmodified>
-      <userlastmodified>Admin</userlastmodified>
-      <datecreated>Thu, 11 Mar 2010 15:03:13 GMT</datecreated>
-      <usercreated>Admin</usercreated>
-      <flags>0</flags>
-      <properties/>
-      <relations/>
-      <accesscontrol>
-        <accessentry>
-          <uuidprincipal>ROLE.WORKPLACE_USER</uuidprincipal>
-          <flags>514</flags>
-          <permissionset>
-            <allowed>1</allowed>
-            <denied>0</denied>
-          </permissionset>
-        </accessentry>
-      </accesscontrol>
-    </file>
-    <file>
-      <destination>system/modules</destination>
-      <type>folder</type>
-      <uuidstructure>377e1544-2d1f-11df-a454-43be96c33985</uuidstructure>
-      <datelastmodified>Thu, 11 Mar 2010 15:03:14 GMT</datelastmodified>
-      <userlastmodified>Admin</userlastmodified>
-      <datecreated>Thu, 11 Mar 2010 15:03:14 GMT</datecreated>
-      <usercreated>Admin</usercreated>
-      <flags>0</flags>
-      <properties/>
-      <relations/>
-      <accesscontrol>
-        <accessentry>
-          <uuidprincipal>ROLE.WORKPLACE_USER</uuidprincipal>
-          <flags>514</flags>
-          <permissionset>
-            <allowed>5</allowed>
-            <denied>0</denied>
-          </permissionset>
-        </accessentry>
-      </accesscontrol>
-    </file>
-    <file>
-      <destination>system/modules/org.opencms.ade.galleries</destination>
-      <type>folder</type>
-      <uuidstructure>b90ebbf5-2d23-11df-abdb-43be96c33985</uuidstructure>
-      <datelastmodified>Thu, 11 Mar 2010 15:35:29 GMT</datelastmodified>
-      <userlastmodified>Admin</userlastmodified>
-      <datecreated>Thu, 11 Mar 2010 15:35:29 GMT</datecreated>
-      <usercreated>Admin</usercreated>
-      <flags>0</flags>
-      <properties/>
-      <relations/>
-      <accesscontrol/>
-    </file>
-    <file>
-      <source>system/modules/org.opencms.ade.galleries/gallery.jsp</source>
-      <destination>system/modules/org.opencms.ade.galleries/gallery.jsp</destination>
-      <type>jsp</type>
-      <uuidstructure>01e0b3b9-2d24-11df-abdb-43be96c33985</uuidstructure>
-      <uuidresource>01e0b3ba-2d24-11df-abdb-43be96c33985</uuidresource>
-      <datelastmodified>Thu, 11 Mar 2010 15:37:31 GMT</datelastmodified>
-      <userlastmodified>Admin</userlastmodified>
-      <datecreated>Thu, 11 Mar 2010 15:37:31 GMT</datecreated>
-      <usercreated>Admin</usercreated>
-      <flags>0</flags>
-      <properties>
-        <property type="shared">
-          <name>export</name>
-          <value><![CDATA[false]]></value>
-        </property>
-      </properties>
-      <relations/>
-      <accesscontrol/>
-    </file>
-    <file>
-      <destination>system/modules/org.opencms.ade.galleries/resources</destination>
-      <type>folder</type>
-      <uuidstructure>ecb7d4f7-2d23-11df-abdb-43be96c33985</uuidstructure>
-      <datelastmodified>Thu, 11 Mar 2010 15:36:56 GMT</datelastmodified>
-      <userlastmodified>Admin</userlastmodified>
-      <datecreated>Thu, 11 Mar 2010 15:36:56 GMT</datecreated>
-      <usercreated>Admin</usercreated>
-      <flags>0</flags>
-      <properties/>
-      <relations/>
-      <accesscontrol/>
-    </file>
-    <file>
-      <destination>system/modules/org.opencms.ade.galleries/resources/galleries</destination>
-      <type>folder</type>
-      <uuidstructure>2c1ece75-719f-11e0-8a6a-cd21a79dc8d2</uuidstructure>
-      <datelastmodified>Thu, 28 Apr 2011 13:55:27 GMT</datelastmodified>
-      <userlastmodified>Admin</userlastmodified>
-      <datecreated>Thu, 28 Apr 2011 13:55:27 GMT</datecreated>
-      <usercreated>Admin</usercreated>
-      <flags>0</flags>
-      <properties/>
-      <relations/>
-      <accesscontrol/>
-    </file>
-    <file>
-      <destination>system/workplace</destination>
-      <type>folder</type>
-      <uuidstructure>825afce2-11b7-11db-91cd-fdbae480bac9</uuidstructure>
-      <datelastmodified>Mon, 27 Mar 2006 12:00:00 GMT</datelastmodified>
-      <userlastmodified>Admin</userlastmodified>
-      <datecreated>Mon, 27 Jun 2005 08:00:00 GMT</datecreated>
-      <usercreated>Admin</usercreated>
-      <flags>0</flags>
-      <properties>
-        <property>
-          <name>content-encoding</name>
-          <value><![CDATA[UTF-8]]></value>
-        </property>
-        <property>
-          <name>export</name>
-          <value><![CDATA[false]]></value>
-        </property>
-        <property>
-          <name>login-form</name>
-          <value><![CDATA[/system/login/index.html]]></value>
-        </property>
-      </properties>
-      <relations/>
-      <accesscontrol>
-        <accessentry>
-          <uuidprincipal>ALL_OTHERS</uuidprincipal>
-          <flags>134</flags>
-          <permissionset>
-            <allowed>0</allowed>
-            <denied>0</denied>
-          </permissionset>
-        </accessentry>
-        <accessentry>
-          <uuidprincipal>ROLE.WORKPLACE_USER</uuidprincipal>
-          <flags>518</flags>
-          <permissionset>
-            <allowed>5</allowed>
-            <denied>0</denied>
-          </permissionset>
-        </accessentry>
-      </accesscontrol>
-    </file>
-    <file>
-      <destination>system/workplace/commons</destination>
-      <type>folder</type>
-      <uuidstructure>8272cacb-11b7-11db-91cd-fdbae480bac9</uuidstructure>
-      <datelastmodified>Mon, 27 Mar 2006 12:00:00 GMT</datelastmodified>
-      <userlastmodified>Admin</userlastmodified>
-      <datecreated>Mon, 27 Jun 2005 08:00:00 GMT</datecreated>
-      <usercreated>Admin</usercreated>
-      <flags>0</flags>
-      <properties>
-        <property>
-          <name>cache</name>
-          <value><![CDATA[false]]></value>
-        </property>
-      </properties>
-      <relations/>
-      <accesscontrol/>
-    </file>
-    <file>
-      <source>system/workplace/commons/open_ade_gallery.jsp</source>
-      <destination>system/workplace/commons/open_ade_gallery.jsp</destination>
-      <type>jsp</type>
-      <uuidstructure>c94f1961-7489-11df-bd01-83befda52004</uuidstructure>
-      <uuidresource>c94f1962-7489-11df-bd01-83befda52004</uuidresource>
-      <datelastmodified>Thu, 10 Jun 2010 12:16:47 GMT</datelastmodified>
-      <userlastmodified>Admin</userlastmodified>
-      <datecreated>Thu, 10 Jun 2010 12:14:58 GMT</datecreated>
-      <usercreated>Admin</usercreated>
-      <flags>0</flags>
-      <properties>
-        <property>
-          <name>Title</name>
-          <value><![CDATA[Dialog - Open ADE gallery]]></value>
-        </property>
-        <property type="shared">
-          <name>export</name>
-          <value><![CDATA[false]]></value>
-        </property>
-      </properties>
-      <relations/>
-      <accesscontrol/>
-    </file>
-  </files>
-</export>
+<?xml version="1.0" encoding="UTF-8"?>
+
+<export>
+  <info>
+    <creator>Admin</creator>
+    <opencms_version>9.0.0</opencms_version>
+    <createdate>Thu, 11 Mar 2010 15:38:07 GMT</createdate>
+    <infoproject>Offline</infoproject>
+    <export_version>7</export_version>
+  </info>
+  <module>
+    <name>org.opencms.ade.galleries</name>
+    <nicename><![CDATA[OpenCms 8 ADE Galleries]]></nicename>
+    <group>OpenCms ADE</group>
+    <class/>
+    <description><![CDATA[<p>Gwt based gallery dialog for OpenCms 8<p>
+<p><i>&copy; 2014 by Alkacon Software GmbH (http://www.alkacon.com).</i></p>]]></description>
+    <version>9.4.0</version>
+    <authorname><![CDATA[Alkacon Software GmbH]]></authorname>
+    <authoremail><![CDATA[info@alkacon.com]]></authoremail>
+    <datecreated/>
+    <userinstalled/>
+    <dateinstalled/>
+    <dependencies>
+      <dependency name="org.opencms.ade.config" version="9.0.0"/>
+    </dependencies>
+    <exportpoints>
+      <exportpoint uri="/system/modules/org.opencms.ade.galleries/resources/" destination="resources/ade/"/>
+    </exportpoints>
+    <resources>
+      <resource uri="/system/modules/org.opencms.ade.galleries/"/>
+      <resource uri="/system/workplace/commons/open_ade_gallery.jsp"/>
+    </resources>
+  </module>
+  <files>
+    <file>
+      <destination>system</destination>
+      <type>folder</type>
+      <uuidstructure>36de529b-2d1f-11df-a454-43be96c33985</uuidstructure>
+      <datelastmodified>Thu, 11 Mar 2010 15:03:13 GMT</datelastmodified>
+      <userlastmodified>Admin</userlastmodified>
+      <datecreated>Thu, 11 Mar 2010 15:03:13 GMT</datecreated>
+      <usercreated>Admin</usercreated>
+      <flags>0</flags>
+      <properties/>
+      <relations/>
+      <accesscontrol>
+        <accessentry>
+          <uuidprincipal>ROLE.WORKPLACE_USER</uuidprincipal>
+          <flags>514</flags>
+          <permissionset>
+            <allowed>1</allowed>
+            <denied>0</denied>
+          </permissionset>
+        </accessentry>
+      </accesscontrol>
+    </file>
+    <file>
+      <destination>system/modules</destination>
+      <type>folder</type>
+      <uuidstructure>377e1544-2d1f-11df-a454-43be96c33985</uuidstructure>
+      <datelastmodified>Thu, 11 Mar 2010 15:03:14 GMT</datelastmodified>
+      <userlastmodified>Admin</userlastmodified>
+      <datecreated>Thu, 11 Mar 2010 15:03:14 GMT</datecreated>
+      <usercreated>Admin</usercreated>
+      <flags>0</flags>
+      <properties/>
+      <relations/>
+      <accesscontrol>
+        <accessentry>
+          <uuidprincipal>ROLE.WORKPLACE_USER</uuidprincipal>
+          <flags>514</flags>
+          <permissionset>
+            <allowed>5</allowed>
+            <denied>0</denied>
+          </permissionset>
+        </accessentry>
+      </accesscontrol>
+    </file>
+    <file>
+      <destination>system/modules/org.opencms.ade.galleries</destination>
+      <type>folder</type>
+      <uuidstructure>b90ebbf5-2d23-11df-abdb-43be96c33985</uuidstructure>
+      <datelastmodified>Thu, 11 Mar 2010 15:35:29 GMT</datelastmodified>
+      <userlastmodified>Admin</userlastmodified>
+      <datecreated>Thu, 11 Mar 2010 15:35:29 GMT</datecreated>
+      <usercreated>Admin</usercreated>
+      <flags>0</flags>
+      <properties/>
+      <relations/>
+      <accesscontrol/>
+    </file>
+    <file>
+      <source>system/modules/org.opencms.ade.galleries/gallery.jsp</source>
+      <destination>system/modules/org.opencms.ade.galleries/gallery.jsp</destination>
+      <type>jsp</type>
+      <uuidstructure>01e0b3b9-2d24-11df-abdb-43be96c33985</uuidstructure>
+      <uuidresource>01e0b3ba-2d24-11df-abdb-43be96c33985</uuidresource>
+      <datelastmodified>Thu, 11 Mar 2010 15:37:31 GMT</datelastmodified>
+      <userlastmodified>Admin</userlastmodified>
+      <datecreated>Thu, 11 Mar 2010 15:37:31 GMT</datecreated>
+      <usercreated>Admin</usercreated>
+      <flags>0</flags>
+      <properties>
+        <property type="shared">
+          <name>export</name>
+          <value><![CDATA[false]]></value>
+        </property>
+      </properties>
+      <relations/>
+      <accesscontrol/>
+    </file>
+    <file>
+      <destination>system/modules/org.opencms.ade.galleries/resources</destination>
+      <type>folder</type>
+      <uuidstructure>ecb7d4f7-2d23-11df-abdb-43be96c33985</uuidstructure>
+      <datelastmodified>Thu, 11 Mar 2010 15:36:56 GMT</datelastmodified>
+      <userlastmodified>Admin</userlastmodified>
+      <datecreated>Thu, 11 Mar 2010 15:36:56 GMT</datecreated>
+      <usercreated>Admin</usercreated>
+      <flags>0</flags>
+      <properties/>
+      <relations/>
+      <accesscontrol/>
+    </file>
+    <file>
+      <destination>system/modules/org.opencms.ade.galleries/resources/galleries</destination>
+      <type>folder</type>
+      <uuidstructure>2c1ece75-719f-11e0-8a6a-cd21a79dc8d2</uuidstructure>
+      <datelastmodified>Thu, 28 Apr 2011 13:55:27 GMT</datelastmodified>
+      <userlastmodified>Admin</userlastmodified>
+      <datecreated>Thu, 28 Apr 2011 13:55:27 GMT</datecreated>
+      <usercreated>Admin</usercreated>
+      <flags>0</flags>
+      <properties/>
+      <relations/>
+      <accesscontrol/>
+    </file>
+    <file>
+      <destination>system/workplace</destination>
+      <type>folder</type>
+      <uuidstructure>825afce2-11b7-11db-91cd-fdbae480bac9</uuidstructure>
+      <datelastmodified>Mon, 27 Mar 2006 12:00:00 GMT</datelastmodified>
+      <userlastmodified>Admin</userlastmodified>
+      <datecreated>Mon, 27 Jun 2005 08:00:00 GMT</datecreated>
+      <usercreated>Admin</usercreated>
+      <flags>0</flags>
+      <properties>
+        <property>
+          <name>content-encoding</name>
+          <value><![CDATA[UTF-8]]></value>
+        </property>
+        <property>
+          <name>export</name>
+          <value><![CDATA[false]]></value>
+        </property>
+        <property>
+          <name>login-form</name>
+          <value><![CDATA[/system/login/index.html]]></value>
+        </property>
+      </properties>
+      <relations/>
+      <accesscontrol>
+        <accessentry>
+          <uuidprincipal>ALL_OTHERS</uuidprincipal>
+          <flags>134</flags>
+          <permissionset>
+            <allowed>0</allowed>
+            <denied>0</denied>
+          </permissionset>
+        </accessentry>
+        <accessentry>
+          <uuidprincipal>ROLE.WORKPLACE_USER</uuidprincipal>
+          <flags>518</flags>
+          <permissionset>
+            <allowed>5</allowed>
+            <denied>0</denied>
+          </permissionset>
+        </accessentry>
+      </accesscontrol>
+    </file>
+    <file>
+      <destination>system/workplace/commons</destination>
+      <type>folder</type>
+      <uuidstructure>8272cacb-11b7-11db-91cd-fdbae480bac9</uuidstructure>
+      <datelastmodified>Mon, 27 Mar 2006 12:00:00 GMT</datelastmodified>
+      <userlastmodified>Admin</userlastmodified>
+      <datecreated>Mon, 27 Jun 2005 08:00:00 GMT</datecreated>
+      <usercreated>Admin</usercreated>
+      <flags>0</flags>
+      <properties>
+        <property>
+          <name>cache</name>
+          <value><![CDATA[false]]></value>
+        </property>
+      </properties>
+      <relations/>
+      <accesscontrol/>
+    </file>
+    <file>
+      <source>system/workplace/commons/open_ade_gallery.jsp</source>
+      <destination>system/workplace/commons/open_ade_gallery.jsp</destination>
+      <type>jsp</type>
+      <uuidstructure>c94f1961-7489-11df-bd01-83befda52004</uuidstructure>
+      <uuidresource>c94f1962-7489-11df-bd01-83befda52004</uuidresource>
+      <datelastmodified>Thu, 10 Jun 2010 12:16:47 GMT</datelastmodified>
+      <userlastmodified>Admin</userlastmodified>
+      <datecreated>Thu, 10 Jun 2010 12:14:58 GMT</datecreated>
+      <usercreated>Admin</usercreated>
+      <flags>0</flags>
+      <properties>
+        <property>
+          <name>Title</name>
+          <value><![CDATA[Dialog - Open ADE gallery]]></value>
+        </property>
+        <property type="shared">
+          <name>export</name>
+          <value><![CDATA[false]]></value>
+        </property>
+      </properties>
+      <relations/>
+      <accesscontrol/>
+    </file>
+  </files>
+</export>